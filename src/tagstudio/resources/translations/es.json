{
    "about.config_path": "Archivo de configuración",
    "about.description": "TagStudio es una aplicación para organizar fotografías y archivos que utiliza un sistema de etiquetas subyacentes centrado en dar libertad y flexibilidad al usuario. Sin programas ni formatos propios, ni un mar de archivos y sin trastornar completamente tu sistema de estructurar los archivos.",
    "about.documentation": "Documentación",
    "about.license": "Licencia",
    "about.module.found": "Encontrado",
    "about.title": "Acerca de TagStudio",
    "about.website": "Página web",
    "app.git": "Git Commit",
    "app.pre_release": "Previas al lanzamiento",
    "app.title": "{base_title} - Biblioteca '{library_dir}'",
    "color.color_border": "Usar color secundario para la cenefa",
    "color.confirm_delete": "¿Estás seguro de que quieres eliminar el color \"{color_name}\"?",
    "color.delete": "Eliminar la etiqueta",
    "color.import_pack": "Importar paquete de colores",
    "color.name": "Nombre",
    "color.namespace.delete.prompt": "¿Estás seguro de que quieres eliminar el espacio de nombres de este color? ¡Esto eliminará todos los colores en el espacio de nombres junto con él!",
    "color.namespace.delete.title": "Eliminar el espacio de nombres de color",
    "color.new": "Nuevo color",
    "color.placeholder": "Color",
    "color.primary": "Color primario",
    "color.primary_required": "Color primario (Obligatorio)",
    "color.secondary": "Color secundario",
    "color.title.no_color": "Sin color",
    "color_manager.title": "Administrar los colores de las etiquetas",
    "drop_import.description": "Los siguientes archivos igualan con las rutas de archivos que ya existen en la biblioteca",
    "drop_import.duplicates_choice.plural": "Los siguientes {count} archivos igualan con las rutas de archivos que ya existen en la biblioteca.",
    "drop_import.duplicates_choice.singular": "El siguiente archivo iguala con la ruta de archivo que ya existe en la biblioteca.",
    "drop_import.progress.label.initial": "Importando archivos nuevos...",
    "drop_import.progress.label.plural": "Importando archivos nuevos...\n{count} Archivos importado.{suffix}",
    "drop_import.progress.label.singular": "Importando archivos nuevos...\n1 Archivo importado.{suffix}",
    "drop_import.progress.window_title": "Importar archivos",
    "drop_import.title": "Conflictos de archivos",
    "edit.color_manager": "Administrar los colores de las etiquetas",
    "edit.copy_fields": "Copiar campos",
    "edit.paste_fields": "Pegar campos",
    "edit.tag_manager": "Administrar etiquetas",
    "entries.duplicate.merge": "Fusionar entradas duplicadas",
    "entries.duplicate.merge.label": "Fusionando entradas duplicadas...",
    "entries.duplicate.refresh": "Recargar entradas duplicadas",
    "entries.duplicates.description": "Las entradas duplicadas se definen como múltiples entradas que apuntan al mismo archivo en el disco. Al fusionarlas, se combinarán las etiquetas y los metadatos de todos los duplicados en una única entrada consolidada. No deben confundirse con los \"archivos duplicados\", que son duplicados de sus archivos fuera de TagStudio.",
    "entries.mirror": "&Reflejar",
    "entries.mirror.confirmation": "¿Estás seguro de que quieres reflejar las siguientes {count} entradas?",
    "entries.mirror.label": "Reflejando {idx}/{total} Entradas...",
    "entries.mirror.title": "Reflejando entradas",
    "entries.mirror.window_title": "Reflejar entradas",
    "entries.running.dialog.new_entries": "Añadiendo {total} nuevas entradas de archivos...",
    "entries.running.dialog.title": "Añadiendo las nuevas entradas de archivos",
    "entries.tags": "Etiquetas",
    "entries.unlinked.delete": "Eliminar entradas no vinculadas",
    "entries.unlinked.delete.confirm": "¿Está seguro de que desea eliminar las siguientes {count} entradas?",
    "entries.unlinked.delete.deleting": "Eliminando entradas",
    "entries.unlinked.delete.deleting_count": "Eliminando {idx}/{count} entradas no vinculadas",
    "entries.unlinked.delete_alt": "Eliminar entradas no vinculadas",
    "entries.unlinked.description": "Cada entrada de la biblioteca está vinculada a un archivo en uno de tus directorios. Si un archivo vinculado a una entrada se mueve o se elimina fuera de TagStudio, se considerará desvinculado. <br><br>Las entradas no vinculadas se pueden volver a vincular automáticamente mediante una búsqueda en tus directorios, el usuario puede eliminarlas si así lo desea.",
    "entries.unlinked.missing_count.none": "Entradas no vinculadas: N/A",
    "entries.unlinked.missing_count.some": "Entradas no vinculadas: {count}",
    "entries.unlinked.refresh_all": "&Recargar todo",
    "entries.unlinked.relink.attempting": "Intentando volver a vincular {idx}/{missing_count} Entradas, {fixed_count} Reenlazado correctamente",
    "entries.unlinked.relink.manual": "&Reenlace manual",
    "entries.unlinked.relink.title": "Volver a vincular las entradas",
    "entries.unlinked.scanning": "Buscando entradas no enlazadas en la biblioteca...",
    "entries.unlinked.search_and_relink": "&Buscar && volver a vincular",
    "entries.unlinked.title": "Corregir entradas no vinculadas",
    "field.copy": "Copiar campo",
    "field.edit": "Editar campo",
    "field.paste": "Pegar campo",
    "file.date_added": "Fecha de adición",
    "file.date_created": "Fecha de creación",
    "file.date_modified": "Fecha de modificación",
    "file.dimensions": "Dimensiones",
    "file.duplicates.description": "TagStudio es compatible con Importación de resultados de DupeGuru para administrar archivos duplicados.",
    "file.duplicates.dupeguru.advice": "Después de la duplicación, puede utilizar DupeGuru para eliminar los archivos no deseados. Luego, utilice la función \"Reparar entradas no vinculadas\" de TagStudio en el menú Herramientas para eliminar las entradas no vinculadas.",
    "file.duplicates.dupeguru.file_extension": "Archivos de DupeGuru (*.dupeguru)",
    "file.duplicates.dupeguru.load_file": "&Cargar archivo DupeGuru",
    "file.duplicates.dupeguru.no_file": "No se ha seleccionado ningún archivo DupeGuru",
    "file.duplicates.dupeguru.open_file": "Abrir el archivo de resultados de DupeGuru",
    "file.duplicates.fix": "Reparar archivos duplicados",
    "file.duplicates.matches": "Coincidencias de archivos duplicados: {count}",
    "file.duplicates.matches_uninitialized": "Coincidencias de archivos duplicados: N/D",
    "file.duplicates.mirror.description": "Reflejar los datos de entrada en cada conjunto de coincidencias duplicadas, combinando todos los datos sin eliminar ni duplicar campos. Esta operación no eliminará ningún archivos ni dato.",
    "file.duplicates.mirror_entries": "&Reflejar entradas",
    "file.duration": "Longitud",
    "file.not_found": "Archivo no encontrado",
    "file.open_file": "Abrir archivo",
    "file.open_file_with": "Abrir el archivo con",
    "file.open_location.generic": "Abrir archivo en el Explorador",
    "file.open_location.mac": "Abrir en el Finder",
    "file.open_location.windows": "Abrir en el Explorador",
    "file.path": "Ruta de archivo",
    "folders_to_tags.close_all": "Cerrar todo",
    "folders_to_tags.converting": "Convertir carpetas en etiquetas",
    "folders_to_tags.description": "Crea etiquetas basadas en su estructura de carpetas y las aplica a sus entradas.\nLa siguiente estructura muestra todas las etiquetas que se crearán y a qué entradas se aplicarán.",
    "folders_to_tags.open_all": "Abrir todo",
    "folders_to_tags.title": "Crear etiquetas a partir de carpetas",
    "generic.add": "Añadir",
    "generic.apply": "&Aplicar",
    "generic.cancel": "Cancelar",
    "generic.close": "Cerrar",
    "generic.continue": "Continuar",
    "generic.copy": "Copiar",
    "generic.cut": "Cortar",
    "generic.delete": "Eliminar",
    "generic.done": "Terminado",
<<<<<<< HEAD
    "generic.edit": "&Editar",
=======
    "generic.done_alt": "&Hecho",
    "generic.edit": "Editar",
    "generic.edit_alt": "&Editar",
>>>>>>> 9d60c78a
    "generic.filename": "Nombre de archivo",
    "generic.missing": "Ausente",
    "generic.navigation.back": "Volver",
    "generic.navigation.next": "Continuar",
    "generic.none": "Ninguno",
    "generic.overwrite": "Sobrescribir",
    "generic.paste": "Pegar",
    "generic.recent_libraries": "Bibliotecas recientes",
    "generic.rename": "&Renombrar",
    "generic.reset": "Reiniciar",
    "generic.save": "Guardar",
    "generic.skip": "Saltear",
    "generic.skip_alt": "&Saltear",
    "home.search": "Buscar",
    "home.search_entries": "Buscar entradas",
    "home.search_library": "Buscar el biblioteca",
    "home.search_tags": "Buscar etiquetas",
    "home.thumbnail_size": "Tamaño de la vista previa",
    "home.sorting_mode": "",
    "home.sorting_direction": "",
    "home.thumbnail_size.extra_large": "Imágenes extra grandes",
    "home.thumbnail_size.large": "Imágenes grandes",
    "home.thumbnail_size.medium": "Imágenes medianas",
    "home.thumbnail_size.mini": "Imágenes en miniatura",
    "home.thumbnail_size.small": "Imágenes pequeñas",
    "home.thumbnail_size_label": "",
    "ignore_list.add_extension": "&Añadir extensión",
    "ignore_list.mode.exclude": "Excluir",
    "ignore_list.mode.include": "Incluir",
    "ignore_list.mode.label": "Modo de lista:",
    "ignore_list.title": "Extensiones del archivo",
    "json_migration.checking_for_parity": "Revisando paridad...",
    "json_migration.creating_database_tables": "Creando tablas en la base de datos de SQL...",
    "json_migration.description": "<br>Inicia y previsualiza el resultado del proceso de migración de la biblioteca. La biblioteca transformada <i>no</i> se utilizará hasta que pulses \"Finalizar migración\". <br><br>Los datos de la biblioteca deberían tener valores que concuerdan o disponen de una etiqueta \"Emparejado\". Los valores que no coinciden se mostrarán en rojo y mostrará el símbolo \"<b>(!)</b>\" a su lado.<br><center><i>Este proceso puede tardar hasta varios minutos para bibliotecas de gran tamaño.</i></center>",
    "json_migration.discrepancies_found": "Se han encontrado discrepancias en la biblioteca",
    "json_migration.discrepancies_found.description": "Se han encontrado discrepancias entre el formato original y el convertido. Por favor, revisa y elige si quieres continuar con la migración o la quieres cancelar.",
    "json_migration.finish_migration": "Finalizar migración",
    "json_migration.heading.aliases": "Alias:",
    "json_migration.heading.colors": "Colores:",
    "json_migration.heading.differ": "Discrepancia",
    "json_migration.heading.entires": "Entradas:",
    "json_migration.heading.extension_list_type": "Tipo de lista de extensión:",
    "json_migration.heading.fields": "Campos:",
    "json_migration.heading.file_extension_list": "Lista de extensiones de archivos:",
    "json_migration.heading.match": "Igualado",
    "json_migration.heading.names": "Nombres:",
    "json_migration.heading.parent_tags": "Etiquetas principales:",
    "json_migration.heading.paths": "Rutas:",
    "json_migration.heading.shorthands": "Abreviaturas:",
    "json_migration.heading.tags": "Etiquetas:",
    "json_migration.info.description": "Los archivos de guardado de la biblioteca con una versión de TagStudio <b>9.4 e inferior</b> se tendrán que migrar al nuevo formato de la versión <b>v9.5+</b>.<br><h2>Lo que necesitas saber:</h2><ul><li>Tu archivo de guardado de la biblioteca <b><i>NO</i></b> se eliminará</li><li>Tus archivos personales <b><i>NO</i></b> se eliminarán, moverán, o modificarán</li><li>El archivo con el formato de la nueva v9.5+ no se puede abrir en versiones anteriores de TagStudio</li></ul><h3>Qué ha cambiado:</h3><ul><li>\"Etiquetas Campo\" se han sustituido por \"Etiquetas Categoría\". En vez de añadir campos primero, las etiquetas se añadirán directamente a las entradas de los archivos. Después se organizarán automáticamente en categorías basándose en las etiquetas padre marcadas con la nueva propiedad \"Es Categoría\" en el menú de edición de etiquetas. Cualquier etiqueta se puede marcar como categoría, y las etiquetas hija se ordenarán a sí mismas bajo las etiquetas padre marcadas como categoría. Las etiquetas \"Favorito\" y \"Archivado\" ahora heredan de una \"Metaetiqueta\", que están marcadas por defecto como una categoría.</li><li>Los colores de las etiquetas se han modificado y ampliado. Algunos colores se han renombrado o consolidado, aun así, todas las etiquetas de colores se transformarán al mismo color o similar en la versión v9.5.</li></ul><ul>",
    "json_migration.migrating_files_entries": "Migrando {entries:,d} entradas de archivos...",
    "json_migration.migration_complete": "¡Migración completada!",
    "json_migration.migration_complete_with_discrepancies": "La migración ha terminado, se han descubierto discrepancias",
    "json_migration.start_and_preview": "Comenzar y previsualizar",
    "json_migration.title": "Guardar el formato de la migración: \"{path}\"",
    "json_migration.title.new_lib": "<h2>v9.5+ biblioteca</h2>",
    "json_migration.title.old_lib": "<h2>v9.4 biblioteca</h2>",
    "landing.open_create_library": "Abrir/Crear biblioteca {shortcut}",
    "library.field.add": "Añadir campo",
    "library.field.add.button": "",
    "library.field.confirm_remove": "¿Está seguro de que desea eliminar el campo \"{name}\"?",
    "library.field.mixed_data": "Datos variados",
    "library.field.remove": "Eliminar campo",
    "library.missing": "Falta la ubicación",
    "library.name": "Biblioteca",
    "library.refresh.scanning.plural": "Escaneando directorios en busca de nuevos archivos...\n{searched_count} archivos buscados, {found_count} nuevos archivos encontrados",
    "library.refresh.scanning.singular": "Escaneando directorios en busca de nuevos archivos...\n{searched_count} Archivos buscados, {found_count} Nuevos archivos encontrados",
    "library.refresh.scanning_preparing": "Buscar archivos nuevos en los directorios...\nPreparando...",
    "library.refresh.title": "Refrescar directorios",
    "library.scan_library.title": "Escaneando la biblioteca",
    "library_object.name": "Nombre",
    "library_object.name_required": "Nombre (Obligatorio)",
    "library_object.slug": "Slug ID",
    "library_object.slug_required": "Slug ID (Obligatorio)",
    "macros.running.dialog.new_entries": "Ejecución de macros configurados en {count}/{total} entradas nuevas...",
    "macros.running.dialog.title": "Ejecución de macros en entradas nuevas",
    "media_player.autoplay": "Reproducción automática",
    "menu.delete_selected_files_ambiguous": "Mover archivo(s) a la {trash_term}",
    "menu.delete_selected_files_plural": "Mover archivos a la {trash_term}",
    "menu.delete_selected_files_singular": "Mover archivo a la {trash_term}",
    "menu.edit": "Editar",
    "menu.edit.ignore_list": "Ignorar archivos y carpetas",
    "menu.edit.manage_file_extensions": "Gestionar extensión de archivos",
    "menu.edit.manage_tags": "Gestionar etiquetas",
    "menu.edit.new_tag": "Nueva &Etiqueta",
    "menu.file": "&Archivo",
    "menu.file.clear_recent_libraries": "Borrar recientes",
    "menu.file.close_library": "&Cerrar biblioteca",
    "menu.file.new_library": "Nueva biblioteca",
    "menu.file.open_create_library": "&Abrir/Crear biblioteca",
    "menu.file.open_library": "Abrir biblioteca",
    "menu.file.open_recent_library": "Abrir reciente",
    "menu.file.refresh_directories": "&Actualizar directorios",
    "menu.file.save_backup": "&Guardar copia de seguridad de la biblioteca",
    "menu.file.save_library": "Guardar biblioteca",
    "menu.help": "&Ayuda",
    "menu.help.about": "Acerca de",
    "menu.macros": "&Macros",
    "menu.macros.folders_to_tags": "Carpetas a Etiquetas",
    "menu.select": "Seleccionar",
    "menu.settings": "Ajustes...",
    "menu.tools": "&Herramientas",
    "menu.tools.fix_duplicate_files": "Reparar &archivos duplicados",
    "menu.tools.fix_unlinked_entries": "Reparar entradas &desvinculadas",
    "menu.view": "&Ver",
    "menu.window": "Ventana",
    "namespace.create.description": "Los espacios de nombre se utilizan en TagStudio para separar grupos de elementos, como pueden ser etiquetas y colores, de manera que facilita exportarlos y compartirlos. Los espacios de nombre que empiezan por \"tagstudio\" se reservan para uso interno de TagStudio.",
    "namespace.create.description_color": "Los colores de las etiquetas utilizan espacios de nombre como grupos de paletas de colores. Todos los colores personalizados deben estar primero bajo un espacio de nombre.",
    "namespace.create.title": "Crear espacio de nombre",
    "namespace.new.button": "Nuevo espacio de nombre",
    "namespace.new.prompt": "¡Crea un nuevo espacio de nombre para empezar a añadir colores personalizados!",
    "preview.multiple_selection": "<b>{count}</b> Elementos seleccionados",
    "preview.no_selection": "No hay elementos seleccionados",
    "select.add_tag_to_selected": "Añadir etiqueta a la selección",
    "select.all": "Seleccionar todo",
    "select.clear": "Borrar selección",
    "settings.clear_thumb_cache.title": "Borrar cache de las miniaturas",
    "settings.filepath.label": "Visualización ruta de archivos",
    "settings.filepath.option.full": "Mostrar rutas completas",
    "settings.filepath.option.name": "Mostrar sólo el nombre",
    "settings.filepath.option.relative": "Mostrar rutas relativas",
    "settings.language": "Idioma",
    "settings.open_library_on_start": "Abrir biblioteca al iniciar",
    "settings.restart_required": "Por favor, reinicia TagStudio para que se los cambios surtan efecto.",
    "settings.show_filenames_in_grid": "Mostrar el nombre de archivo en la cuadrícula",
    "settings.show_recent_libraries": "Mostrar bibliotecas recientes",
    "settings.title": "Ajustes",
    "sorting.direction.ascending": "Ascendiente",
    "sorting.direction.descending": "Descendiente",
    "splash.opening_library": "Abriendo biblioteca \"{library_path}\"...",
    "status.deleted_file_plural": "¡{count} Archivos eliminados!",
    "status.deleted_file_singular": "¡Eliminado 1 archivo!",
    "status.deleted_none": "Ningún archivo eliminado.",
    "status.deleted_partial_warning": "¡Sólo se han eliminado {count} archivo(s)! Comprueba si alguno de los archivos no existe o está en uso.",
    "status.deleting_file": "Eliminando archivo [{i}/{count}]: \"{path}\"...",
    "status.library_backup_in_progress": "Guardando copia de seguridad de la biblioteca...",
    "status.library_backup_success": "Copia de seguridad de la biblioteca guardada en: \"{path}\" ({time_span})",
    "status.library_closed": "Biblioteca cerrada ({time_span})",
    "status.library_closing": "Cerrando biblioteca...",
    "status.library_save_success": "¡Biblioteca guardada y cerrada!",
    "status.library_search_query": "Buscando biblioteca...",
    "status.library_version_expected": "Esperado:",
    "status.library_version_found": "Encontrado:",
    "status.library_version_mismatch": "¡La versión de la biblioteca no coincide!",
    "status.results": "Resultados",
    "status.results.invalid_syntax": "Sintaxis de búsqueda no válida:",
    "status.results_found": "{count} Resultados encontrados ({time_span})",
    "tag.add": "Añadir etiqueta",
    "tag.add.plural": "Añadir etiquetas",
    "tag.add_to_search": "Añadir a la búsqueda",
    "tag.add.button": "",
    "tag.aliases": "Alias",
    "tag.alias.new": "",
    "tag.all_tags": "Todas las etiquetas",
    "tag.choose_color": "Elige el color de la etiqueta",
    "tag.color": "Color",
    "tag.confirm_delete": "¿Está seguro de que quiere eliminar la etiqueta \"{tag_name}\"?",
    "tag.create": "Crear etiqueta",
    "tag.create_add": "Crear && añadir \"{query}\"",
    "tag.disambiguation.tooltip": "Utiliza esta etiqueta para desambiguar",
    "tag.edit": "Editar etiqueta",
    "tag.is_category": "Es categoría",
    "tag.name": "Nombre",
    "tag.new": "Nueva etiqueta",
    "tag.parent_tags": "Etiquetas principales",
    "tag.parent_tags.add": "Añadir etiquetas principales",
    "tag.parent_tags.add.button": "",
    "tag.parent_tags.description": "Esta etiqueta se puede tratar como sustituto de cualquiera de las etiquetas padre en las búsquedas.",
    "tag.remove": "Eliminar etiqueta",
    "tag.search_for_tag": "Buscar por etiqueta",
    "tag.shorthand": "Abreviatura",
    "tag.tag_name_required": "Nombre etiqueta (Obligatorio)",
    "tag.view_limit": "Límite visualización:",
    "tag_manager.title": "Etiquetas de la biblioteca",
    "trash.context.ambiguous": "Mover archivo(s) a la {trash_term}",
    "trash.context.plural": "Mover archivos a la {trash_term}",
    "trash.context.singular": "Mover archivo a la {trash_term}",
    "trash.dialog.disambiguation_warning.plural": "¡Se eliminarán de TagStudio <i>Y</i> de tus archivos!",
    "trash.dialog.disambiguation_warning.singular": "¡Se eliminarán de TagStudio <i>Y</i> de tus archivos!",
    "trash.dialog.move.confirmation.plural": "¿Está seguro que quiere mover estos {count} archivos a la {trash_term}?",
    "trash.dialog.move.confirmation.singular": "¿Está seguro que quiere mover este archivo a la {trash_term}?",
    "trash.dialog.permanent_delete_warning": "<b>ADVERTENCIA!</b> Si este archivo no se puede mover a la {trash_term}, ¡Se eliminará <b>para siempre!</b>",
    "trash.dialog.title.plural": "Eliminar archivos",
    "trash.dialog.title.singular": "Eliminar archivo",
    "trash.name.generic": "Basura",
    "trash.name.windows": "Papelera de reciclaje",
    "view.size.0": "Mini",
    "view.size.1": "Pequeño",
    "view.size.2": "Medio",
    "view.size.3": "Grande",
    "view.size.4": "Extra grande",
    "window.message.error_opening_library": "Error abriendo la biblioteca.",
    "window.title.error": "Error",
    "window.title.open_create_library": "Abrir/Crear biblioteca"
}<|MERGE_RESOLUTION|>--- conflicted
+++ resolved
@@ -102,13 +102,7 @@
     "generic.cut": "Cortar",
     "generic.delete": "Eliminar",
     "generic.done": "Terminado",
-<<<<<<< HEAD
     "generic.edit": "&Editar",
-=======
-    "generic.done_alt": "&Hecho",
-    "generic.edit": "Editar",
-    "generic.edit_alt": "&Editar",
->>>>>>> 9d60c78a
     "generic.filename": "Nombre de archivo",
     "generic.missing": "Ausente",
     "generic.navigation.back": "Volver",
