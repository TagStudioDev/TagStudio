--- conflicted
+++ resolved
@@ -161,14 +161,9 @@
     "json_migration.title.new_lib": "<h2>v9.5+ Kütüphane</h2>",
     "json_migration.title.old_lib": "<h2>v9.4 Kütüphane</h2>",
     "landing.open_create_library": "Kütüphane Aç/Oluştur {shortcut}",
-<<<<<<< HEAD
-    "library.field.add": "Alan Ekle",
+    "library.field.add": "Ek Bilgi Ekle",
     "library.field.add.button": "",
-    "library.field.confirm_remove": "Bu \"{name}\" alanını silmek istediğinden emin misin?",
-=======
-    "library.field.add": "Ek Bilgi Ekle",
     "library.field.confirm_remove": "Bu \"{name}\" ek bilgisini silmek istediğinden emin misin?",
->>>>>>> 9d60c78a
     "library.field.mixed_data": "Karışık Veri",
     "library.field.remove": "Ek Bilgiyi Kaldır",
     "library.missing": "Lokasyon bulunamadı",
