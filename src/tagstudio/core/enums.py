--- conflicted
+++ resolved
@@ -12,13 +12,6 @@
 
     LAST_LIBRARY = "last_library"
     LIBS_LIST = "libs_list"
-<<<<<<< HEAD
-    WINDOW_SHOW_LIBS = "window_show_libs"
-    SHOW_FILENAMES = "show_filenames"
-    AUTOPLAY = "autoplay_videos"
-    LOOP_MEDIA = "loop_media"
-=======
->>>>>>> 27fb54ed
     THUMB_CACHE_SIZE_LIMIT = "thumb_cache_size_limit"
 
 
