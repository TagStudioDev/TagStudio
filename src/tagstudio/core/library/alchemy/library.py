# Copyright (C) 2025
# Licensed under the GPL-3.0 License.
# Created for TagStudio: https://github.com/CyanVoxel/TagStudio

# NOTE: This file contains necessary use of deprecated first-party code until that
# code is removed in a future version (prefs).
# pyright: reportDeprecated=false


import re
import shutil
import time
import unicodedata
from collections.abc import Iterable, Iterator
from dataclasses import dataclass
from datetime import UTC, datetime
from os import makedirs
from pathlib import Path
from typing import TYPE_CHECKING, Any
from uuid import uuid4
from warnings import catch_warnings

import sqlalchemy
import structlog
from humanfriendly import format_timespan  # pyright: ignore[reportUnknownVariableType]
from sqlalchemy import (
    URL,
    ColumnExpressionArgument,
    Engine,
    NullPool,
    ScalarResult,
    and_,
    asc,
    create_engine,
    delete,
    desc,
    exists,
    func,
    inspect,
    or_,
    select,
    text,
    update,
)
from sqlalchemy.exc import IntegrityError
from sqlalchemy.orm import (
    InstanceState,
    Session,
    contains_eager,
    joinedload,
    make_transient,
    noload,
    selectinload,
)
from typing_extensions import deprecated

from tagstudio.core.constants import (
    BACKUP_FOLDER_NAME,
    IGNORE_NAME,
    LEGACY_TAG_FIELD_IDS,
    RESERVED_NAMESPACE_PREFIX,
    RESERVED_TAG_END,
    RESERVED_TAG_START,
    TAG_ARCHIVED,
    TAG_FAVORITE,
    TAG_META,
    TS_FOLDER_NAME,
)
from tagstudio.core.enums import LibraryPrefs
from tagstudio.core.library.alchemy import default_color_groups
from tagstudio.core.library.alchemy.constants import (
    DB_VERSION,
    DB_VERSION_CURRENT_KEY,
    DB_VERSION_INITIAL_KEY,
    DB_VERSION_LEGACY_KEY,
    JSON_FILENAME,
    SQL_FILENAME,
    TAG_CHILDREN_QUERY,
)
from tagstudio.core.library.alchemy.db import make_tables
from tagstudio.core.library.alchemy.enums import (
    MAX_SQL_VARIABLES,
    BrowsingState,
    FieldTypeEnum,
    SortingModeEnum,
)
from tagstudio.core.library.alchemy.fields import (
    BaseField,
    DatetimeField,
    FieldID,
    TextField,
    UrlField,
)
from tagstudio.core.library.alchemy.joins import TagEntry, TagParent
from tagstudio.core.library.alchemy.models import (
    Entry,
    Folder,
    Namespace,
    Preferences,
    Tag,
    TagAlias,
    TagColorGroup,
    ValueType,
    Version,
)
from tagstudio.core.library.alchemy.visitors import SQLBoolExpressionBuilder
from tagstudio.core.library.json.library import Library as JsonLibrary
from tagstudio.core.utils.types import unwrap
from tagstudio.qt.translations import Translations

if TYPE_CHECKING:
    from sqlalchemy import Select


logger = structlog.get_logger(__name__)


class ReservedNamespaceError(Exception):
    """Raise during an unauthorized attempt to create or modify a reserved namespace value.

    Reserved namespace prefix: "tagstudio".
    """

    pass


def slugify(input_string: str, allow_reserved: bool = False) -> str:
    # Convert to lowercase and normalize unicode characters
    slug = unicodedata.normalize("NFKD", input_string.lower())

    # Remove non-word characters (except hyphens and spaces)
    slug = re.sub(r"[^\w\s-]", "", slug).strip()

    # Replace spaces with hyphens
    slug = re.sub(r"[-\s]+", "-", slug)

    if not allow_reserved and slug.startswith(RESERVED_NAMESPACE_PREFIX):
        raise ReservedNamespaceError

    return slug


def get_default_tags() -> tuple[Tag, ...]:
    meta_tag = Tag(
        id=TAG_META,
        name="Meta Tags",
        aliases={TagAlias(name="Meta"), TagAlias(name="Meta Tag")},
        is_category=True,
    )
    archive_tag = Tag(
        id=TAG_ARCHIVED,
        name="Archived",
        aliases={TagAlias(name="Archive")},
        parent_tags={meta_tag},
        is_hidden=True,
        color_slug="red",
        color_namespace="tagstudio-standard",
    )
    favorite_tag = Tag(
        id=TAG_FAVORITE,
        name="Favorite",
        aliases={
            TagAlias(name="Favorited"),
            TagAlias(name="Favorites"),
        },
        parent_tags={meta_tag},
        color_slug="yellow",
        color_namespace="tagstudio-standard",
    )

    return archive_tag, favorite_tag, meta_tag


# The difference in the number of default JSON tags vs default tags in the current version.
DEFAULT_TAG_DIFF: int = len(get_default_tags()) - len([TAG_ARCHIVED, TAG_FAVORITE])


@dataclass(frozen=True)
class SearchResult:
    """Wrapper for search results.

    Attributes:
        total_count(int): total number of items for given query, might be different than len(items).
        ids(list[int]): for current page (size matches filter.page_size).
    """

    total_count: int
    ids: list[int]

    def __bool__(self) -> bool:
        """Boolean evaluation for the wrapper.

        :return: True if there are ids in the result.
        """
        return self.total_count > 0

    def __len__(self) -> int:
        """Return the total number of ids in the result."""
        return len(self.ids)

    def __getitem__(self, index: int) -> int:
        """Allow to access ids via index directly on the wrapper."""
        return self.ids[index]


@dataclass
class LibraryStatus:
    """Keep status of library opening operation."""

    success: bool
    library_path: Path | None = None
    message: str | None = None
    msg_description: str | None = None
    json_migration_req: bool = False


class Library:
    """Class for the Library object, and all CRUD operations made upon it."""

    library_dir: Path | None = None
    storage_path: Path | str | None = None
    engine: Engine | None = None
    folder: Folder | None = None
    included_files: set[Path] = set()

    def __init__(self) -> None:
        self.dupe_entries_count: int = -1  # NOTE: For internal management.
        self.dupe_files_count: int = -1
        self.ignored_entries_count: int = -1
        self.unlinked_entries_count: int = -1

    def close(self):
        if self.engine:
            self.engine.dispose()
        self.library_dir = None
        self.storage_path = None
        self.folder = None
        self.included_files = set()

        self.dupe_entries_count = -1
        self.dupe_files_count = -1
        self.ignored_entries_count = -1
        self.unlinked_entries_count = -1

    def migrate_json_to_sqlite(self, json_lib: JsonLibrary):
        """Migrate JSON library data to the SQLite database."""
        logger.info("Starting Library Conversion...")
        start_time = time.time()
        folder: Folder = Folder(path=self.library_dir, uuid=str(uuid4()))

        # Tags
        for tag in json_lib.tags:
            color_namespace, color_slug = default_color_groups.json_to_sql_color(tag.color)
            disambiguation_id: int | None = None
            if tag.subtag_ids and tag.subtag_ids[0] != tag.id:
                disambiguation_id = tag.subtag_ids[0]
            self.add_tag(
                Tag(
                    id=tag.id,
                    name=tag.name,
                    shorthand=tag.shorthand,
                    color_namespace=color_namespace,
                    color_slug=color_slug,
                    disambiguation_id=disambiguation_id,
                )
            )
            # Apply user edits to built-in JSON tags.
            if tag.id in range(RESERVED_TAG_START, RESERVED_TAG_END + 1):
                updated_tag = self.get_tag(tag.id)
                if not updated_tag:
                    continue
                updated_tag.name = tag.name
                updated_tag.shorthand = tag.shorthand
                updated_tag.color_namespace = color_namespace
                updated_tag.color_slug = color_slug
                self.update_tag(updated_tag)  # NOTE: This just calls add_tag?

        # Tag Aliases
        for tag in json_lib.tags:
            for alias in tag.aliases:
                if not alias:
                    break
                # Only add new (user-created) aliases to the default tags.
                # This prevents pre-existing built-in aliases from being added as duplicates.
                if tag.id in range(RESERVED_TAG_START, RESERVED_TAG_END + 1):
                    for dt in get_default_tags():
                        if dt.id == tag.id and alias not in dt.alias_strings:
                            self.add_alias(name=alias, tag_id=tag.id)
                else:
                    self.add_alias(name=alias, tag_id=tag.id)

        # Parent Tags (Previously known as "Subtags" in JSON)
        for tag in json_lib.tags:
            for parent_id in tag.subtag_ids:
                self.add_parent_tag(parent_id=parent_id, child_id=tag.id)

        # Entries
        self.add_entries(
            [
                Entry(
                    path=entry.path / entry.filename,
                    folder=folder,
                    fields=[],
                    id=entry.id + 1,  # JSON IDs start at 0 instead of 1
                    date_added=datetime.now(),
                )
                for entry in json_lib.entries
            ]
        )
        for entry in json_lib.entries:
            for field in entry.fields:  # pyright: ignore[reportUnknownVariableType]
                for k, v in field.items():  # pyright: ignore[reportUnknownVariableType]
                    # Old tag fields get added as tags
                    if k in LEGACY_TAG_FIELD_IDS:
                        self.add_tags_to_entries(entry_ids=entry.id + 1, tag_ids=v)
                    else:
                        self.add_field_to_entry(
                            entry_id=(entry.id + 1),  # JSON IDs start at 0 instead of 1
                            field_id=self.get_field_name_from_id(k),
                            value=v,
                        )

        # Preferences
        self.set_prefs(LibraryPrefs.EXTENSION_LIST, [x.strip(".") for x in json_lib.ext_list])
        self.set_prefs(LibraryPrefs.IS_EXCLUDE_LIST, json_lib.is_exclude_list)

        end_time = time.time()
        logger.info(f"Library Converted! ({format_timespan(end_time - start_time)})")

    def get_field_name_from_id(self, field_id: int) -> FieldID | None:
        for f in FieldID:
            if field_id == f.value.id:
                return f
        return None

    def tag_display_name(self, tag: Tag | None) -> str:
        if not tag:
            return "<NO TAG>"

        if tag.disambiguation_id:
            with Session(self.engine) as session:
                disam_tag = session.scalar(select(Tag).where(Tag.id == tag.disambiguation_id))
                if not disam_tag:
                    return "<NO DISAM TAG>"
                disam_name = disam_tag.shorthand
                if not disam_name:
                    disam_name = disam_tag.name
                return f"{tag.name} ({disam_name})"
        else:
            return tag.name

    def open_library(
        self, library_dir: Path, storage_path: Path | str | None = None
    ) -> LibraryStatus:
        is_new: bool = True
        if storage_path == ":memory:":
            self.storage_path = storage_path
            is_new = True
            return self.open_sqlite_library(library_dir, is_new)
        else:
            self.storage_path = library_dir / TS_FOLDER_NAME / SQL_FILENAME
            assert isinstance(self.storage_path, Path)
            if self.verify_ts_folder(library_dir) and (is_new := not self.storage_path.exists()):
                json_path = library_dir / TS_FOLDER_NAME / JSON_FILENAME
                if json_path.exists():
                    return LibraryStatus(
                        success=False,
                        library_path=library_dir,
                        message="[JSON] Legacy v9.4 library requires conversion to v9.5+",
                        json_migration_req=True,
                    )

        return self.open_sqlite_library(library_dir, is_new)

    def open_sqlite_library(self, library_dir: Path, is_new: bool) -> LibraryStatus:
        connection_string = URL.create(
            drivername="sqlite",
            database=str(self.storage_path),
        )
        # NOTE: File-based databases should use NullPool to create new DB connection in order to
        # keep connections on separate threads, which prevents the DB files from being locked
        # even after a connection has been closed.
        # SingletonThreadPool (the default for :memory:) should still be used for in-memory DBs.
        # More info can be found on the SQLAlchemy docs:
        # https://docs.sqlalchemy.org/en/20/changelog/migration_07.html
        # Under -> sqlite-the-sqlite-dialect-now-uses-nullpool-for-file-based-databases
        poolclass = None if self.storage_path == ":memory:" else NullPool
        loaded_db_version: int = 0

        logger.info(
            "[Library] Opening SQLite Library",
            library_dir=library_dir,
            connection_string=connection_string,
        )
        self.engine = create_engine(connection_string, poolclass=poolclass)
        with Session(self.engine) as session:
            # Don't check DB version when creating new library
            if not is_new:
                loaded_db_version = self.get_version(DB_VERSION_CURRENT_KEY)

                # ======================== Library Database Version Checking =======================
                # DB_VERSION 6 is the first supported SQLite DB version.
                # If the DB_VERSION is >= 100, that means it's a compound major + minor version.
                #   - Dividing by 100 and flooring gives the major (breaking changes) version.
                #   - If a DB has major version higher than the current program, don't load it.
                #   - If only the minor version is higher, it's still allowed to load.
                if loaded_db_version < 6 or (
                    loaded_db_version >= 100 and loaded_db_version // 100 > DB_VERSION // 100
                ):
                    mismatch_text = Translations["status.library_version_mismatch"]
                    found_text = Translations["status.library_version_found"]
                    expected_text = Translations["status.library_version_expected"]
                    return LibraryStatus(
                        success=False,
                        message=(
                            f"{mismatch_text}\n"
                            f"{found_text} v{loaded_db_version}, "
                            f"{expected_text} v{DB_VERSION}"
                        ),
                    )

            logger.info(f"[Library] DB_VERSION: {loaded_db_version}")
            make_tables(self.engine)

            # Add default tag color namespaces.
            if is_new:
                namespaces = default_color_groups.namespaces()
                try:
                    session.add_all(namespaces)
                    session.commit()
                except IntegrityError as e:
                    logger.error("[Library] Couldn't add default tag color namespaces", error=e)
                    session.rollback()

            # Add default tag colors.
            if is_new:
                tag_colors: list[TagColorGroup] = default_color_groups.standard()
                tag_colors += default_color_groups.pastels()
                tag_colors += default_color_groups.shades()
                tag_colors += default_color_groups.grayscale()
                tag_colors += default_color_groups.earth_tones()
                tag_colors += default_color_groups.neon()
                if is_new:
                    try:
                        session.add_all(tag_colors)
                        session.commit()
                    except IntegrityError as e:
                        logger.error("[Library] Couldn't add default tag colors", error=e)
                        session.rollback()

            # Add default tags.
            if is_new:
                tags = get_default_tags()
                try:
                    session.add_all(tags)
                    session.commit()
                except IntegrityError:
                    session.rollback()

            # Ensure version rows are present
            with catch_warnings(record=True):
                # NOTE: The "Preferences" table is depreciated and will be removed in the future.
                # The DB_VERSION is still being set to it in order to remain backwards-compatible
                # with existing TagStudio versions until it is removed.
                try:
                    session.add(Preferences(key=DB_VERSION_LEGACY_KEY, value=DB_VERSION))
                    session.commit()
                except IntegrityError:
                    session.rollback()

                try:
                    initial = DB_VERSION if is_new else 100
                    session.add(Version(key=DB_VERSION_INITIAL_KEY, value=initial))
                    session.commit()
                except IntegrityError:
                    session.rollback()

                try:
                    session.add(Version(key=DB_VERSION_CURRENT_KEY, value=DB_VERSION))
                    session.commit()
                except IntegrityError:
                    session.rollback()

            # TODO: Remove this "Preferences" system.
            for pref in LibraryPrefs:
                with catch_warnings(record=True):
                    try:
                        session.add(Preferences(key=pref.name, value=pref.default))
                        session.commit()
                    except IntegrityError:
                        session.rollback()

            for field in FieldID:
                try:
                    session.add(
                        ValueType(
                            key=field.name,
                            name=field.value.name,
                            type=field.value.type,
                            position=field.value.id,
                            is_default=field.value.is_default,
                        )
                    )
                    session.commit()
                except IntegrityError:
                    logger.debug("ValueType already exists", field=field)
                    session.rollback()

            # check if folder matching current path exists already
            self.folder = session.scalar(select(Folder).where(Folder.path == library_dir))
            if not self.folder:
                folder = Folder(
                    path=library_dir,
                    uuid=str(uuid4()),
                )
                session.add(folder)
                session.expunge(folder)
                session.commit()
                self.folder = folder

            # Generate default .ts_ignore file
            if is_new:
                try:
                    ts_ignore_template = (
                        Path(__file__).parents[3] / "resources/templates/ts_ignore_template.txt"
                    )
                    shutil.copy2(ts_ignore_template, library_dir / TS_FOLDER_NAME / IGNORE_NAME)
                except Exception as e:
                    logger.error("[ERROR][Library] Could not generate '.ts_ignore' file!", error=e)

            # Apply any post-SQL migration patches.
            if not is_new:
                # save backup if patches will be applied
                if loaded_db_version < DB_VERSION:
                    self.library_dir = library_dir
                    self.save_library_backup_to_disk()
                    self.library_dir = None

                # NOTE: Depending on the data, some data and schema changes need to be applied in
                # different orders. This chain of methods can likely be cleaned up and/or moved.
                if loaded_db_version < 8:
                    self.__apply_db8_schema_changes(session)
                if loaded_db_version < 9:
                    self.__apply_db9_schema_changes(session)
                if loaded_db_version < 103:
                    self.__apply_db103_schema_changes(session)
                if loaded_db_version == 6:
                    self.__apply_repairs_for_db6(session)

                if loaded_db_version >= 6 and loaded_db_version < 8:
                    self.__apply_db8_default_data(session)
                if loaded_db_version < 9:
                    self.__apply_db9_filename_population(session)
                if loaded_db_version < 100:
                    self.__apply_db100_parent_repairs(session)
                if loaded_db_version < 102:
                    self.__apply_db102_repairs(session)
<<<<<<< HEAD
                if loaded_db_version < 104:
                    self.__apply_db104_value_type_migration(session)
                    self.__apply_db104_url_migration(session)
=======
                if loaded_db_version < 103:
                    self.__apply_db103_default_data(session)
>>>>>>> 88d0b47a

                # Convert file extension list to ts_ignore file, if a .ts_ignore file does not exist
                self.migrate_sql_to_ts_ignore(library_dir)

            # Update DB_VERSION
            if loaded_db_version < DB_VERSION:
                self.set_version(DB_VERSION_CURRENT_KEY, DB_VERSION)

        # everything is fine, set the library path
        self.library_dir = library_dir
        return LibraryStatus(success=True, library_path=library_dir)

    def __apply_repairs_for_db6(self, session: Session):
        """Apply database repairs introduced in DB_VERSION 7."""
        logger.info("[Library][Migration] Applying patches to DB_VERSION: 6 library...")
        with session:
            # Repair "Description" fields with a TEXT_LINE key instead of a TEXT_BOX key.
            desc_stmt = (
                update(ValueType)
                .where(ValueType.key == FieldID.DESCRIPTION.name)
                .values(type=FieldTypeEnum.TEXT_BOX.name)
            )
            session.execute(desc_stmt)
            session.flush()

            # Repair tags that may have a disambiguation_id pointing towards a deleted tag.
            all_tag_ids: set[int] = {tag.id for tag in self.tags}
            disam_stmt = (
                update(Tag)
                .where(Tag.disambiguation_id.not_in(all_tag_ids))
                .values(disambiguation_id=None)
            )
            session.execute(disam_stmt)
            session.commit()

    def __apply_db8_schema_changes(self, session: Session):
        """Apply database schema changes introduced in DB_VERSION 8."""
        # TODO: Use Alembic for this part instead
        # Add the missing color_border column to the TagColorGroups table.
        color_border_stmt = text(
            "ALTER TABLE tag_colors ADD COLUMN color_border BOOLEAN DEFAULT FALSE NOT NULL"
        )
        try:
            session.execute(color_border_stmt)
            session.commit()
            logger.info("[Library][Migration] Added color_border column to tag_colors table")
        except Exception as e:
            logger.error(
                "[Library][Migration] Could not create color_border column in tag_colors table!",
                error=e,
            )
            session.rollback()

    def __apply_db8_default_data(self, session: Session):
        """Apply default data changes introduced in DB_VERSION 8."""
        tag_colors: list[TagColorGroup] = default_color_groups.standard()
        tag_colors += default_color_groups.pastels()
        tag_colors += default_color_groups.shades()
        tag_colors += default_color_groups.grayscale()
        tag_colors += default_color_groups.earth_tones()
        # tag_colors += default_color_groups.neon() # NOTE: Neon is handled separately

        # Add any new default colors introduced in DB_VERSION 8
        for color in tag_colors:
            try:
                session.add(color)
                logger.info(
                    "[Library][Migration] Migrated tag color to DB_VERSION 8+",
                    color_name=color.name,
                )
                session.commit()
            except IntegrityError:
                session.rollback()

        # Update Neon colors to use the the color_border property
        for color in default_color_groups.neon():
            try:
                neon_stmt = (
                    update(TagColorGroup)
                    .where(
                        and_(
                            TagColorGroup.namespace == color.namespace,
                            TagColorGroup.slug == color.slug,
                        )
                    )
                    .values(
                        slug=color.slug,
                        namespace=color.namespace,
                        name=color.name,
                        primary=color.primary,
                        secondary=color.secondary,
                        color_border=color.color_border,
                    )
                )
                session.execute(neon_stmt)
                session.commit()
            except IntegrityError as e:
                logger.error(
                    "[Library] Could not migrate Neon colors to DB_VERSION 8+!",
                    error=e,
                )
                session.rollback()

    def __apply_db9_schema_changes(self, session: Session):
        """Apply database schema changes introduced in DB_VERSION 9."""
        add_filename_column = text(
            "ALTER TABLE entries ADD COLUMN filename TEXT NOT NULL DEFAULT ''"
        )
        try:
            session.execute(add_filename_column)
            session.commit()
            logger.info("[Library][Migration] Added filename column to entries table")
        except Exception as e:
            logger.error(
                "[Library][Migration] Could not create filename column in entries table!",
                error=e,
            )
            session.rollback()

    def __apply_db9_filename_population(self, session: Session):
        """Populate the filename column introduced in DB_VERSION 9."""
        for entry in self.all_entries():
            session.merge(entry).filename = entry.path.name
        session.commit()
        logger.info("[Library][Migration] Populated filename column in entries table")

    def __apply_db100_parent_repairs(self, session: Session):
        """Swap the child_id and parent_id values in the TagParent table."""
        with session:
            # Repair parent-child tag relationships that are the wrong way around.
            stmt = update(TagParent).values(
                parent_id=TagParent.child_id,
                child_id=TagParent.parent_id,
            )
            session.execute(stmt)
            session.commit()
            logger.info("[Library][Migration] Refactored TagParent table")

    def __apply_db102_repairs(self, session: Session):
        """Repair tag_parents rows with references to deleted tags."""
        with session:
            all_tag_ids: list[int] = [t.id for t in self.tags]
            stmt = delete(TagParent).where(TagParent.parent_id.not_in(all_tag_ids))
            session.execute(stmt)
            session.commit()
            logger.info("[Library][Migration] Verified TagParent table data")

<<<<<<< HEAD
    def __apply_db104_value_type_migration(self, session: Session):
        """Changes the type of the URL field types to URL."""
        try:
            with session:
                stmt = (
                    update(ValueType)
                    .filter(ValueType.key.in_([FieldID.URL.name, FieldID.SOURCE.name]))
                    .values(
                        type=FieldTypeEnum.URL.name,
                    )
                )

                session.execute(stmt)
                session.commit()
                logger.info("[Library][Migration] Changed the type of the URL field types to URL!")
        except Exception as e:
            logger.error(
                "[Library][Migration] Could not change the type of the URL field types to URL!",
=======
    def __apply_db103_schema_changes(self, session: Session):
        """Apply database schema changes introduced in DB_VERSION 103."""
        add_is_hidden_column = text(
            "ALTER TABLE tags ADD COLUMN is_hidden BOOLEAN NOT NULL DEFAULT 0"
        )
        try:
            session.execute(add_is_hidden_column)
            session.commit()
            logger.info("[Library][Migration] Added is_hidden column to tags table")
        except Exception as e:
            logger.error(
                "[Library][Migration] Could not create is_hidden column in tags table!",
>>>>>>> 88d0b47a
                error=e,
            )
            session.rollback()

<<<<<<< HEAD
    def __apply_db104_url_migration(self, session: Session):
        """Moves all URL text fields to the new URL field table."""
        try:
            with session:
                # Get all URL fields from the text fields table
                source_records = (
                    session.query(TextField)
                    .join(ValueType)
                    .filter(ValueType.type == FieldTypeEnum.URL.name)
                    .with_for_update()
                    .all()
                )

                destination_records = []
                for source_record in source_records:
                    destination_record = UrlField(
                        title=None,
                        value=source_record.value,
                        type_key=source_record.type_key,
                        entry_id=source_record.entry_id,
                        position=source_record.position,
                    )
                    destination_records.append(destination_record)

                for record in source_records:
                    session.delete(record)

                session.add_all(destination_records)
                session.commit()

                logger.info("[Library][Migration] Migrated URL fields to the url_fields table")
        except Exception as e:
            logger.error(
                "[Library][Migration] Could not migrate URL fields to the url_fields table!",
=======
    def __apply_db103_default_data(self, session: Session):
        """Apply default data changes introduced in DB_VERSION 103."""
        try:
            session.query(Tag).filter(Tag.id == TAG_ARCHIVED).update({"is_hidden": True})
            session.commit()
            logger.info("[Library][Migration] Updated archived tag to be hidden")
            session.commit()
        except Exception as e:
            logger.error(
                "[Library][Migration] Could not update archived tag to be hidden!",
>>>>>>> 88d0b47a
                error=e,
            )
            session.rollback()

    def migrate_sql_to_ts_ignore(self, library_dir: Path):
        # Do not continue if existing '.ts_ignore' file is found
        if Path(library_dir / TS_FOLDER_NAME / IGNORE_NAME).exists():
            return

        # Create blank '.ts_ignore' file
        ts_ignore_template = (
            Path(__file__).parents[3] / "resources/templates/ts_ignore_template_blank.txt"
        )
        ts_ignore = library_dir / TS_FOLDER_NAME / IGNORE_NAME
        try:
            shutil.copy2(ts_ignore_template, ts_ignore)
        except Exception as e:
            logger.error("[ERROR][Library] Could not generate '.ts_ignore' file!", error=e)

        # Load legacy extension data
        extensions: list[str] = self.prefs(LibraryPrefs.EXTENSION_LIST)  # pyright: ignore
        is_exclude_list: bool = self.prefs(LibraryPrefs.IS_EXCLUDE_LIST)  # pyright: ignore

        # Copy extensions to '.ts_ignore' file
        if ts_ignore.exists():
            with open(ts_ignore, "a") as f:
                prefix = ""
                if not is_exclude_list:
                    prefix = "!"
                    f.write("*\n")
                f.writelines([f"{prefix}*.{x.lstrip('.')}\n" for x in extensions])

    @property
    def default_fields(self) -> list[BaseField]:
        with Session(self.engine) as session:
            types = session.scalars(
                select(ValueType).where(
                    # check if field is default
                    ValueType.is_default.is_(True)
                )
            )
            return [x.as_field for x in types]

    def get_entry(self, entry_id: int) -> Entry | None:
        """Load entry without joins."""
        with Session(self.engine) as session:
            entry = session.scalar(select(Entry).where(Entry.id == entry_id))
            if not entry:
                return None
            session.expunge(entry)
            make_transient(entry)
            return entry

    def get_entry_full(
        self, entry_id: int, with_fields: bool = True, with_tags: bool = True
    ) -> Entry | None:
        """Load entry and join with all joins and all tags."""
        # NOTE: TODO: Currently this method makes multiple separate queries to the db and combines
        # those into a final Entry object (if using "with" args). This was done due to it being
        # much more efficient than the existing join query, however there likely exists a single
        # query that can accomplish the same task without exhibiting the same slowdown.
        with Session(self.engine) as session:
            tags: set[Tag] | None = None
            tag_stmt: Select[tuple[Tag]]
            entry_stmt = select(Entry).where(Entry.id == entry_id).limit(1)
            if with_fields:
                entry_stmt = (
                    entry_stmt.outerjoin(Entry.text_fields)
                    .outerjoin(Entry.url_fields)
                    .outerjoin(Entry.datetime_fields)
                    .options(
                        selectinload(Entry.text_fields),
                        selectinload(Entry.url_fields),
                        selectinload(Entry.datetime_fields),
                    )
                )
            # if with_tags:
            #     entry_stmt = entry_stmt.outerjoin(Entry.tags).options(selectinload(Entry.tags))
            if with_tags:
                tag_stmt = select(Tag).where(
                    and_(
                        TagEntry.tag_id == Tag.id,
                        TagEntry.entry_id == entry_id,
                    )
                )

            start_time = time.time()
            entry = session.scalar(entry_stmt)
            if with_tags:
                tags = set(session.scalars(tag_stmt))  # pyright: ignore[reportPossiblyUnboundVariable]
            end_time = time.time()
            logger.info(
                f"[Library] Time it took to get entry: "
                f"{format_timespan(end_time - start_time, max_units=5)}",
                with_fields=with_fields,
                with_tags=with_tags,
            )
            if not entry:
                return None
            session.expunge(entry)
            make_transient(entry)

            # Recombine the separately queried tags with the base entry object.
            if with_tags and tags:
                entry.tags = tags
            return entry

    def get_entries(self, entry_ids: Iterable[int]) -> list[Entry]:
        with Session(self.engine) as session:
            statement = select(Entry).where(Entry.id.in_(entry_ids))
            entries = dict((e.id, e) for e in session.scalars(statement))
            return [entries[id] for id in entry_ids]

    def get_entries_full(self, entry_ids: list[int] | set[int]) -> Iterator[Entry]:
        """Load entry and join with all joins and all tags."""
        with Session(self.engine) as session:
            statement = select(Entry).where(Entry.id.in_(set(entry_ids)))
            statement = (
                statement.outerjoin(Entry.text_fields)
                .outerjoin(Entry.url_fields)
                .outerjoin(Entry.datetime_fields)
                .outerjoin(Entry.tags)
            )
            statement = statement.options(
                selectinload(Entry.text_fields),
                selectinload(Entry.url_fields),
                selectinload(Entry.datetime_fields),
                selectinload(Entry.tags).options(
                    selectinload(Tag.aliases),
                    selectinload(Tag.parent_tags),
                ),
            )
            statement = statement.distinct()
            entries: ScalarResult[Entry] | list[Entry] = session.execute(statement).scalars()
            entries = entries.unique()  # type: ignore

            entry_order_dict = {e_id: order for order, e_id in enumerate(entry_ids)}
            entries = sorted(entries, key=lambda e: entry_order_dict[e.id])

            for entry in entries:
                yield entry
                session.expunge(entry)

    def get_entry_full_by_path(self, path: Path) -> Entry | None:
        """Get the entry with the corresponding path."""
        with Session(self.engine) as session:
            stmt = select(Entry).where(Entry.path == path)
            stmt = (
                stmt.outerjoin(Entry.text_fields)
                .outerjoin(Entry.url_fields)
                .outerjoin(Entry.datetime_fields)
                .options(
                    selectinload(Entry.text_fields),
                    selectinload(Entry.url_fields),
                    selectinload(Entry.datetime_fields),
                )
            )
            stmt = (
                stmt.outerjoin(Entry.tags)
                .outerjoin(TagAlias)
                .options(
                    selectinload(Entry.tags).options(
                        joinedload(Tag.aliases),
                        joinedload(Tag.parent_tags),
                    )
                )
            )
            entry = session.scalar(stmt)
            if not entry:
                return None
            session.expunge(entry)
            make_transient(entry)
            return entry

    def get_tag_entries(
        self, tag_ids: Iterable[int], entry_ids: Iterable[int]
    ) -> dict[int, set[int]]:
        """Returns a dict of tag_id->(entry_ids with tag_id)."""
        tag_entries: dict[int, set[int]] = dict((id, set()) for id in tag_ids)
        with Session(self.engine) as session:
            statement = select(TagEntry).where(
                and_(TagEntry.tag_id.in_(tag_ids), TagEntry.entry_id.in_(entry_ids))
            )
            for tag_entry in session.scalars(statement).fetchall():
                tag_entries[tag_entry.tag_id].add(tag_entry.entry_id)
        return tag_entries

    @property
    def entries_count(self) -> int:
        with Session(self.engine) as session:
            return unwrap(session.scalar(select(func.count(Entry.id))))

    def all_entries(self, with_joins: bool = False) -> Iterator[Entry]:
        """Load entries without joins."""
        with Session(self.engine) as session:
            stmt = select(Entry)
            if with_joins:
                # load Entry with all joins and all tags
                stmt = (
                    stmt.outerjoin(Entry.text_fields)
                    .outerjoin(Entry.url_fields)
                    .outerjoin(Entry.datetime_fields)
                    .outerjoin(Entry.tags)
                )
                stmt = stmt.options(
                    contains_eager(Entry.text_fields),
                    contains_eager(Entry.url_fields),
                    contains_eager(Entry.datetime_fields),
                    contains_eager(Entry.tags),
                )

            stmt = stmt.distinct()

            entries = session.execute(stmt).scalars()
            if with_joins:
                entries = entries.unique()

            for entry in entries:
                yield entry
                session.expunge(entry)

    @property
    def tags(self) -> list[Tag]:
        with Session(self.engine) as session:
            # load all tags and join parent tags
            tags_query = select(Tag).options(selectinload(Tag.parent_tags))
            tags = session.scalars(tags_query).unique()
            tags_list = list(tags)

            for tag in tags_list:
                session.expunge(tag)

        return list(tags_list)

    def verify_ts_folder(self, library_dir: Path | None) -> bool:
        """Verify/create folders required by TagStudio.

        Returns:
            bool: True if path exists, False if it needed to be created.
        """
        if library_dir is None:
            raise ValueError("No path set.")

        if not library_dir.exists():
            raise ValueError("Invalid library directory.")

        full_ts_path = library_dir / TS_FOLDER_NAME
        if not full_ts_path.exists():
            logger.info("creating library directory", dir=full_ts_path)
            full_ts_path.mkdir(parents=True, exist_ok=True)
            return False
        return True

    def add_entries(self, items: list[Entry]) -> list[int]:
        """Add multiple Entry records to the Library."""
        assert items

        with Session(self.engine) as session:
            # add all items

            try:
                session.add_all(items)
                session.commit()
            except IntegrityError:
                session.rollback()
                logger.error("IntegrityError")
                return []

            new_ids = [item.id for item in items]
            session.expunge_all()

        return new_ids

    def remove_entries(self, entry_ids: list[int]) -> None:
        """Remove Entry items matching supplied IDs from the Library."""
        with Session(self.engine) as session:
            for sub_list in [
                entry_ids[i : i + MAX_SQL_VARIABLES]
                for i in range(0, len(entry_ids), MAX_SQL_VARIABLES)
            ]:
                session.query(Entry).where(Entry.id.in_(sub_list)).delete()
            session.commit()

    def has_path_entry(self, path: Path) -> bool:
        """Check if item with given path is in library already."""
        with Session(self.engine) as session:
            return session.query(exists().where(Entry.path == path)).scalar()

    def get_paths(self, limit: int = -1) -> list[str]:
        path_strings: list[str] = []
        with Session(self.engine) as session:
            if limit > 0:
                paths = session.scalars(select(Entry.path).limit(limit)).unique()
            else:
                paths = session.scalars(select(Entry.path)).unique()
            path_strings = list(map(lambda x: x.as_posix(), paths))
            return path_strings

    def search_library(
        self,
        search: BrowsingState,
        page_size: int | None,
    ) -> SearchResult:
        """Filter library by search query.

        :return: number of entries matching the query and one page of results.
        """
        assert isinstance(search, BrowsingState)
        assert self.library_dir

        with Session(unwrap(self.engine), expire_on_commit=False) as session:
            if page_size:
                statement = (
                    select(Entry.id, func.count().over())
                    .offset(search.page_index * page_size)
                    .limit(page_size)
                )
            else:
                statement = select(Entry.id)

            ast = search.ast

            if not search.show_hidden_entries:
                statement = statement.where(~Entry.tags.any(Tag.is_hidden))

            if ast:
                start_time = time.time()
                statement = statement.where(SQLBoolExpressionBuilder(self).visit(ast))
                end_time = time.time()
                logger.info(
                    f"SQL Expression Builder finished ({format_timespan(end_time - start_time)})"
                )

            statement = statement.distinct(Entry.id)

            sort_on: ColumnExpressionArgument = Entry.id
            match search.sorting_mode:
                case SortingModeEnum.DATE_ADDED:
                    sort_on = Entry.id
                case SortingModeEnum.FILE_NAME:
                    sort_on = func.lower(Entry.filename)
                case SortingModeEnum.PATH:
                    sort_on = func.lower(Entry.path)
                case SortingModeEnum.RANDOM:
                    sort_on = func.sin(Entry.id * search.random_seed)

            statement = statement.order_by(asc(sort_on) if search.ascending else desc(sort_on))

            logger.info(
                "searching library",
                filter=search,
                query_full=str(statement.compile(compile_kwargs={"literal_binds": True})),
            )

            start_time = time.time()
            if page_size:
                rows = session.execute(statement).fetchall()
                ids = []
                total_count = 0
                for row in rows:
                    ids.append(row[0])
                    total_count = row[1]
            else:
                ids = list(session.scalars(statement))
                total_count = len(ids)
            end_time = time.time()
            logger.info(f"SQL Execution finished ({format_timespan(end_time - start_time)})")

            res = SearchResult(
                total_count=total_count,
                ids=ids,
            )

            session.expunge_all()

            return res

    def search_tags(self, name: str | None, limit: int = 100) -> list[set[Tag]]:
        """Return a list of Tag records matching the query."""
        with Session(self.engine) as session:
            query = select(Tag).outerjoin(TagAlias).order_by(func.lower(Tag.name))
            query = query.options(
                selectinload(Tag.parent_tags),
                selectinload(Tag.aliases),
            )
            if limit > 0:
                query = query.limit(limit)

            if name:
                query = query.where(
                    or_(
                        Tag.name.icontains(name),
                        Tag.shorthand.icontains(name),
                        TagAlias.name.icontains(name),
                    )
                )

            direct_tags = set(session.scalars(query))
            ancestor_tag_ids: list[Tag] = []
            for tag in direct_tags:
                ancestor_tag_ids.extend(
                    list(session.scalars(TAG_CHILDREN_QUERY, {"tag_id": tag.id}))
                )

            ancestor_tags = session.scalars(
                select(Tag)
                .where(Tag.id.in_(ancestor_tag_ids))
                .options(selectinload(Tag.parent_tags), selectinload(Tag.aliases))
            )

            res = [
                direct_tags,
                {at for at in ancestor_tags if at not in direct_tags},
            ]

            logger.info(
                "searching tags",
                search=name,
                limit=limit,
                statement=str(query),
                results=len(res),
            )

            session.expunge_all()

            return res

    def update_entry_path(self, entry_id: int | Entry, path: Path) -> bool:
        """Set the path field of an entry.

        Returns True if the action succeeded and False if the path already exists.
        """
        if self.has_path_entry(path):
            return False
        if isinstance(entry_id, Entry):
            entry_id = entry_id.id

        with Session(self.engine) as session:
            update_stmt = (
                update(Entry)
                .where(
                    and_(
                        Entry.id == entry_id,
                    )
                )
                .values(path=path)
            )

            session.execute(update_stmt)
            session.commit()
        return True

    def remove_tag(self, tag_id: int):
        with Session(self.engine, expire_on_commit=False) as session:
            try:
                aliases = session.scalars(select(TagAlias).where(TagAlias.tag_id == tag_id))
                for alias in aliases:
                    session.delete(alias)
                    session.flush()

                tag_parents = session.scalars(
                    select(TagParent).where(TagParent.parent_id == tag_id)
                ).all()
                for tag_parent in tag_parents:
                    session.delete(tag_parent)
                    session.flush()

                disam_stmt = (
                    update(Tag)
                    .where(Tag.disambiguation_id == tag_id)
                    .values(disambiguation_id=None)
                )
                session.execute(disam_stmt)
                session.flush()

                session.query(Tag).filter_by(id=tag_id).delete()
                session.commit()

            except IntegrityError as e:
                logger.error(e)
                session.rollback()

    def update_field_position(
        self,
        field_class: type[BaseField],
        field_type: str,
        entry_ids: list[int] | int,
    ):
        if isinstance(entry_ids, int):
            entry_ids = [entry_ids]

        with Session(self.engine) as session:
            for entry_id in entry_ids:
                rows = list(
                    session.scalars(
                        select(field_class)
                        .where(
                            and_(
                                field_class.entry_id == entry_id,
                                field_class.type_key == field_type,
                            )
                        )
                        .order_by(field_class.id)
                    )
                )

                # Reassign `order` starting from 0
                for index, row in enumerate(rows):
                    row.position = index
                    session.add(row)
                    session.flush()
                if rows:
                    session.commit()

    def remove_entry_field(
        self,
        field: BaseField,
        entry_ids: list[int],
    ) -> None:
        FieldClass = type(field)  # noqa: N806

        logger.info(
            "remove_entry_field",
            field=field,
            entry_ids=entry_ids,
            field_type=field.type,
            cls=FieldClass,
            pos=field.position,
        )

        with Session(self.engine) as session:
            # remove all fields matching entry and field_type
            delete_stmt = delete(FieldClass).where(
                and_(
                    FieldClass.position == field.position,
                    FieldClass.type_key == field.type_key,
                    FieldClass.entry_id.in_(entry_ids),
                )
            )

            session.execute(delete_stmt)

            session.commit()

        # recalculate the remaining positions
        # self.update_field_position(type(field), field.type, entry_ids)

    def update_entry_field(self, entry_ids: list[int] | int, field: BaseField, **kwargs):
        if isinstance(entry_ids, int):
            entry_ids = [entry_ids]

        FieldClass = type(field)  # noqa: N806

        with Session(self.engine) as session:
            update_stmt = (
                update(FieldClass)
                .where(
                    and_(
                        FieldClass.position == field.position,
                        FieldClass.type == field.type,
                        FieldClass.entry_id.in_(entry_ids),
                    )
                )
                .values(**kwargs)
            )

            session.execute(update_stmt)
            session.commit()

    @property
    def field_types(self) -> dict[str, ValueType]:
        with Session(self.engine) as session:
            return {x.key: x for x in session.scalars(select(ValueType)).all()}

    def get_value_type(self, field_key: str) -> ValueType:
        with Session(self.engine) as session:
            field = unwrap(session.scalar(select(ValueType).where(ValueType.key == field_key)))
            session.expunge(field)
            return field

    def add_field_to_entry(
        self,
        entry_id: int,
        *,
        field: ValueType | None = None,
        field_id: FieldID | str | None = None,
        **kwargs,
    ) -> bool:
        logger.info(
            "[Library][add_field_to_entry]",
            entry_id=entry_id,
            field_type=field,
            field_id=field_id,
            **kwargs,
        )
        # supply only instance or ID, not both
        assert bool(field) != (field_id is not None)

        if not field:
            if isinstance(field_id, FieldID):
                field_id = field_id.name
            field = self.get_value_type(unwrap(field_id))

        field_model: TextField | UrlField | DatetimeField
        match field.type:
            case FieldTypeEnum.TEXT_LINE | FieldTypeEnum.TEXT_BOX:
                field_model = TextField(type_key=field.key, **kwargs)
            case FieldTypeEnum.URL:
                field_model = UrlField(type_key=field.key, **kwargs)
            case FieldTypeEnum.DATETIME:
                field_model = DatetimeField(type_key=field.key, **kwargs)
            case _:
                raise NotImplementedError(f"field type not implemented: {field.type}")

        with Session(self.engine) as session:
            try:
                field_model.entry_id = entry_id
                session.add(field_model)
                session.flush()
                session.commit()
            except IntegrityError as e:
                logger.error(e)
                session.rollback()
                return False
                # TODO - trigger error signal

        # recalculate the positions of fields
        self.update_field_position(
            field_class=type(field_model),
            field_type=field.key,
            entry_ids=entry_id,
        )
        return True

    def tag_from_strings(self, strings: list[str] | str) -> list[int]:
        """Create a Tag from a given string."""
        # TODO: Port over tag searching with aliases fallbacks
        # and context clue ranking for string searches.
        tags: list[int] = []

        if isinstance(strings, str):
            strings = [strings]

        with Session(self.engine) as session:
            for string in strings:
                tag = session.scalar(select(Tag).where(Tag.name == string))
                if tag:
                    tags.append(tag.id)
                else:
                    new = session.add(Tag(name=string))  # type: ignore
                    if new:
                        tags.append(new.id)
                        session.flush()
            session.commit()
        return tags

    def add_namespace(self, namespace: Namespace) -> bool:
        """Add a namespace value to the library.

        Args:
            namespace(str): The namespace slug. No special characters
        """
        with Session(self.engine) as session:
            if not namespace.namespace:
                logger.warning("[LIBRARY][add_namespace] Namespace slug must not be empty")
                return False

            slug = namespace.namespace
            try:
                slug = slugify(namespace.namespace)
            except ReservedNamespaceError:
                logger.error(
                    f"[LIBRARY][add_namespace] Will not add a namespace with the reserved prefix:"
                    f"{RESERVED_NAMESPACE_PREFIX}",
                    namespace=namespace,
                )

            namespace_obj = Namespace(
                namespace=slug,
                name=namespace.name,
            )

            try:
                session.add(namespace_obj)
                session.commit()
                return True
            except IntegrityError:
                session.rollback()
                logger.error("IntegrityError")
                return False

    def delete_namespace(self, namespace: Namespace | str):
        """Delete a namespace and any connected data from the library."""
        if isinstance(namespace, str):
            if namespace.startswith(RESERVED_NAMESPACE_PREFIX):
                raise ReservedNamespaceError
        else:
            if namespace.namespace.startswith(RESERVED_NAMESPACE_PREFIX):
                raise ReservedNamespaceError

        with Session(self.engine, expire_on_commit=False) as session:
            try:
                namespace_: Namespace | None = None
                if isinstance(namespace, str):
                    namespace_ = session.scalar(
                        select(Namespace).where(Namespace.namespace == namespace)
                    )
                else:
                    namespace_ = namespace

                if not namespace_:
                    raise Exception
                session.delete(namespace_)
                session.flush()

                colors = session.scalars(
                    select(TagColorGroup).where(TagColorGroup.namespace == namespace_.namespace)
                )
                for color in colors:
                    session.delete(color)
                    session.flush()

                session.commit()

            except IntegrityError as e:
                logger.error(e)
                session.rollback()
                return None

    def add_tag(
        self,
        tag: Tag,
        parent_ids: list[int] | set[int] | None = None,
        alias_names: list[str] | set[str] | None = None,
        alias_ids: list[int] | set[int] | None = None,
    ) -> Tag | None:
        with Session(self.engine, expire_on_commit=False) as session:
            try:
                session.add(tag)
                session.flush()

                if parent_ids is not None:
                    self.update_parent_tags(tag, parent_ids, session)

                if alias_ids is not None and alias_names is not None:
                    self.update_aliases(tag, alias_ids, alias_names, session)

                session.commit()
                session.expunge(tag)
                return tag

            except IntegrityError as e:
                logger.error(e)
                session.rollback()
                return None

    def add_tags_to_entries(
        self, entry_ids: int | list[int] | set[int], tag_ids: int | list[int] | set[int]
    ) -> int:
        """Add one or more tags to one or more entries.

        Returns:
            The total number of tags added across all entries.
        """
        total_added: int = 0
        logger.info(
            "[Library][add_tags_to_entries]",
            entry_ids=entry_ids,
            tag_ids=tag_ids,
        )

        entry_ids_ = [entry_ids] if isinstance(entry_ids, int) else entry_ids
        tag_ids_ = [tag_ids] if isinstance(tag_ids, int) else tag_ids
        with Session(self.engine, expire_on_commit=False) as session:
            for tag_id in tag_ids_:
                for entry_id in entry_ids_:
                    try:
                        session.add(TagEntry(tag_id=tag_id, entry_id=entry_id))
                        total_added += 1
                        session.commit()
                    except IntegrityError:
                        session.rollback()

        return total_added

    def remove_tags_from_entries(
        self, entry_ids: int | list[int] | set[int], tag_ids: int | list[int] | set[int]
    ) -> bool:
        """Remove one or more tags from one or more entries."""
        entry_ids_ = [entry_ids] if isinstance(entry_ids, int) else entry_ids
        tag_ids_ = [tag_ids] if isinstance(tag_ids, int) else tag_ids
        with Session(self.engine, expire_on_commit=False) as session:
            try:
                for tag_id in tag_ids_:
                    for entry_id in entry_ids_:
                        tag_entry = session.scalars(
                            select(TagEntry).where(
                                and_(
                                    TagEntry.tag_id == tag_id,
                                    TagEntry.entry_id == entry_id,
                                )
                            )
                        ).first()
                        if tag_entry:
                            session.delete(tag_entry)
                            session.flush()
                session.commit()
                return True
            except IntegrityError as e:
                logger.error(e)
                session.rollback()
                return False

    def add_color(self, color_group: TagColorGroup) -> TagColorGroup | None:
        with Session(self.engine, expire_on_commit=False) as session:
            try:
                session.add(color_group)
                session.commit()
                session.expunge(color_group)
                return color_group

            except IntegrityError as e:
                logger.error(
                    "[Library] Could not add color, trying to update existing value instead.",
                    error=e,
                )
                session.rollback()
                return None

    def delete_color(self, color: TagColorGroup):
        with Session(self.engine, expire_on_commit=False) as session:
            try:
                session.delete(color)
                session.commit()

            except IntegrityError as e:
                logger.error(e)
                session.rollback()
                return None

    def save_library_backup_to_disk(self) -> Path:
        assert isinstance(self.library_dir, Path)
        makedirs(str(self.library_dir / TS_FOLDER_NAME / BACKUP_FOLDER_NAME), exist_ok=True)

        filename = f"ts_library_backup_{datetime.now(UTC).strftime('%Y_%m_%d_%H%M%S')}.sqlite"

        target_path = self.library_dir / TS_FOLDER_NAME / BACKUP_FOLDER_NAME / filename

        shutil.copy2(
            self.library_dir / TS_FOLDER_NAME / SQL_FILENAME,
            target_path,
        )

        logger.info("Library backup saved to disk.", path=target_path)

        return target_path

    def get_tag(self, tag_id: int) -> Tag | None:
        with Session(self.engine) as session:
            tags_query = select(Tag).options(
                selectinload(Tag.parent_tags),
                selectinload(Tag.aliases),
                joinedload(Tag.color),
            )
            tag = session.scalar(tags_query.where(Tag.id == tag_id))

            if tag is not None:
                session.expunge(tag)

                for parent in tag.parent_tags:
                    session.expunge(parent)

                for alias in tag.aliases:
                    session.expunge(alias)

        return tag

    def get_tag_by_name(self, tag_name: str) -> Tag | None:
        with Session(self.engine) as session:
            statement = (
                select(Tag)
                .options(selectinload(Tag.parent_tags), selectinload(Tag.aliases))
                .outerjoin(TagAlias)
                .where(or_(Tag.name == tag_name, TagAlias.name == tag_name))
            )

            tag = session.scalar(statement)

            if tag is not None:
                session.expunge(tag)

                for parent in tag.parent_tags:
                    session.expunge(parent)

                for alias in tag.aliases:
                    session.expunge(alias)

        return tag

    def get_alias(self, tag_id: int, alias_id: int) -> TagAlias | None:
        with Session(self.engine) as session:
            alias_query = select(TagAlias).where(TagAlias.id == alias_id, TagAlias.tag_id == tag_id)

            return session.scalar(alias_query.where(TagAlias.id == alias_id))

    def get_tag_color(self, slug: str, namespace: str) -> TagColorGroup | None:
        with Session(self.engine) as session:
            statement = select(TagColorGroup).where(
                and_(TagColorGroup.slug == slug, TagColorGroup.namespace == namespace)
            )

            return session.scalar(statement)

    def get_tag_hierarchy(self, tag_ids: Iterable[int]) -> dict[int, Tag]:
        """Get a dictionary containing tags in `tag_ids` and all of their ancestor tags."""
        current_tag_ids: set[int] = set(tag_ids)
        all_tag_ids: set[int] = set()
        all_tags: dict[int, Tag] = {}
        all_tag_parents: dict[int, list[int]] = {}

        with Session(self.engine) as session:
            while len(current_tag_ids) > 0:
                all_tag_ids.update(current_tag_ids)
                statement = select(TagParent).where(TagParent.child_id.in_(current_tag_ids))
                tag_parents = session.scalars(statement).fetchall()
                current_tag_ids.clear()
                for tag_parent in tag_parents:
                    all_tag_parents.setdefault(tag_parent.child_id, []).append(tag_parent.parent_id)
                    current_tag_ids.add(tag_parent.parent_id)
                current_tag_ids = current_tag_ids.difference(all_tag_ids)

            statement = select(Tag).where(Tag.id.in_(all_tag_ids))
            statement = statement.options(
                noload(Tag.parent_tags), selectinload(Tag.aliases), joinedload(Tag.color)
            )
            tags = session.scalars(statement).fetchall()
            for tag in tags:
                all_tags[tag.id] = tag
            for tag in all_tags.values():
                try:
                    # Sqlalchemy tracks this as a change to the parent_tags field
                    tag.parent_tags = {all_tags[p] for p in all_tag_parents.get(tag.id, [])}
                    # When calling session.add with this tag instance sqlalchemy will
                    # attempt to create TagParents that already exist.

                    state: InstanceState[Tag] = inspect(tag)
                    # Prevent sqlalchemy from thinking fields are different from what's committed
                    # committed_state contains original values for fields that have changed.
                    # empty when no fields have changed
                    state.committed_state.clear()
                except KeyError as e:
                    logger.error(
                        "[LIBRARY][get_tag_hierarchy] Tag referenced by TagParent does not exist!",
                        error=e,
                    )

        return all_tags

    def add_parent_tag(self, parent_id: int, child_id: int) -> bool:
        if parent_id == child_id:
            return False

        # open session and save as parent tag
        with Session(self.engine) as session:
            parent_tag = TagParent(
                parent_id=parent_id,
                child_id=child_id,
            )

            try:
                session.add(parent_tag)
                session.commit()
                return True
            except IntegrityError:
                session.rollback()
                logger.error("IntegrityError")
                return False

    def add_alias(self, name: str, tag_id: int) -> bool:
        with Session(self.engine) as session:
            if not name:
                logger.warning("[LIBRARY][add_alias] Alias value must not be empty")
                return False
            alias = TagAlias(
                name=name,
                tag_id=tag_id,
            )

            try:
                session.add(alias)
                session.commit()
                return True
            except IntegrityError:
                session.rollback()
                logger.error("IntegrityError")
                return False

    def remove_parent_tag(self, base_id: int, remove_tag_id: int) -> bool:
        with Session(self.engine) as session:
            p_id = base_id
            r_id = remove_tag_id
            remove = session.query(TagParent).filter_by(parent_id=p_id, child_id=r_id).one()
            session.delete(remove)
            session.commit()

        return True

    def update_tag(
        self,
        tag: Tag,
        parent_ids: list[int] | set[int] | None = None,
        alias_names: list[str] | set[str] | None = None,
        alias_ids: list[int] | set[int] | None = None,
    ) -> None:
        """Edit a Tag in the Library."""
        self.add_tag(tag, parent_ids, alias_names, alias_ids)

    def update_color(self, old_color_group: TagColorGroup, new_color_group: TagColorGroup) -> None:
        """Update a TagColorGroup in the Library. If it doesn't already exist, create it."""
        with Session(self.engine) as session:
            existing_color = session.scalar(
                select(TagColorGroup).where(
                    and_(
                        TagColorGroup.namespace == old_color_group.namespace,
                        TagColorGroup.slug == old_color_group.slug,
                    )
                )
            )
            if existing_color:
                update_color_stmt = (
                    update(TagColorGroup)
                    .where(
                        and_(
                            TagColorGroup.namespace == old_color_group.namespace,
                            TagColorGroup.slug == old_color_group.slug,
                        )
                    )
                    .values(
                        slug=new_color_group.slug,
                        namespace=new_color_group.namespace,
                        name=new_color_group.name,
                        primary=new_color_group.primary,
                        secondary=new_color_group.secondary,
                        color_border=new_color_group.color_border,
                    )
                )
                session.execute(update_color_stmt)
                session.flush()
                update_tags_stmt = (
                    update(Tag)
                    .where(
                        and_(
                            Tag.color_namespace == old_color_group.namespace,
                            Tag.color_slug == old_color_group.slug,
                        )
                    )
                    .values(
                        color_namespace=new_color_group.namespace,
                        color_slug=new_color_group.slug,
                    )
                )
                session.execute(update_tags_stmt)
                session.commit()
            else:
                self.add_color(new_color_group)

    def update_aliases(
        self,
        tag: Tag,
        alias_ids: list[int] | set[int],
        alias_names: list[str] | set[str],
        session: Session,
    ):
        prev_aliases = session.scalars(select(TagAlias).where(TagAlias.tag_id == tag.id)).all()

        for alias in prev_aliases:
            if alias.id not in alias_ids or alias.name not in alias_names:
                session.delete(alias)
            else:
                alias_ids.remove(alias.id)
                alias_names.remove(alias.name)

        for alias_name in alias_names:
            alias = TagAlias(alias_name, tag.id)
            session.add(alias)

    def update_parent_tags(self, tag: Tag, parent_ids: list[int] | set[int], session: Session):
        if tag.id in parent_ids:
            parent_ids.remove(tag.id)

        if tag.disambiguation_id not in parent_ids:
            tag.disambiguation_id = None

        # load all tag's parent tags to know which to remove
        prev_parent_tags = session.scalars(
            select(TagParent).where(TagParent.child_id == tag.id)
        ).all()

        for parent_tag in prev_parent_tags:
            if parent_tag.parent_id not in parent_ids:
                session.delete(parent_tag)
            else:
                # no change, remove from list
                parent_ids.remove(parent_tag.parent_id)

                # create remaining items
        for parent_id in parent_ids:
            # add new parent tag
            parent_tag = TagParent(
                parent_id=parent_id,
                child_id=tag.id,
            )
            session.add(parent_tag)

    def get_version(self, key: str) -> int:
        """Get a version value from the DB.

        Args:
            key(str): The key for the name of the version type to set.
        """
        with Session(self.engine) as session:
            engine = sqlalchemy.inspect(self.engine)
            try:
                # "Version" table added in DB_VERSION 101
                if engine and engine.has_table("Version"):
                    version = session.scalar(select(Version).where(Version.key == key))
                    assert version
                    return version.value
                # NOTE: The "Preferences" table has been depreciated as of TagStudio 9.5.4
                # and is set to be removed in a future release.
                else:
                    pref_version = session.scalar(
                        select(Preferences).where(Preferences.key == DB_VERSION_LEGACY_KEY)
                    )
                    assert pref_version
                    assert isinstance(pref_version.value, int)
                    return pref_version.value
            except Exception:
                return 0

    def set_version(self, key: str, value: int) -> None:
        """Set a version value to the DB.

        Args:
            key(str): The key for the name of the version type to set.
            value(int): The version value to set.
        """
        with Session(self.engine) as session:
            try:
                version = session.scalar(select(Version).where(Version.key == key))
                assert version
                version.value = value
                session.add(version)
                session.commit()

                # If a depreciated "Preferences" table is found, update the version value to be read
                # by older TagStudio versions.
                engine = sqlalchemy.inspect(self.engine)
                if engine and engine.has_table("Preferences"):
                    pref = unwrap(
                        session.scalar(
                            select(Preferences).where(Preferences.key == DB_VERSION_LEGACY_KEY)
                        )
                    )
                    pref.value = value  # pyright: ignore
                    session.add(pref)
                    session.commit()
            except (IntegrityError, AssertionError) as e:
                logger.error("[Library][ERROR] Couldn't add default tag color namespaces", error=e)
                session.rollback()

    # TODO: Remove this once the 'preferences' table is removed.
    @deprecated("Use `get_version() for version and `ts_ignore` system for extension exclusion.")
    def prefs(self, key: str | LibraryPrefs):  # pyright: ignore[reportUnknownParameterType]
        # load given item from Preferences table
        with Session(self.engine) as session:
            if isinstance(key, LibraryPrefs):
                return unwrap(
                    session.scalar(select(Preferences).where(Preferences.key == key.name))
                ).value  # pyright: ignore[reportUnknownVariableType]
            else:
                return unwrap(
                    session.scalar(select(Preferences).where(Preferences.key == key))
                ).value  # pyright: ignore[reportUnknownVariableType]

    # TODO: Remove this once the 'preferences' table is removed.
    @deprecated("Use `get_version() for version and `ts_ignore` system for extension exclusion.")
    def set_prefs(self, key: str | LibraryPrefs, value: Any) -> None:  # pyright: ignore[reportExplicitAny]
        # set given item in Preferences table
        with Session(self.engine) as session:
            # load existing preference and update value
            stuff = session.scalars(select(Preferences))
            logger.info([x.key for x in list(stuff)])

            pref: Preferences = unwrap(
                session.scalar(
                    select(Preferences).where(
                        Preferences.key == (key.name if isinstance(key, LibraryPrefs) else key)
                    )
                )
            )

            logger.info("loading pref", pref=pref, key=key, value=value)
            pref.value = value
            session.add(pref)
            session.commit()
            # TODO - try/except

    def mirror_entry_fields(self, *entries: Entry) -> None:
        """Mirror fields among multiple Entry items."""
        fields = {}
        # load all fields
        existing_fields = {field.type_key for field in entries[0].fields}
        for entry in entries:
            for entry_field in entry.fields:
                fields[entry_field.type_key] = entry_field

        # assign the field to all entries
        for entry in entries:
            for field_key, field in fields.items():  # pyright: ignore[reportUnknownVariableType]
                if field_key not in existing_fields:
                    self.add_field_to_entry(
                        entry_id=entry.id,
                        field_id=field.type_key,
                        value=field.value,
                    )

    def merge_entries(self, from_entry: Entry, into_entry: Entry) -> bool:
        """Add fields and tags from the first entry to the second, and then delete the first."""
        success = True
        for field in from_entry.fields:
            result = self.add_field_to_entry(
                entry_id=into_entry.id,
                field_id=field.type_key,
                value=field.value,
            )
            if not result:
                success = False
        tag_ids = [tag.id for tag in from_entry.tags]
        self.add_tags_to_entries(into_entry.id, tag_ids)
        self.remove_entries([from_entry.id])

        return success

    @property
    def tag_color_groups(self) -> dict[str, list[TagColorGroup]]:
        """Return every TagColorGroup in the library."""
        with Session(self.engine) as session:
            color_groups: dict[str, list[TagColorGroup]] = {}
            results = session.scalars(select(TagColorGroup).order_by(asc(TagColorGroup.namespace)))
            for color in results:
                if not color_groups.get(color.namespace):
                    color_groups[color.namespace] = []
                color_groups[color.namespace].append(color)
                session.expunge(color)

            # Add empty namespaces that are available for use.
            empty_namespaces = session.scalars(
                select(Namespace)
                .where(Namespace.namespace.not_in(color_groups.keys()))
                .order_by(asc(Namespace.namespace))
            )
            for en in empty_namespaces:
                if not color_groups.get(en.namespace):
                    color_groups[en.namespace] = []
                session.expunge(en)

        return dict(
            sorted(
                color_groups.items(),
                key=lambda kv: self.get_namespace_name(kv[0]).lower(),
            )
        )

    @property
    def namespaces(self) -> list[Namespace]:
        """Return every Namespace in the library."""
        with Session(self.engine) as session:
            namespaces = session.scalars(select(Namespace).order_by(asc(Namespace.name)))
            return list(namespaces)

    def get_namespace_name(self, namespace: str) -> str:
        with Session(self.engine) as session:
            result = session.scalar(select(Namespace).where(Namespace.namespace == namespace))
            if result:
                session.expunge(result)

        return "" if not result else result.name<|MERGE_RESOLUTION|>--- conflicted
+++ resolved
@@ -555,14 +555,11 @@
                     self.__apply_db100_parent_repairs(session)
                 if loaded_db_version < 102:
                     self.__apply_db102_repairs(session)
-<<<<<<< HEAD
+                if loaded_db_version < 103:
+                    self.__apply_db103_default_data(session)
                 if loaded_db_version < 104:
                     self.__apply_db104_value_type_migration(session)
                     self.__apply_db104_url_migration(session)
-=======
-                if loaded_db_version < 103:
-                    self.__apply_db103_default_data(session)
->>>>>>> 88d0b47a
 
                 # Convert file extension list to ts_ignore file, if a .ts_ignore file does not exist
                 self.migrate_sql_to_ts_ignore(library_dir)
@@ -710,26 +707,6 @@
             session.commit()
             logger.info("[Library][Migration] Verified TagParent table data")
 
-<<<<<<< HEAD
-    def __apply_db104_value_type_migration(self, session: Session):
-        """Changes the type of the URL field types to URL."""
-        try:
-            with session:
-                stmt = (
-                    update(ValueType)
-                    .filter(ValueType.key.in_([FieldID.URL.name, FieldID.SOURCE.name]))
-                    .values(
-                        type=FieldTypeEnum.URL.name,
-                    )
-                )
-
-                session.execute(stmt)
-                session.commit()
-                logger.info("[Library][Migration] Changed the type of the URL field types to URL!")
-        except Exception as e:
-            logger.error(
-                "[Library][Migration] Could not change the type of the URL field types to URL!",
-=======
     def __apply_db103_schema_changes(self, session: Session):
         """Apply database schema changes introduced in DB_VERSION 103."""
         add_is_hidden_column = text(
@@ -742,12 +719,46 @@
         except Exception as e:
             logger.error(
                 "[Library][Migration] Could not create is_hidden column in tags table!",
->>>>>>> 88d0b47a
                 error=e,
             )
             session.rollback()
 
-<<<<<<< HEAD
+    def __apply_db103_default_data(self, session: Session):
+        """Apply default data changes introduced in DB_VERSION 103."""
+        try:
+            session.query(Tag).filter(Tag.id == TAG_ARCHIVED).update({"is_hidden": True})
+            session.commit()
+            logger.info("[Library][Migration] Updated archived tag to be hidden")
+            session.commit()
+        except Exception as e:
+            logger.error(
+                "[Library][Migration] Could not update archived tag to be hidden!",
+                error=e,
+            )
+            session.rollback()
+
+    def __apply_db104_value_type_migration(self, session: Session):
+        """Changes the type of the URL field types to URL."""
+        try:
+            with session:
+                stmt = (
+                    update(ValueType)
+                    .filter(ValueType.key.in_([FieldID.URL.name, FieldID.SOURCE.name]))
+                    .values(
+                        type=FieldTypeEnum.URL.name,
+                    )
+                )
+
+                session.execute(stmt)
+                session.commit()
+                logger.info("[Library][Migration] Changed the type of the URL field types to URL!")
+        except Exception as e:
+            logger.error(
+                "[Library][Migration] Could not change the type of the URL field types to URL!",
+                error=e,
+            )
+            session.rollback()
+
     def __apply_db104_url_migration(self, session: Session):
         """Moves all URL text fields to the new URL field table."""
         try:
@@ -782,18 +793,6 @@
         except Exception as e:
             logger.error(
                 "[Library][Migration] Could not migrate URL fields to the url_fields table!",
-=======
-    def __apply_db103_default_data(self, session: Session):
-        """Apply default data changes introduced in DB_VERSION 103."""
-        try:
-            session.query(Tag).filter(Tag.id == TAG_ARCHIVED).update({"is_hidden": True})
-            session.commit()
-            logger.info("[Library][Migration] Updated archived tag to be hidden")
-            session.commit()
-        except Exception as e:
-            logger.error(
-                "[Library][Migration] Could not update archived tag to be hidden!",
->>>>>>> 88d0b47a
                 error=e,
             )
             session.rollback()
@@ -1114,14 +1113,12 @@
             else:
                 statement = select(Entry.id)
 
-            ast = search.ast
-
             if not search.show_hidden_entries:
                 statement = statement.where(~Entry.tags.any(Tag.is_hidden))
 
-            if ast:
+            if search.ast:
                 start_time = time.time()
-                statement = statement.where(SQLBoolExpressionBuilder(self).visit(ast))
+                statement = statement.where(SQLBoolExpressionBuilder(self).visit(search.ast))
                 end_time = time.time()
                 logger.info(
                     f"SQL Expression Builder finished ({format_timespan(end_time - start_time)})"
