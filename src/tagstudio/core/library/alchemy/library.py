--- conflicted
+++ resolved
@@ -1032,7 +1032,6 @@
             )
 
             start_time = time.time()
-<<<<<<< HEAD
             if page_size is None:
                 ids = list(session.scalars(statement))
                 total_count = len(ids)
@@ -1043,14 +1042,6 @@
                 for row in rows:
                     ids.append(row[0])
                     total_count = row[1]
-=======
-            rows = session.execute(statement).fetchall()
-            ids = []
-            count = 0
-            for row in rows:
-                id, count = row._tuple()  # pyright: ignore[reportPrivateUsage]
-                ids.append(id)
->>>>>>> 00aeb043
             end_time = time.time()
             logger.info(f"SQL Execution finished ({format_timespan(end_time - start_time)})")
 
