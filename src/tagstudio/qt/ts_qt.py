--- conflicted
+++ resolved
@@ -263,7 +263,6 @@
 
         Translations.change_language(self.settings.language)
 
-<<<<<<< HEAD
         # NOTE: This should be a per-library setting rather than an application setting.
         thumb_cache_size_limit: int = int(
             str(
@@ -286,8 +285,6 @@
     def selected(self) -> list[int]:
         return list(self.main_window.thumb_layout._selected.keys())
 
-=======
->>>>>>> ccd7ce13
     def __reset_navigation(self) -> None:
         self.browsing_history = History(BrowsingState.show_all())
 
@@ -1474,12 +1471,8 @@
 
         # search the library
         start_time = time.time()
-<<<<<<< HEAD
+        Ignore.get_patterns(self.lib.library_dir, include_global=True)
         results = self.lib.search_library(self.browsing_history.current, None)
-=======
-        Ignore.get_patterns(self.lib.library_dir, include_global=True)
-        results = self.lib.search_library(self.browsing_history.current, self.settings.page_size)
->>>>>>> ccd7ce13
         logger.info("items to render", count=len(results))
         end_time = time.time()
 
