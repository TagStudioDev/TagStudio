# Copyright (C) 2025 Travis Abendshien (CyanVoxel).
# Licensed under the GPL-3.0 License.
# Created for TagStudio: https://github.com/CyanVoxel/TagStudio


from PySide6.QtCore import Qt
from PySide6.QtWidgets import (
    QCheckBox,
    QComboBox,
    QFormLayout,
    QLabel,
    QLineEdit,
    QTabWidget,
    QVBoxLayout,
    QWidget,
)

<<<<<<< HEAD
from tagstudio.core.driver import DriverMixin
from tagstudio.qt.translations import LANGUAGES, Translations
from tagstudio.qt.widgets.panel import PanelModal, PanelWidget
=======
from tagstudio.core.enums import SettingItems, ShowFilepathOption
from tagstudio.qt.translations import Translations
from tagstudio.qt.widgets.panel import PanelWidget
>>>>>>> f680ecb6


class SettingsPanel(PanelWidget):
    def __init__(self, driver):
        super().__init__()
        self.driver = driver
        self.setMinimumSize(320, 200)

        self.root_layout = QVBoxLayout(self)
        self.root_layout.setContentsMargins(0, 6, 0, 0)

        # Tabs
        self.tab_widget = QTabWidget()

        self.__build_global_settings(driver)
        self.tab_widget.addTab(self.global_settings_container, Translations["settings.global"])

        self.__build_library_settings(driver)
        self.tab_widget.addTab(self.library_settings_container, Translations["settings.library"])

        self.root_layout.addWidget(self.tab_widget)

        # Restart Label
        self.restart_label = QLabel(Translations["settings.restart_required"])
        self.restart_label.setHidden(True)
        self.restart_label.setAlignment(Qt.AlignmentFlag.AlignCenter)

        self.root_layout.addStretch(1)
        self.root_layout.addWidget(self.restart_label)

    def __build_global_settings(self, driver):
        self.global_settings_container = QWidget()
        form_layout = QFormLayout(self.global_settings_container)
        form_layout.setContentsMargins(6, 6, 6, 6)

        # Language
        language_label = QLabel(Translations["settings.language"])
        self.language_combobox = QComboBox()
        self.language_combobox.addItems(list(LANGUAGES.keys()))
        current_lang: str = driver.settings.language
        if current_lang not in LANGUAGES.values():
            current_lang = "en"
        self.language_combobox.setCurrentIndex(list(LANGUAGES.values()).index(current_lang))
        self.language_combobox.currentIndexChanged.connect(
            lambda: self.restart_label.setHidden(False)
        )
        form_layout.addRow(language_label, self.language_combobox)

<<<<<<< HEAD
        # Open Last Library on Start
        open_last_lib_label = QLabel(Translations["settings.open_library_on_start"])
        self.open_last_lib_checkbox = QCheckBox()
        self.open_last_lib_checkbox.setChecked(driver.settings.open_last_loaded_on_startup)
        form_layout.addRow(open_last_lib_label, self.open_last_lib_checkbox)

        # Autoplay
        autoplay_label = QLabel(Translations["media_player.autoplay"])
        self.autoplay_checkbox = QCheckBox()
        self.autoplay_checkbox.setChecked(driver.settings.autoplay)
        form_layout.addRow(autoplay_label, self.autoplay_checkbox)

        # Show Filenames in Grid
        show_filenames_label = QLabel(Translations["settings.show_filenames_in_grid"])
        self.show_filenames_checkbox = QCheckBox()
        self.show_filenames_checkbox.setChecked(driver.settings.show_filenames_in_grid)
        form_layout.addRow(show_filenames_label, self.show_filenames_checkbox)

        # Page Size
        page_size_label = QLabel(Translations["settings.page_size"])
        self.page_size_line_edit = QLineEdit()
        self.page_size_line_edit.setText(str(driver.settings.page_size))

        def on_page_size_changed():
            text = self.page_size_line_edit.text()
            if not text.isdigit() or int(text) < 1:
                self.page_size_line_edit.setText(str(driver.settings.page_size))

        self.page_size_line_edit.editingFinished.connect(on_page_size_changed)
        form_layout.addRow(page_size_label, self.page_size_line_edit)

    def __build_library_settings(self, driver):
        self.library_settings_container = QWidget()
        form_layout = QFormLayout(self.library_settings_container)
        form_layout.setContentsMargins(6, 6, 6, 6)

        todo_label = QLabel("TODO")
        form_layout.addRow(todo_label)

    def get_settings(self) -> dict:
        return {
            "language": list(LANGUAGES.values())[self.language_combobox.currentIndex()],
            "open_last_loaded_on_startup": self.open_last_lib_checkbox.isChecked(),
            "autoplay": self.autoplay_checkbox.isChecked(),
            "show_filenames_in_grid": self.show_filenames_checkbox.isChecked(),
            "page_size": int(self.page_size_line_edit.text()),
        }

    @classmethod
    def build_modal(cls, driver: DriverMixin) -> PanelModal:
        settings_panel = cls(driver)

        def update_settings():
            settings = settings_panel.get_settings()

            Translations.change_language(settings["language"])
            driver.settings.language = settings["language"]

            driver.settings.open_last_loaded_on_startup = settings["open_last_loaded_on_startup"]
            driver.settings.autoplay = settings["autoplay"]
            driver.settings.show_filenames_in_grid = settings["show_filenames_in_grid"]
            driver.settings.page_size = settings["page_size"]

            driver.settings.save()

        modal = PanelModal(
            widget=settings_panel,
            done_callback=update_settings,
            has_save=False,
        )
        modal.title_widget.setVisible(False)
        modal.setWindowTitle(Translations["settings.title"])

        return modal
=======
        filepath_option_map: dict[int, str] = {
            ShowFilepathOption.SHOW_FULL_PATHS: Translations["settings.filepath.option.full"],
            ShowFilepathOption.SHOW_RELATIVE_PATHS: Translations[
                "settings.filepath.option.relative"
            ],
            ShowFilepathOption.SHOW_FILENAMES_ONLY: Translations["settings.filepath.option.name"],
        }
        self.filepath_combobox = QComboBox()
        self.filepath_combobox.addItems(list(filepath_option_map.values()))
        filepath_option: int = int(
            driver.settings.value(
                SettingItems.SHOW_FILEPATH, defaultValue=ShowFilepathOption.DEFAULT.value, type=int
            )
        )
        filepath_option = 0 if filepath_option not in filepath_option_map else filepath_option
        self.filepath_combobox.setCurrentIndex(filepath_option)
        self.filepath_combobox.currentIndexChanged.connect(self.apply_filepath_setting)
        self.form_layout.addRow(Translations["settings.filepath.label"], self.filepath_combobox)

        self.root_layout.addWidget(self.form_container)
        self.root_layout.addStretch(1)
        self.root_layout.addWidget(self.restart_label)

    def get_language(self) -> str:
        values: list[str] = list(self.languages.values())
        return values[self.language_combobox.currentIndex()]

    def apply_filepath_setting(self):
        selected_value = self.filepath_combobox.currentIndex()
        self.driver.settings.setValue(SettingItems.SHOW_FILEPATH, selected_value)
        self.driver.update_recent_lib_menu()
        self.driver.preview_panel.update_widgets()
        library_directory = self.driver.lib.library_dir
        if selected_value == ShowFilepathOption.SHOW_FULL_PATHS:
            display_path = library_directory
        else:
            display_path = library_directory.name
        self.driver.main_window.setWindowTitle(
            Translations.format(
                "app.title", base_title=self.driver.base_title, library_dir=display_path
            )
        )
>>>>>>> f680ecb6
<|MERGE_RESOLUTION|>--- conflicted
+++ resolved
@@ -2,6 +2,8 @@
 # Licensed under the GPL-3.0 License.
 # Created for TagStudio: https://github.com/CyanVoxel/TagStudio
 
+
+from typing import TYPE_CHECKING
 
 from PySide6.QtCore import Qt
 from PySide6.QtWidgets import (
@@ -15,19 +17,24 @@
     QWidget,
 )
 
-<<<<<<< HEAD
-from tagstudio.core.driver import DriverMixin
+from tagstudio.core.enums import ShowFilepathOption
 from tagstudio.qt.translations import LANGUAGES, Translations
 from tagstudio.qt.widgets.panel import PanelModal, PanelWidget
-=======
-from tagstudio.core.enums import SettingItems, ShowFilepathOption
-from tagstudio.qt.translations import Translations
-from tagstudio.qt.widgets.panel import PanelWidget
->>>>>>> f680ecb6
+
+if TYPE_CHECKING:
+    from tagstudio.qt.ts_qt import QtDriver
+
+FILEPATH_OPTION_MAP: dict[ShowFilepathOption, str] = {
+    ShowFilepathOption.SHOW_FULL_PATHS: Translations["settings.filepath.option.full"],
+    ShowFilepathOption.SHOW_RELATIVE_PATHS: Translations["settings.filepath.option.relative"],
+    ShowFilepathOption.SHOW_FILENAMES_ONLY: Translations["settings.filepath.option.name"],
+}
 
 
 class SettingsPanel(PanelWidget):
-    def __init__(self, driver):
+    driver: "QtDriver"
+
+    def __init__(self, driver: "QtDriver"):
         super().__init__()
         self.driver = driver
         self.setMinimumSize(320, 200)
@@ -54,13 +61,12 @@
         self.root_layout.addStretch(1)
         self.root_layout.addWidget(self.restart_label)
 
-    def __build_global_settings(self, driver):
+    def __build_global_settings(self, driver: "QtDriver"):
         self.global_settings_container = QWidget()
         form_layout = QFormLayout(self.global_settings_container)
         form_layout.setContentsMargins(6, 6, 6, 6)
 
         # Language
-        language_label = QLabel(Translations["settings.language"])
         self.language_combobox = QComboBox()
         self.language_combobox.addItems(list(LANGUAGES.keys()))
         current_lang: str = driver.settings.language
@@ -70,29 +76,28 @@
         self.language_combobox.currentIndexChanged.connect(
             lambda: self.restart_label.setHidden(False)
         )
-        form_layout.addRow(language_label, self.language_combobox)
+        form_layout.addRow(Translations["settings.language"], self.language_combobox)
 
-<<<<<<< HEAD
         # Open Last Library on Start
-        open_last_lib_label = QLabel(Translations["settings.open_library_on_start"])
         self.open_last_lib_checkbox = QCheckBox()
         self.open_last_lib_checkbox.setChecked(driver.settings.open_last_loaded_on_startup)
-        form_layout.addRow(open_last_lib_label, self.open_last_lib_checkbox)
+        form_layout.addRow(
+            Translations["settings.open_library_on_start"], self.open_last_lib_checkbox
+        )
 
         # Autoplay
-        autoplay_label = QLabel(Translations["media_player.autoplay"])
         self.autoplay_checkbox = QCheckBox()
         self.autoplay_checkbox.setChecked(driver.settings.autoplay)
-        form_layout.addRow(autoplay_label, self.autoplay_checkbox)
+        form_layout.addRow(Translations["media_player.autoplay"], self.autoplay_checkbox)
 
         # Show Filenames in Grid
-        show_filenames_label = QLabel(Translations["settings.show_filenames_in_grid"])
         self.show_filenames_checkbox = QCheckBox()
         self.show_filenames_checkbox.setChecked(driver.settings.show_filenames_in_grid)
-        form_layout.addRow(show_filenames_label, self.show_filenames_checkbox)
+        form_layout.addRow(
+            Translations["settings.show_filenames_in_grid"], self.show_filenames_checkbox
+        )
 
         # Page Size
-        page_size_label = QLabel(Translations["settings.page_size"])
         self.page_size_line_edit = QLineEdit()
         self.page_size_line_edit.setText(str(driver.settings.page_size))
 
@@ -102,9 +107,21 @@
                 self.page_size_line_edit.setText(str(driver.settings.page_size))
 
         self.page_size_line_edit.editingFinished.connect(on_page_size_changed)
-        form_layout.addRow(page_size_label, self.page_size_line_edit)
+        form_layout.addRow(Translations["settings.page_size"], self.page_size_line_edit)
 
-    def __build_library_settings(self, driver):
+        # Show Filepath
+        self.filepath_combobox = QComboBox()
+        for k in FILEPATH_OPTION_MAP:
+            self.filepath_combobox.addItem(FILEPATH_OPTION_MAP[k], k)
+        filepath_option: ShowFilepathOption = driver.settings.show_filepath
+        if filepath_option not in FILEPATH_OPTION_MAP:
+            filepath_option = ShowFilepathOption.DEFAULT
+        self.filepath_combobox.setCurrentIndex(
+            list(FILEPATH_OPTION_MAP.keys()).index(filepath_option)
+        )
+        form_layout.addRow(Translations["settings.filepath.label"], self.filepath_combobox)
+
+    def __build_library_settings(self, driver: "QtDriver"):
         self.library_settings_container = QWidget()
         form_layout = QFormLayout(self.library_settings_container)
         form_layout.setContentsMargins(6, 6, 6, 6)
@@ -119,75 +136,44 @@
             "autoplay": self.autoplay_checkbox.isChecked(),
             "show_filenames_in_grid": self.show_filenames_checkbox.isChecked(),
             "page_size": int(self.page_size_line_edit.text()),
+            "show_filepath": self.filepath_combobox.currentData(),
         }
 
+    def update_settings(self, driver: "QtDriver"):
+        settings = self.get_settings()
+
+        driver.settings.language = settings["language"]
+        driver.settings.open_last_loaded_on_startup = settings["open_last_loaded_on_startup"]
+        driver.settings.autoplay = settings["autoplay"]
+        driver.settings.show_filenames_in_grid = settings["show_filenames_in_grid"]
+        driver.settings.page_size = settings["page_size"]
+        driver.settings.show_filepath = settings["show_filepath"]
+
+        driver.settings.save()
+
+        Translations.change_language(settings["language"])
+
+        driver.update_recent_lib_menu()
+        driver.preview_panel.update_widgets()
+        library_directory = driver.lib.library_dir
+        if settings["show_filepath"] == ShowFilepathOption.SHOW_FULL_PATHS:
+            display_path = library_directory or ""
+        else:
+            display_path = library_directory.name if library_directory else ""
+        driver.main_window.setWindowTitle(
+            Translations.format("app.title", base_title=driver.base_title, library_dir=display_path)
+        )
+
     @classmethod
-    def build_modal(cls, driver: DriverMixin) -> PanelModal:
+    def build_modal(cls, driver: "QtDriver") -> PanelModal:
         settings_panel = cls(driver)
-
-        def update_settings():
-            settings = settings_panel.get_settings()
-
-            Translations.change_language(settings["language"])
-            driver.settings.language = settings["language"]
-
-            driver.settings.open_last_loaded_on_startup = settings["open_last_loaded_on_startup"]
-            driver.settings.autoplay = settings["autoplay"]
-            driver.settings.show_filenames_in_grid = settings["show_filenames_in_grid"]
-            driver.settings.page_size = settings["page_size"]
-
-            driver.settings.save()
 
         modal = PanelModal(
             widget=settings_panel,
-            done_callback=update_settings,
+            done_callback=lambda: settings_panel.update_settings(driver),
             has_save=False,
         )
         modal.title_widget.setVisible(False)
         modal.setWindowTitle(Translations["settings.title"])
 
-        return modal
-=======
-        filepath_option_map: dict[int, str] = {
-            ShowFilepathOption.SHOW_FULL_PATHS: Translations["settings.filepath.option.full"],
-            ShowFilepathOption.SHOW_RELATIVE_PATHS: Translations[
-                "settings.filepath.option.relative"
-            ],
-            ShowFilepathOption.SHOW_FILENAMES_ONLY: Translations["settings.filepath.option.name"],
-        }
-        self.filepath_combobox = QComboBox()
-        self.filepath_combobox.addItems(list(filepath_option_map.values()))
-        filepath_option: int = int(
-            driver.settings.value(
-                SettingItems.SHOW_FILEPATH, defaultValue=ShowFilepathOption.DEFAULT.value, type=int
-            )
-        )
-        filepath_option = 0 if filepath_option not in filepath_option_map else filepath_option
-        self.filepath_combobox.setCurrentIndex(filepath_option)
-        self.filepath_combobox.currentIndexChanged.connect(self.apply_filepath_setting)
-        self.form_layout.addRow(Translations["settings.filepath.label"], self.filepath_combobox)
-
-        self.root_layout.addWidget(self.form_container)
-        self.root_layout.addStretch(1)
-        self.root_layout.addWidget(self.restart_label)
-
-    def get_language(self) -> str:
-        values: list[str] = list(self.languages.values())
-        return values[self.language_combobox.currentIndex()]
-
-    def apply_filepath_setting(self):
-        selected_value = self.filepath_combobox.currentIndex()
-        self.driver.settings.setValue(SettingItems.SHOW_FILEPATH, selected_value)
-        self.driver.update_recent_lib_menu()
-        self.driver.preview_panel.update_widgets()
-        library_directory = self.driver.lib.library_dir
-        if selected_value == ShowFilepathOption.SHOW_FULL_PATHS:
-            display_path = library_directory
-        else:
-            display_path = library_directory.name
-        self.driver.main_window.setWindowTitle(
-            Translations.format(
-                "app.title", base_title=self.driver.base_title, library_dir=display_path
-            )
-        )
->>>>>>> f680ecb6
+        return modal