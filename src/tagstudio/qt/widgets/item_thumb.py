--- conflicted
+++ resolved
@@ -14,11 +14,7 @@
 import structlog
 from PIL import Image, ImageQt
 from PySide6.QtCore import QEvent, QMimeData, QSize, Qt, QUrl
-<<<<<<< HEAD
-from PySide6.QtGui import QAction, QDrag, QEnterEvent, QGuiApplication, QPixmap
-=======
-from PySide6.QtGui import QAction, QDrag, QEnterEvent, QMouseEvent, QPixmap
->>>>>>> c2261d5b
+from PySide6.QtGui import QAction, QDrag, QEnterEvent, QGuiApplication, QMouseEvent, QPixmap
 from PySide6.QtWidgets import (
     QBoxLayout,
     QCheckBox,
