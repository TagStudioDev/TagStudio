# Copyright (C) 2025 Travis Abendshien (CyanVoxel).
# Licensed under the GPL-3.0 License.
# Created for TagStudio: https://github.com/CyanVoxel/TagStudio


import contextlib
import hashlib
import math
import os
import zipfile
from copy import deepcopy
from io import BytesIO
from pathlib import Path
from typing import TYPE_CHECKING, cast
from warnings import catch_warnings

import cv2
import numpy as np
import rawpy
import srctools
import structlog
from cv2.typing import MatLike
from mutagen import MutagenError, flac, id3, mp4
from PIL import (
    Image,
    ImageChops,
    ImageDraw,
    ImageEnhance,
    ImageFile,
    ImageFont,
    ImageOps,
    ImageQt,
    UnidentifiedImageError,
)
from PIL.Image import DecompressionBombError
from pillow_heif import register_avif_opener, register_heif_opener
from PySide6.QtCore import (
    QBuffer,
    QFile,
    QFileDevice,
    QIODeviceBase,
    QObject,
    QSize,
    QSizeF,
    Qt,
    Signal,
)
from PySide6.QtGui import QGuiApplication, QImage, QPainter, QPixmap
from PySide6.QtPdf import QPdfDocument, QPdfDocumentRenderOptions
from PySide6.QtSvg import QSvgRenderer

from tagstudio.core.constants import (
    FONT_SAMPLE_SIZES,
    FONT_SAMPLE_TEXT,
)
from tagstudio.core.exceptions import NoRendererError
from tagstudio.core.library.ignore import Ignore
from tagstudio.core.media_types import MediaCategories, MediaType
from tagstudio.core.palette import UI_COLORS, ColorType, UiColor, get_ui_color
from tagstudio.core.utils.encoding import detect_char_encoding
from tagstudio.qt.helpers.blender_thumbnailer import blend_thumb
from tagstudio.qt.helpers.color_overlay import theme_fg_overlay
from tagstudio.qt.helpers.file_tester import is_readable_video
from tagstudio.qt.helpers.gradient import four_corner_gradient
from tagstudio.qt.helpers.image_effects import replace_transparent_pixels
from tagstudio.qt.helpers.text_wrapper import wrap_full_text
from tagstudio.qt.helpers.vendored.pydub.audio_segment import (
    _AudioSegment as AudioSegment,
)
from tagstudio.qt.resource_manager import ResourceManager

if TYPE_CHECKING:
<<<<<<< HEAD
    from tagstudio.core.library.alchemy.library import Library
=======
>>>>>>> 5dfcc36d
    from tagstudio.qt.ts_qt import QtDriver

ImageFile.LOAD_TRUNCATED_IMAGES = True
os.environ["OPENCV_IO_ENABLE_OPENEXR"] = "1"

logger = structlog.get_logger(__name__)
Image.MAX_IMAGE_PIXELS = None
register_heif_opener()
register_avif_opener()

try:
    import pillow_jxl  # noqa: F401 # pyright: ignore[reportUnusedImport]
except ImportError:
    logger.exception('[ThumbRenderer] Could not import the "pillow_jxl" module')


class ThumbRenderer(QObject):
    """A class for rendering image and file thumbnails."""

    rm: ResourceManager = ResourceManager()
    updated = Signal(float, QPixmap, QSize, Path)
    updated_ratio = Signal(float)

    cached_img_res: int = 256  # TODO: Pull this from config
    cached_img_ext: str = ".webp"  # TODO: Pull this from config

<<<<<<< HEAD
    def __init__(self, driver: "QtDriver", library: "Library") -> None:
=======
    last_cache_folder: Path | None = None

    def __init__(self, library, driver: "QtDriver") -> None:
>>>>>>> 5dfcc36d
        """Initialize the class."""
        super().__init__()
        self.driver = driver
        self.lib = library
<<<<<<< HEAD
=======
        self.driver = driver
        ThumbRenderer.cache.set_library(self.lib)
>>>>>>> 5dfcc36d

        # Cached thumbnail elements.
        # Key: Size + Pixel Ratio Tuple + Radius Scale
        #      (Ex. (512, 512, 1.25, 4))
        self.thumb_masks: dict[tuple[int, int, float, float], Image.Image] = {}
        self.raised_edges: dict[tuple[int, int, float], tuple[Image.Image, Image.Image]] = {}

        # Key: ("name", UiColor, 512, 512, 1.25)
        self.icons: dict[tuple[str, UiColor, int, int, float], Image.Image] = {}

    def _get_resource_id(self, url: Path) -> str:
        """Return the name of the icon resource to use for a file type.

        Special terms will return special resources.

        Args:
            url (Path): The file url to assess. "$LOADING" will return the loading graphic.
        """
        ext = url.suffix.lower()
        types: set[MediaType] = MediaCategories.get_types(ext, mime_fallback=True)

        # Manual icon overrides.
        if ext in {".gif", ".vtf"}:
            return MediaType.IMAGE
        elif ext in {".dll", ".pyc", ".o", ".dylib"}:
            return MediaType.PROGRAM
        elif ext in {".mscz"}:  # noqa: SIM114
            return MediaType.TEXT

        # Loop though the specific (non-IANA) categories and return the string
        # name of the first matching category found.
        for cat in MediaCategories.ALL_CATEGORIES:
            if not cat.is_iana and cat.media_type in types:
                return cat.media_type.value

        # If the type is broader (IANA registered) then search those types.
        for cat in MediaCategories.ALL_CATEGORIES:
            if cat.is_iana and cat.media_type in types:
                return cat.media_type.value

        return "file_generic"

    def _get_mask(
        self, size: tuple[int, int], pixel_ratio: float, scale_radius: bool = False
    ) -> Image.Image:
        """Return a thumbnail mask given a size, pixel ratio, and radius scaling option.

        If one is not already cached, a new one will be rendered.

        Args:
            size (tuple[int, int]): The size of the graphic.
            pixel_ratio (float): The screen pixel ratio.
            scale_radius (bool): Option to scale the radius up (Used for Preview Panel).
        """
        thumb_scale: int = 512
        radius_scale: float = 1
        if scale_radius:
            radius_scale = max(size[0], size[1]) / thumb_scale

        item: Image.Image | None = self.thumb_masks.get((*size, pixel_ratio, radius_scale))
        if not item:
            item = self._render_mask(size, pixel_ratio, radius_scale)
            self.thumb_masks[(*size, pixel_ratio, radius_scale)] = item
        return item

    def _get_edge(
        self, size: tuple[int, int], pixel_ratio: float
    ) -> tuple[Image.Image, Image.Image]:
        """Return a thumbnail edge given a size, pixel ratio, and radius scaling option.

        If one is not already cached, a new one will be rendered.

        Args:
            size (tuple[int, int]): The size of the graphic.
            pixel_ratio (float): The screen pixel ratio.
        """
        item: tuple[Image.Image, Image.Image] | None = self.raised_edges.get((*size, pixel_ratio))
        if not item:
            item = self._render_edge(size, pixel_ratio)
            self.raised_edges[(*size, pixel_ratio)] = item
        return item

    def _get_icon(
        self,
        name: str,
        color: UiColor,
        size: tuple[int, int],
        pixel_ratio: float = 1.0,
        bg_image: Image.Image | None = None,
        draw_edge: bool = True,
        is_corner: bool = False,
    ) -> Image.Image:
        """Return an icon given a size, pixel ratio, and radius scaling option.

        Args:
            name (str): The name of the icon resource. "thumb_loading" will not draw a border.
            color (str): The color to use for the icon.
            size (tuple[int,int]): The size of the icon.
            pixel_ratio (float): The screen pixel ratio.
            bg_image (Image.Image): Optional background image to go behind the icon.
            draw_edge (bool): Flag for is the raised edge should be drawn.
            is_corner (bool): Flag for is the icon should render with the "corner" style
        """
        draw_border: bool = True
        if name == "thumb_loading":
            draw_border = False

        item: Image.Image | None = self.icons.get((name, color, *size, pixel_ratio))
        if not item:
            item_flat: Image.Image = (
                self._render_corner_icon(name, color, size, pixel_ratio, bg_image)
                if is_corner
                else self._render_center_icon(name, color, size, pixel_ratio, draw_border, bg_image)
            )
            if draw_edge:
                edge: tuple[Image.Image, Image.Image] = self._get_edge(size, pixel_ratio)
                item = self._apply_edge(item_flat, edge, faded=True)
                self.icons[(name, color, *size, pixel_ratio)] = item
            else:
                item = item_flat
        return item

    def _render_mask(
        self, size: tuple[int, int], pixel_ratio: float, radius_scale: float = 1
    ) -> Image.Image:
        """Render a thumbnail mask graphic.

        Args:
            size (tuple[int,int]): The size of the graphic.
            pixel_ratio (float): The screen pixel ratio.
            radius_scale (float): The scale factor of the border radius (Used by Preview Panel).
        """
        smooth_factor: int = 2
        radius_factor: int = 8

        im: Image.Image = Image.new(
            mode="L",
            size=tuple([d * smooth_factor for d in size]),  # type: ignore
            color="black",
        )
        draw = ImageDraw.Draw(im)
        draw.rounded_rectangle(
            (0, 0) + tuple([d - 1 for d in im.size]),
            radius=math.ceil(radius_factor * smooth_factor * pixel_ratio * radius_scale),
            fill="white",
        )
        im = im.resize(
            size,
            resample=Image.Resampling.BILINEAR,
        )
        return im

    def _render_edge(
        self, size: tuple[int, int], pixel_ratio: float
    ) -> tuple[Image.Image, Image.Image]:
        """Render a thumbnail edge graphic.

        Args:
            size (tuple[int,int]): The size of the graphic.
            pixel_ratio (float): The screen pixel ratio.
        """
        smooth_factor: int = 2
        radius_factor: int = 8
        width: int = math.floor(pixel_ratio * 2)

        # Highlight
        im_hl: Image.Image = Image.new(
            mode="RGBA",
            size=tuple([d * smooth_factor for d in size]),  # type: ignore
            color="#00000000",
        )
        draw = ImageDraw.Draw(im_hl)
        draw.rounded_rectangle(
            (width, width) + tuple([d - (width + 1) for d in im_hl.size]),
            radius=math.ceil((radius_factor * smooth_factor * pixel_ratio) - (pixel_ratio * 3)),
            fill=None,
            outline="white",
            width=width,
        )
        im_hl = im_hl.resize(
            size,
            resample=Image.Resampling.BILINEAR,
        )

        # Shadow
        im_sh: Image.Image = Image.new(
            mode="RGBA",
            size=tuple([d * smooth_factor for d in size]),  # type: ignore
            color="#00000000",
        )
        draw = ImageDraw.Draw(im_sh)
        draw.rounded_rectangle(
            (0, 0) + tuple([d - 1 for d in im_sh.size]),
            radius=math.ceil(radius_factor * smooth_factor * pixel_ratio),
            fill=None,
            outline="black",
            width=width,
        )
        im_sh = im_sh.resize(
            size,
            resample=Image.Resampling.BILINEAR,
        )

        return (im_hl, im_sh)

    def _render_center_icon(
        self,
        name: str,
        color: UiColor,
        size: tuple[int, int],
        pixel_ratio: float,
        draw_border: bool = True,
        bg_image: Image.Image | None = None,
    ) -> Image.Image:
        """Render a thumbnail icon.

        Args:
            name (str): The name of the icon resource.
            color (UiColor): The color to use for the icon.
            size (tuple[int,int]): The size of the icon.
            pixel_ratio (float): The screen pixel ratio.
            draw_border (bool): Option to draw a border.
            bg_image (Image.Image): Optional background image to go behind the icon.
        """
        border_factor: int = 5
        smooth_factor: int = math.ceil(2 * pixel_ratio)
        radius_factor: int = 8
        icon_ratio: float = 1.75

        # Create larger blank image based on smooth_factor
        im: Image.Image = Image.new(
            "RGBA",
            size=tuple([d * smooth_factor for d in size]),  # type: ignore
            color="#FF000000",
        )

        # Create solid background color
        bg: Image.Image
        bg = Image.new(
            "RGB",
            size=tuple([d * smooth_factor for d in size]),  # type: ignore
            color="#000000FF",
        )

        # Use a background image if provided
        if bg_image:
            bg_im = Image.Image.resize(bg_image, size=tuple([d * smooth_factor for d in size]))  # type: ignore
            bg_im = ImageEnhance.Brightness(bg_im).enhance(0.3)  # Reduce the brightness
            bg.paste(bg_im)

        # Paste background color with rounded rectangle mask onto blank image
        im.paste(
            bg,
            (0, 0),
            mask=self._get_mask(
                tuple([d * smooth_factor for d in size]),  # type: ignore
                (pixel_ratio * smooth_factor),
            ),
        )

        # Draw rounded rectangle border
        if draw_border:
            draw = ImageDraw.Draw(im)
            draw.rounded_rectangle(
                (0, 0) + tuple([d - 1 for d in im.size]),
                radius=math.ceil(
                    (radius_factor * smooth_factor * pixel_ratio) + (pixel_ratio * 1.5)
                ),
                fill=None if bg_image else "black",
                outline="#FF0000",
                width=math.floor(
                    (border_factor * smooth_factor * pixel_ratio) - (pixel_ratio * 1.5)
                ),
            )

        # Resize image to final size
        im = im.resize(
            size,
            resample=Image.Resampling.BILINEAR,
        )
        fg: Image.Image = Image.new(
            "RGB",
            size=size,
            color="#00FF00",
        )

        # Get icon by name
        icon: Image.Image | None = self.rm.get(name)
        if not icon:
            icon = self.rm.get("file_generic")
            if not icon:
                icon = Image.new(mode="RGBA", size=(32, 32), color="magenta")

        # Resize icon to fit icon_ratio
        icon = icon.resize((math.ceil(size[0] // icon_ratio), math.ceil(size[1] // icon_ratio)))

        # Paste icon centered
        im.paste(
            im=fg.resize((math.ceil(size[0] // icon_ratio), math.ceil(size[1] // icon_ratio))),
            box=(
                math.ceil((size[0] - (size[0] // icon_ratio)) // 2),
                math.ceil((size[1] - (size[1] // icon_ratio)) // 2),
            ),
            mask=icon.getchannel(3),
        )

        # Apply color overlay
        im = self._apply_overlay_color(
            im,
            color,
        )

        return im

    def _render_corner_icon(
        self,
        name: str,
        color: UiColor,
        size: tuple[int, int],
        pixel_ratio: float,
        bg_image: Image.Image | None = None,
    ) -> Image.Image:
        """Render a thumbnail icon with the icon in the upper-left corner.

        Args:
            name (str): The name of the icon resource.
            color (UiColor): The color to use for the icon.
            size (tuple[int,int]): The size of the icon.
            pixel_ratio (float): The screen pixel ratio.
            draw_border (bool): Option to draw a border.
            bg_image (Image.Image): Optional background image to go behind the icon.
        """
        smooth_factor: int = math.ceil(2 * pixel_ratio)
        icon_ratio: float = 5
        padding_factor = 18

        # Create larger blank image based on smooth_factor
        im: Image.Image = Image.new(
            "RGBA",
            size=tuple([d * smooth_factor for d in size]),  # type: ignore
            color="#00000000",
        )

        bg: Image.Image
        # Use a background image if provided
        if bg_image:
            bg = Image.Image.resize(bg_image, size=tuple([d * smooth_factor for d in size]))  # type: ignore
        # Create solid background color
        else:
            bg = Image.new(
                "RGB",
                size=tuple([d * smooth_factor for d in size]),  # type: ignore
                color="#000000",
            )
            # Apply color overlay
            bg = self._apply_overlay_color(
                im,
                color,
            )

        # Paste background color with rounded rectangle mask onto blank image
        im.paste(
            bg,
            (0, 0),
            mask=self._get_mask(
                tuple([d * smooth_factor for d in size]),  # type: ignore
                (pixel_ratio * smooth_factor),
            ),
        )

        colors = UI_COLORS.get(color) or UI_COLORS[UiColor.DEFAULT]
        primary_color = colors.get(ColorType.PRIMARY)

        # Resize image to final size
        im = im.resize(
            size,
            resample=Image.Resampling.BILINEAR,
        )
        fg: Image.Image = Image.new(
            "RGB",
            size=size,
            color=primary_color,
        )

        # Get icon by name
        icon: Image.Image | None = self.rm.get(name)
        if not icon:
            icon = self.rm.get("file_generic")
            if not icon:
                icon = Image.new(mode="RGBA", size=(32, 32), color="magenta")

        # Resize icon to fit icon_ratio
        icon = icon.resize(
            (
                math.ceil(size[0] // icon_ratio),
                math.ceil(size[1] // icon_ratio),
            )
        )

        # Paste icon
        im.paste(
            im=fg.resize(
                (
                    math.ceil(size[0] // icon_ratio),
                    math.ceil(size[1] // icon_ratio),
                )
            ),
            box=(size[0] // padding_factor, size[1] // padding_factor),
            mask=icon.getchannel(3),
        )

        return im

    def _apply_overlay_color(self, image: Image.Image, color: UiColor) -> Image.Image:
        """Apply a color overlay effect to an image based on its color channel data.

        Red channel for foreground, green channel for outline, none for background.

        Args:
            image (Image.Image): The image to apply an overlay to.
            color (UiColor): The name of the ColorType color to use.
        """
        bg_color: str = (
            get_ui_color(ColorType.DARK_ACCENT, color)
            if QGuiApplication.styleHints().colorScheme() is Qt.ColorScheme.Dark
            else get_ui_color(ColorType.PRIMARY, color)
        )
        fg_color: str = (
            get_ui_color(ColorType.PRIMARY, color)
            if QGuiApplication.styleHints().colorScheme() is Qt.ColorScheme.Dark
            else get_ui_color(ColorType.LIGHT_ACCENT, color)
        )
        ol_color: str = (
            get_ui_color(ColorType.BORDER, color)
            if QGuiApplication.styleHints().colorScheme() is Qt.ColorScheme.Dark
            else get_ui_color(ColorType.LIGHT_ACCENT, color)
        )

        bg: Image.Image = Image.new(image.mode, image.size, color=bg_color)
        fg: Image.Image = Image.new(image.mode, image.size, color=fg_color)
        ol: Image.Image = Image.new(image.mode, image.size, color=ol_color)

        bg.paste(fg, (0, 0), mask=image.getchannel(0))
        bg.paste(ol, (0, 0), mask=image.getchannel(1))

        if image.mode == "RGBA":
            alpha_bg: Image.Image = bg.copy()
            alpha_bg.convert("RGBA")
            alpha_bg.putalpha(0)
            alpha_bg.paste(bg, (0, 0), mask=image.getchannel(3))
            bg = alpha_bg

        return bg

    def _apply_edge(
        self,
        image: Image.Image,
        edge: tuple[Image.Image, Image.Image],
        faded: bool = False,
    ) -> Image.Image:
        """Apply a given edge effect to an image.

        Args:
            image (Image.Image): The image to apply the edge to.
            edge (tuple[Image.Image, Image.Image]): The edge images to apply.
                Item 0 is the inner highlight, and item 1 is the outer shadow.
            faded (bool): Whether or not to apply a faded version of the edge.
                Used for light themes.
        """
        opacity: float = 1.0 if not faded else 0.8
        shade_reduction: float = (
            0 if QGuiApplication.styleHints().colorScheme() is Qt.ColorScheme.Dark else 0.3
        )
        im: Image.Image = image
        im_hl, im_sh = deepcopy(edge)

        # Configure and apply a soft light overlay.
        # This makes up the bulk of the effect.
        im_hl.putalpha(ImageEnhance.Brightness(im_hl.getchannel(3)).enhance(opacity))
        im.paste(ImageChops.soft_light(im, im_hl), mask=im_hl.getchannel(3))

        # Configure and apply a normal shading overlay.
        # This helps with contrast.
        im_sh.putalpha(
            ImageEnhance.Brightness(im_sh.getchannel(3)).enhance(max(0, opacity - shade_reduction))
        )
        im.paste(im_sh, mask=im_sh.getchannel(3))

        return im

    @staticmethod
    def _audio_album_thumb(filepath: Path, ext: str) -> Image.Image | None:
        """Return an album cover thumb from an audio file if a cover is present.

        Args:
            filepath (Path): The path of the file.
            ext (str): The file extension (with leading ".").
        """
        image: Image.Image | None = None
        try:
            if not filepath.is_file():
                raise FileNotFoundError

            artwork = None
            if ext in [".mp3"]:
                id3_tags: id3.ID3 = id3.ID3(filepath)
                id3_covers: list = id3_tags.getall("APIC")
                if id3_covers:
                    artwork = Image.open(BytesIO(id3_covers[0].data))
            elif ext in [".flac"]:
                flac_tags: flac.FLAC = flac.FLAC(filepath)
                flac_covers: list = flac_tags.pictures
                if flac_covers:
                    artwork = Image.open(BytesIO(flac_covers[0].data))
            elif ext in [".mp4", ".m4a", ".aac"]:
                mp4_tags: mp4.MP4 = mp4.MP4(filepath)
                mp4_covers: list = mp4_tags.get("covr")
                if mp4_covers:
                    artwork = Image.open(BytesIO(mp4_covers[0]))
            if artwork:
                image = artwork
        except (
            FileNotFoundError,
            id3.ID3NoHeaderError,
            mp4.MP4MetadataError,
            mp4.MP4StreamInfoError,
            MutagenError,
        ) as e:
            logger.error("Couldn't read album artwork", path=filepath, error=type(e).__name__)
        return image

    @staticmethod
    def _audio_waveform_thumb(
        filepath: Path, ext: str, size: int, pixel_ratio: float
    ) -> Image.Image | None:
        """Render a waveform image from an audio file.

        Args:
            filepath (Path): The path of the file.
            ext (str): The file extension (with leading ".").
            size (tuple[int,int]): The size of the thumbnail.
            pixel_ratio (float): The screen pixel ratio.
        """
        # BASE_SCALE used for drawing on a larger image and resampling down
        # to provide an antialiased effect.
        base_scale: int = 2
        samples_per_bar: int = 3
        size_scaled: int = size * base_scale
        allow_small_min: bool = False
        im: Image.Image | None = None

        try:
            bar_count: int = min(math.floor((size // pixel_ratio) / 5), 64)
            audio = AudioSegment.from_file(filepath, ext[1:])
            data = np.frombuffer(buffer=audio._data, dtype=np.int16)
            data_indices = np.linspace(1, len(data), num=bar_count * samples_per_bar)
            bar_margin: float = ((size_scaled / (bar_count * 3)) * base_scale) / 2
            line_width: float = ((size_scaled - bar_margin) / (bar_count * 3)) * base_scale
            bar_height: float = (size_scaled) - (size_scaled // bar_margin)

            count: int = 0
            maximum_item: int = 0
            max_array: list[int] = []
            highest_line: int = 0

            for i in range(-1, len(data_indices)):
                d = data[math.ceil(data_indices[i]) - 1]
                if count < samples_per_bar:
                    count = count + 1
                    with catch_warnings(record=True):
                        if abs(d) > maximum_item:
                            maximum_item = int(abs(d))
                else:
                    max_array.append(maximum_item)

                    if maximum_item > highest_line:
                        highest_line = maximum_item

                    maximum_item = 0
                    count = 1

            line_ratio = max(highest_line / bar_height, 1)

            im = Image.new("RGB", (size_scaled, size_scaled), color="#000000")
            draw = ImageDraw.Draw(im)

            current_x = bar_margin
            for item in max_array:
                item_height = item / line_ratio

                # If small minimums are not allowed, raise all values
                # smaller than the line width to the same value.
                if not allow_small_min:
                    item_height = max(item_height, line_width)

                current_y = (bar_height - item_height + (size_scaled // bar_margin)) // 2

                draw.rounded_rectangle(
                    (
                        current_x,
                        current_y,
                        (current_x + line_width),
                        (current_y + item_height),
                    ),
                    radius=100 * base_scale,
                    fill=("#FF0000"),
                    outline=("#FFFF00"),
                    width=max(math.ceil(line_width / 6), base_scale),
                )

                current_x = current_x + line_width + bar_margin

            im.resize((size, size), Image.Resampling.BILINEAR)

        except Exception as e:
            logger.error("Couldn't render waveform", path=filepath.name, error=type(e).__name__)

        return im

    @staticmethod
    def _blender(filepath: Path) -> Image.Image:
        """Get an emended thumbnail from a Blender file, if a thumbnail is present.

        Args:
            filepath (Path): The path of the file.
        """
        bg_color: str = (
            "#1e1e1e"
            if QGuiApplication.styleHints().colorScheme() is Qt.ColorScheme.Dark
            else "#FFFFFF"
        )
        im: Image.Image | None = None
        try:
            blend_image = blend_thumb(str(filepath))

            bg = Image.new("RGB", blend_image.size, color=bg_color)
            bg.paste(blend_image, mask=blend_image.getchannel(3))
            im = bg

        except (
            AttributeError,
            UnidentifiedImageError,
            TypeError,
        ) as e:
            if str(e) == "expected string or buffer":
                logger.info(
                    f"[ThumbRenderer][BLENDER][INFO] {filepath.name} "
                    f"Doesn't have an embedded thumbnail. ({type(e).__name__})"
                )

            else:
                logger.error("Couldn't render thumbnail", filepath=filepath, error=type(e).__name__)
        return im

    @staticmethod
    def _vtf_thumb(filepath: Path) -> Image.Image | None:
        """Extract and render a thumbnail for VTF (Valve Texture Format) images.

        Uses the srctools library for reading VTF files.

        Args:
            filepath (Path): The path of the file.
        """
        im: Image.Image | None = None
        try:
            with open(filepath, "rb") as f:
                vtf = srctools.VTF.read(f)
                im = vtf.get(frame=0).to_PIL()

        except (ValueError, FileNotFoundError) as e:
            logger.error("Couldn't render thumbnail", filepath=filepath, error=type(e).__name__)
        return im

    @staticmethod
    def _open_doc_thumb(filepath: Path) -> Image.Image | None:
        """Extract and render a thumbnail for an OpenDocument file.

        Args:
            filepath (Path): The path of the file.
        """
        file_path_within_zip = "Thumbnails/thumbnail.png"
        im: Image.Image | None = None
        with zipfile.ZipFile(filepath, "r") as zip_file:
            # Check if the file exists in the zip
            if file_path_within_zip in zip_file.namelist():
                # Read the specific file into memory
                file_data = zip_file.read(file_path_within_zip)
                thumb_im = Image.open(BytesIO(file_data))
                if thumb_im:
                    im = Image.new("RGB", thumb_im.size, color="#1e1e1e")
                    im.paste(thumb_im)
            else:
                logger.error("Couldn't render thumbnail", filepath=filepath)

        return im

    @staticmethod
    def _krita_thumb(filepath: Path) -> Image.Image | None:
        """Extract and render a thumbnail for an Krita file.

        Args:
            filepath (Path): The path of the file.
        """
        file_path_within_zip = "preview.png"
        im: Image.Image | None = None
        with zipfile.ZipFile(filepath, "r") as zip_file:
            # Check if the file exists in the zip
            if file_path_within_zip in zip_file.namelist():
                # Read the specific file into memory
                file_data = zip_file.read(file_path_within_zip)
                thumb_im = Image.open(BytesIO(file_data))
                if thumb_im:
                    im = Image.new("RGB", thumb_im.size, color="#1e1e1e")
                    im.paste(thumb_im)
            else:
                logger.error("Couldn't render thumbnail", filepath=filepath)

        return im

    @staticmethod
    def _powerpoint_thumb(filepath: Path) -> Image.Image | None:
        """Extract and render a thumbnail for a Microsoft PowerPoint file.

        Args:
            filepath (Path): The path of the file.
        """
        file_path_within_zip = "docProps/thumbnail.jpeg"
        im: Image.Image | None = None
        try:
            with zipfile.ZipFile(filepath, "r") as zip_file:
                # Check if the file exists in the zip
                if file_path_within_zip in zip_file.namelist():
                    # Read the specific file into memory
                    file_data = zip_file.read(file_path_within_zip)
                    thumb_im = Image.open(BytesIO(file_data))
                    if thumb_im:
                        im = Image.new("RGB", thumb_im.size, color="#1e1e1e")
                        im.paste(thumb_im)
                else:
                    logger.error("Couldn't render thumbnail", filepath=filepath)
        except zipfile.BadZipFile as e:
            logger.error("Couldn't render thumbnail", filepath=filepath, error=e)

        return im

    @staticmethod
    def _epub_cover(filepath: Path) -> Image.Image:
        """Extracts and returns the first image found in the ePub file at the given filepath.

        Args:
            filepath (Path): The path to the ePub file.

        Returns:
            Image: The first image found in the ePub file, or None by default.
        """
        im: Image.Image = None
        try:
            with zipfile.ZipFile(filepath, "r") as zip_file:
                for file_name in zip_file.namelist():
                    if file_name.lower().endswith(
                        (".png", ".jpg", ".jpeg", ".gif", ".bmp", ".svg")
                    ):
                        image_data = zip_file.read(file_name)
                        im = Image.open(BytesIO(image_data))
        except Exception as e:
            logger.error("Couldn't render thumbnail", filepath=filepath, error=type(e).__name__)

        return im

    def _font_short_thumb(self, filepath: Path, size: int) -> Image.Image:
        """Render a small font preview ("Aa") thumbnail from a font file.

        Args:
            filepath (Path): The path of the file.
            size (tuple[int,int]): The size of the thumbnail.
        """
        im: Image.Image = None
        try:
            bg = Image.new("RGB", (size, size), color="#000000")
            raw = Image.new("RGB", (size * 3, size * 3), color="#000000")
            draw = ImageDraw.Draw(raw)
            font = ImageFont.truetype(filepath, size=size)
            # NOTE: While a stroke effect is desired, the text
            # method only allows for outer strokes, which looks
            # a bit weird when rendering fonts.
            draw.text(
                (size // 8, size // 8),
                "Aa",
                font=font,
                fill="#FF0000",
                # stroke_width=math.ceil(size / 96),
                # stroke_fill="#FFFF00",
            )
            # NOTE: Change to getchannel(1) if using an outline.
            data = np.asarray(raw.getchannel(0))

            m, n = data.shape[:2]
            col: np.ndarray = cast(np.ndarray, data.any(0))
            row: np.ndarray = cast(np.ndarray, data.any(1))
            cropped_data = np.asarray(raw)[
                row.argmax() : m - row[::-1].argmax(),
                col.argmax() : n - col[::-1].argmax(),
            ]
            cropped_im: Image.Image = Image.fromarray(cropped_data, "RGB")

            margin: int = math.ceil(size // 16)

            orig_x, orig_y = cropped_im.size
            new_x, new_y = (size, size)
            if orig_x > orig_y:
                new_x = size
                new_y = math.ceil(size * (orig_y / orig_x))
            elif orig_y > orig_x:
                new_y = size
                new_x = math.ceil(size * (orig_x / orig_y))

            cropped_im = cropped_im.resize(
                size=(new_x - (margin * 2), new_y - (margin * 2)),
                resample=Image.Resampling.BILINEAR,
            )
            bg.paste(
                cropped_im,
                box=(margin, margin + ((size - new_y) // 2)),
            )
            im = self._apply_overlay_color(bg, UiColor.BLUE)
        except OSError as e:
            logger.error("Couldn't render thumbnail", filepath=filepath, error=type(e).__name__)
        return im

    @staticmethod
    def _font_long_thumb(filepath: Path, size: int) -> Image.Image:
        """Render a large font preview ("Alphabet") thumbnail from a font file.

        Args:
            filepath (Path): The path of the file.
            size (tuple[int,int]): The size of the thumbnail.
        """
        # Scale the sample font sizes to the preview image
        # resolution,assuming the sizes are tuned for 256px.
        im: Image.Image = None
        try:
            scaled_sizes: list[int] = [math.floor(x * (size / 256)) for x in FONT_SAMPLE_SIZES]
            bg = Image.new("RGBA", (size, size), color="#00000000")
            draw = ImageDraw.Draw(bg)
            lines_of_padding = 2
            y_offset = 0.0

            for font_size in scaled_sizes:
                font = ImageFont.truetype(filepath, size=font_size)
                text_wrapped: str = wrap_full_text(
                    FONT_SAMPLE_TEXT, font=font, width=size, draw=draw
                )
                draw.multiline_text((0, y_offset), text_wrapped, font=font)
                y_offset += (len(text_wrapped.split("\n")) + lines_of_padding) * draw.textbbox(
                    (0, 0), "A", font=font
                )[-1]
            im = theme_fg_overlay(bg, use_alpha=False)
        except OSError as e:
            logger.error("Couldn't render thumbnail", filepath=filepath, error=type(e).__name__)
        return im

    @staticmethod
    def _image_raw_thumb(filepath: Path) -> Image.Image:
        """Render a thumbnail for a RAW image type.

        Args:
            filepath (Path): The path of the file.
        """
        im: Image.Image = None
        try:
            with rawpy.imread(str(filepath)) as raw:
                rgb = raw.postprocess(use_camera_wb=True)
                im = Image.frombytes(
                    "RGB",
                    (rgb.shape[1], rgb.shape[0]),
                    rgb,
                    decoder_name="raw",
                )
        except (
            DecompressionBombError,
            rawpy._rawpy.LibRawIOError,
            rawpy._rawpy.LibRawFileUnsupportedError,
        ) as e:
            logger.error("Couldn't render thumbnail", filepath=filepath, error=type(e).__name__)
        return im

    @staticmethod
    def _image_exr_thumb(filepath: Path) -> Image.Image | None:
        """Render a thumbnail for a EXR image type.

        Args:
            filepath (Path): The path of the file.
        """
        im: Image.Image | None = None
        try:
            # Load the EXR data to an array and rotate the color space from BGRA -> RGBA
            raw_array = cv2.imread(str(filepath), cv2.IMREAD_UNCHANGED)
            raw_array[..., :3] = raw_array[..., 2::-1]

            # Correct the gamma of the raw array
            gamma = 2.2
            array_gamma = np.power(np.clip(raw_array, 0, 1), 1 / gamma)
            array = (array_gamma * 255).astype(np.uint8)

            im = Image.fromarray(array, mode="RGBA")

            # Paste solid background
            if im.mode == "RGBA":
                new_bg = Image.new("RGB", im.size, color="#1e1e1e")
                new_bg.paste(im, mask=im.getchannel(3))
                im = new_bg

        except Exception as e:
            logger.error("Couldn't render thumbnail", filepath=filepath, error=type(e).__name__)
        return im

    @staticmethod
    def _image_thumb(filepath: Path) -> Image.Image:
        """Render a thumbnail for a standard image type.

        Args:
            filepath (Path): The path of the file.
        """
        im: Image.Image = None
        try:
            im = Image.open(filepath)
            if im.mode != "RGB" and im.mode != "RGBA":
                im = im.convert(mode="RGBA")
            if im.mode == "RGBA":
                new_bg = Image.new("RGB", im.size, color="#1e1e1e")
                new_bg.paste(im, mask=im.getchannel(3))
                im = new_bg
            im = ImageOps.exif_transpose(im)
        except (
            FileNotFoundError,
            UnidentifiedImageError,
            DecompressionBombError,
            NotImplementedError,
        ) as e:
            logger.error("Couldn't render thumbnail", filepath=filepath, error=type(e).__name__)
        return im

    @staticmethod
    def _image_vector_thumb(filepath: Path, size: int) -> Image.Image:
        """Render a thumbnail for a vector image, such as SVG.

        Args:
            filepath (Path): The path of the file.
            size (tuple[int,int]): The size of the thumbnail.
        """
        im: Image.Image = None
        # Create an image to draw the svg to and a painter to do the drawing
        q_image: QImage = QImage(size, size, QImage.Format.Format_ARGB32)
        q_image.fill("#1e1e1e")

        # Create an svg renderer, then render to the painter
        svg: QSvgRenderer = QSvgRenderer(str(filepath))

        if not svg.isValid():
            raise UnidentifiedImageError

        painter: QPainter = QPainter(q_image)
        svg.setAspectRatioMode(Qt.AspectRatioMode.KeepAspectRatio)
        svg.render(painter)
        painter.end()

        # Write the image to a buffer as png
        buffer: QBuffer = QBuffer()
        buffer.open(QBuffer.OpenModeFlag.ReadWrite)
        q_image.save(buffer, "PNG")  # type: ignore[call-overload]

        # Load the image from the buffer
        im = Image.new("RGB", (size, size), color="#1e1e1e")
        im.paste(Image.open(BytesIO(buffer.data().data())))
        im = im.convert(mode="RGB")

        buffer.close()
        return im

    @staticmethod
    def _iwork_thumb(filepath: Path) -> Image.Image:
        """Extract and render a thumbnail for an Apple iWork (Pages, Numbers, Keynote) file.

        Args:
            filepath (Path): The path of the file.
        """
        preview_thumb_dir = "preview.jpg"
        quicklook_thumb_dir = "QuickLook/Thumbnail.jpg"
        im: Image.Image | None = None

        def get_image(path: str) -> Image.Image | None:
            thumb_im: Image.Image | None = None
            # Read the specific file into memory
            file_data = zip_file.read(path)
            thumb_im = Image.open(BytesIO(file_data))
            return thumb_im

        try:
            with zipfile.ZipFile(filepath, "r") as zip_file:
                thumb: Image.Image | None = None

                # Check if the file exists in the zip
                if preview_thumb_dir in zip_file.namelist():
                    thumb = get_image(preview_thumb_dir)
                elif quicklook_thumb_dir in zip_file.namelist():
                    thumb = get_image(quicklook_thumb_dir)
                else:
                    logger.error("Couldn't render thumbnail", filepath=filepath)

                if thumb:
                    im = Image.new("RGB", thumb.size, color="#1e1e1e")
                    im.paste(thumb)
        except zipfile.BadZipFile as e:
            logger.error("Couldn't render thumbnail", filepath=filepath, error=e)

        return im

    @staticmethod
    def _model_stl_thumb(filepath: Path, size: int) -> Image.Image:
        """Render a thumbnail for an STL file.

        Args:
            filepath (Path): The path of the file.
            size (tuple[int,int]): The size of the icon.
        """
        # TODO: Implement.
        # The following commented code describes a method for rendering via
        # matplotlib.
        # This implementation did not play nice with multithreading.
        im: Image.Image = None
        # # Create a new plot
        # matplotlib.use('agg')
        # figure = plt.figure()
        # axes = figure.add_subplot(projection='3d')

        # # Load the STL files and add the vectors to the plot
        # your_mesh = mesh.Mesh.from_file(_filepath)

        # poly_collection = mplot3d.art3d.Poly3DCollection(your_mesh.vectors)
        # poly_collection.set_color((0,0,1))  # play with color
        # scale = your_mesh.points.flatten()
        # axes.auto_scale_xyz(scale, scale, scale)
        # axes.add_collection3d(poly_collection)
        # # plt.show()
        # img_buf = io.BytesIO()
        # plt.savefig(img_buf, format='png')
        # im = Image.open(img_buf)

        return im

    @staticmethod
    def _pdf_thumb(filepath: Path, size: int) -> Image.Image:
        """Render a thumbnail for a PDF file.

        filepath (Path): The path of the file.
            size (int): The size of the icon.
        """
        im: Image.Image = None

        file: QFile = QFile(filepath)
        success: bool = file.open(
            QIODeviceBase.OpenModeFlag.ReadOnly, QFileDevice.Permission.ReadUser
        )
        if not success:
            logger.error("Couldn't render thumbnail", filepath=filepath)
            return im
        document: QPdfDocument = QPdfDocument()
        document.load(file)
        file.close()
        # Transform page_size in points to pixels with proper aspect ratio
        page_size: QSizeF = document.pagePointSize(0)
        ratio_hw: float = page_size.height() / page_size.width()
        if ratio_hw >= 1:
            page_size *= size / page_size.height()
        else:
            page_size *= size / page_size.width()
        # Enlarge image for antialiasing
        scale_factor = 2.5
        page_size *= scale_factor
        # Render image with no anti-aliasing for speed
        render_options: QPdfDocumentRenderOptions = QPdfDocumentRenderOptions()
        render_options.setRenderFlags(
            QPdfDocumentRenderOptions.RenderFlag.TextAliased
            | QPdfDocumentRenderOptions.RenderFlag.ImageAliased
            | QPdfDocumentRenderOptions.RenderFlag.PathAliased
        )
        # Convert QImage to PIL Image
        q_image: QImage = document.render(0, page_size.toSize(), render_options)
        buffer: QBuffer = QBuffer()
        buffer.open(QBuffer.OpenModeFlag.ReadWrite)
        try:
            q_image.save(buffer, "PNG")  # type: ignore # pyright: ignore
            im = Image.open(BytesIO(buffer.buffer().data()))
        finally:
            buffer.close()
        # Replace transparent pixels with white (otherwise Background defaults to transparent)
        return replace_transparent_pixels(im)

    @staticmethod
    def _text_thumb(filepath: Path) -> Image.Image | None:
        """Render a thumbnail for a plaintext file.

        Args:
            filepath (Path): The path of the file.
        """
        im: Image.Image | None = None

        bg_color: str = (
            "#1e1e1e"
            if QGuiApplication.styleHints().colorScheme() is Qt.ColorScheme.Dark
            else "#FFFFFF"
        )
        fg_color: str = (
            "#FFFFFF"
            if QGuiApplication.styleHints().colorScheme() is Qt.ColorScheme.Dark
            else "#111111"
        )

        try:
            encoding = detect_char_encoding(filepath)
            with open(filepath, encoding=encoding) as text_file:
                text = text_file.read(256)
            bg = Image.new("RGB", (256, 256), color=bg_color)
            draw = ImageDraw.Draw(bg)
            draw.text((16, 16), text, fill=fg_color)
            im = bg
        except (
            UnidentifiedImageError,
            cv2.error,
            DecompressionBombError,
            UnicodeDecodeError,
            OSError,
            FileNotFoundError,
        ) as e:
            logger.error("Couldn't render thumbnail", filepath=filepath, error=type(e).__name__)
        return im

    @staticmethod
    def _video_thumb(filepath: Path) -> Image.Image | None:
        """Render a thumbnail for a video file.

        Args:
            filepath (Path): The path of the file.
        """
        im: Image.Image | None = None
        frame: MatLike | None = None
        try:
            if is_readable_video(filepath):
                video = cv2.VideoCapture(str(filepath), cv2.CAP_FFMPEG)
                # TODO: Move this check to is_readable_video()
                if video.get(cv2.CAP_PROP_FRAME_COUNT) <= 0:
                    raise cv2.error("File is invalid or has 0 frames")
                video.set(
                    cv2.CAP_PROP_POS_FRAMES,
                    (video.get(cv2.CAP_PROP_FRAME_COUNT) // 2),
                )
                # NOTE: Depending on the video format, compression, and
                # frame count, seeking halfway does not work and the thumb
                # must be pulled from the earliest available frame.
                max_frame_seek: int = 10
                for i in range(
                    0,
                    min(max_frame_seek, math.floor(video.get(cv2.CAP_PROP_FRAME_COUNT))),
                ):
                    success, frame = video.read()
                    if not success:
                        video.set(cv2.CAP_PROP_POS_FRAMES, i)
                    else:
                        break
                if frame is not None:
                    frame = cv2.cvtColor(frame, cv2.COLOR_BGR2RGB)
                    im = Image.fromarray(frame)
        except (
            UnidentifiedImageError,
            cv2.error,
            DecompressionBombError,
            OSError,
        ) as e:
            logger.error("Couldn't render thumbnail", filepath=filepath, error=type(e).__name__)
        return im

    def render(
        self,
        timestamp: float,
        filepath: Path | str,
        base_size: tuple[int, int],
        pixel_ratio: float,
        is_loading: bool = False,
        is_grid_thumb: bool = False,
        update_on_ratio_change: bool = False,
    ):
        """Render a thumbnail or preview image.

        Args:
            timestamp (float): The timestamp for which this this job was dispatched.
            filepath (str | Path): The path of the file to render a thumbnail for.
            base_size (tuple[int,int]): The unmodified base size of the thumbnail.
            pixel_ratio (float): The screen pixel ratio.
            is_loading (bool): Is this a loading graphic?
            is_grid_thumb (bool): Is this a thumbnail for the thumbnail grid?
                Or else the Preview Pane?
            update_on_ratio_change (bool): Should an updated ratio signal be sent?
        """
        render_mask_and_edge: bool = True
        adj_size = math.ceil(max(base_size[0], base_size[1]) * pixel_ratio)
        theme_color: UiColor = (
            UiColor.THEME_LIGHT
            if QGuiApplication.styleHints().colorScheme() == Qt.ColorScheme.Light
            else UiColor.THEME_DARK
        )
        if isinstance(filepath, str):
            filepath = Path(filepath)

        def render_default(size: tuple[int, int], pixel_ratio: float) -> Image.Image:
            im = self._get_icon(
                name=self._get_resource_id(filepath),
                color=theme_color,
                size=size,
                pixel_ratio=pixel_ratio,
            )
            return im

        def render_unlinked(
            size: tuple[int, int], pixel_ratio: float, cached_im: Image.Image | None = None
        ) -> Image.Image:
            im = self._get_icon(
                name="broken_link_icon",
                color=UiColor.RED,
                size=size,
                pixel_ratio=pixel_ratio,
                bg_image=cached_im,
                draw_edge=not cached_im,
                is_corner=False,
            )
            return im

        def render_ignored(
            size: tuple[int, int], pixel_ratio: float, im: Image.Image
        ) -> Image.Image:
            icon_ratio: float = 5
            padding_factor = 18

            im_ = im
            icon: Image.Image = self.rm.get("ignored")  # pyright: ignore[reportAssignmentType]

            icon = icon.resize(
                (
                    math.ceil(size[0] // icon_ratio),
                    math.ceil(size[1] // icon_ratio),
                )
            )

            im_.paste(
                im=icon.resize(
                    (
                        math.ceil(size[0] // icon_ratio),
                        math.ceil(size[1] // icon_ratio),
                    )
                ),
                box=(size[0] // padding_factor, size[1] // padding_factor),
                mask=icon.getchannel(3),
            )

            return im_

        def fetch_cached_image(file_name: Path):
            image: Image.Image | None = None
            cached_path = self.driver.cache_manager.get_file_path(file_name)

            if cached_path and cached_path.is_file():
                try:
                    image = Image.open(cached_path)
                    if not image:
                        raise UnidentifiedImageError  # pyright: ignore[reportUnreachable]
                except Exception as e:
                    logger.error(
                        "[ThumbRenderer] Couldn't open cached thumbnail!",
                        path=cached_path,
                        error=e,
                    )
            return image

        image: Image.Image | None = None
        # Try to get a non-loading thumbnail for the grid.
        if not is_loading and is_grid_thumb and filepath and filepath != Path("."):
            # Attempt to retrieve cached image from disk
            mod_time: str = ""
            with contextlib.suppress(Exception):
                mod_time = str(filepath.stat().st_mtime_ns)
            hashable_str: str = f"{str(filepath)}{mod_time}"
            hash_value = hashlib.shake_128(hashable_str.encode("utf-8")).hexdigest(8)
            file_name = Path(f"{hash_value}{ThumbRenderer.cached_img_ext}")
            image = fetch_cached_image(file_name)

<<<<<<< HEAD
            if not image:
=======
            # Check the last successful folder first.
            if ThumbRenderer.last_cache_folder:
                image = fetch_cached_image(ThumbRenderer.last_cache_folder)

            # If there was no last folder or the check failed, check all folders.
            if not image:
                thumb_folders: list[Path] = []
                try:
                    for f in (self.lib.library_dir / TS_FOLDER_NAME / THUMB_CACHE_NAME).glob("*"):
                        if f.is_dir() and f is not ThumbRenderer.last_cache_folder:
                            thumb_folders.append(f)
                except TypeError:
                    logger.error(
                        "[ThumbRenderer] Couldn't check thumb cache folder, is the library closed?",
                        library_dir=self.lib.library_dir,
                    )

                for folder in thumb_folders:
                    image = fetch_cached_image(folder)
                    if image:
                        ThumbRenderer.last_cache_folder = folder
                        break

            if not image and self.driver.settings.generate_thumbs:
>>>>>>> 5dfcc36d
                # Render from file, return result, and try to save a cached version.
                # TODO: Audio waveforms are dynamically sized based on the base_size, so hardcoding
                # the resolution breaks that.
                image = self._render(
                    timestamp,
                    filepath,
                    (ThumbRenderer.cached_img_res, ThumbRenderer.cached_img_res),
                    1,
                    is_grid_thumb,
                    save_to_file=file_name,
                )

            # If the normal renderer failed, fallback the the defaults
            # (with native non-cached sizing!)
            if not image:
                image = (
                    render_unlinked((adj_size, adj_size), pixel_ratio)
                    if not filepath.exists() or filepath.is_dir()
                    else render_default((adj_size, adj_size), pixel_ratio)
                )
                render_mask_and_edge = False

            # Apply the mask and edge
            if image:
                image = self._resize_image(image, (adj_size, adj_size))
                if render_mask_and_edge:
                    mask = self._get_mask((adj_size, adj_size), pixel_ratio)
                    edge: tuple[Image.Image, Image.Image] = self._get_edge(
                        (adj_size, adj_size), pixel_ratio
                    )
                    image = self._apply_edge(
                        four_corner_gradient(image, (adj_size, adj_size), mask), edge
                    )

            # Check if the file is supposed to be ignored and render an overlay if needed
            try:
                if (
                    image
                    and Ignore.compiled_patterns
                    and not Ignore.compiled_patterns.match(
                        filepath.relative_to(self.lib.library_dir)
                    )
                ):
                    image = render_ignored((adj_size, adj_size), pixel_ratio, image)
            except TypeError:
                pass

        # A loading thumbnail (cached in memory)
        elif is_loading:
            # Initialize "Loading" thumbnail
            loading_thumb: Image.Image = self._get_icon(
                "thumb_loading", theme_color, (adj_size, adj_size), pixel_ratio
            )
            image = loading_thumb.resize((adj_size, adj_size), resample=Image.Resampling.BILINEAR)

        # A full preview image (never cached)
        elif not is_grid_thumb:
            image = self._render(timestamp, filepath, base_size, pixel_ratio)
            if not image:
                image = (
                    render_unlinked((512, 512), 2)
                    if not filepath.exists() or filepath.is_dir()
                    else render_default((512, 512), 2)
                )
                render_mask_and_edge = False
            mask = self._get_mask(image.size, pixel_ratio, scale_radius=True)
            bg = Image.new("RGBA", image.size, (0, 0, 0, 0))
            bg.paste(image, mask=mask.getchannel(0))
            image = bg

        # If the image couldn't be rendered, use a default media image.
        if not image:
            image = Image.new("RGBA", (128, 128), color="#FF00FF")

        # Convert the final image to a pixmap to emit.
        qim = ImageQt.ImageQt(image)
        pixmap = QPixmap.fromImage(qim)
        pixmap.setDevicePixelRatio(pixel_ratio)
        self.updated_ratio.emit(image.size[0] / image.size[1])
        if pixmap:
            self.updated.emit(
                timestamp,
                pixmap,
                QSize(
                    math.ceil(adj_size / pixel_ratio),
                    math.ceil(image.size[1] / pixel_ratio),
                ),
                filepath,
            )
        else:
            self.updated.emit(
                timestamp,
                QPixmap(),
                QSize(*base_size),
                filepath,
            )

    def _render(
        self,
        timestamp: float,
        filepath: str | Path,
        base_size: tuple[int, int],
        pixel_ratio: float,
        is_grid_thumb: bool = False,
        save_to_file: Path | None = None,
    ) -> Image.Image | None:
        """Render a thumbnail or preview image.

        Args:
            timestamp (float): The timestamp for which this this job was dispatched.
            filepath (str | Path): The path of the file to render a thumbnail for.
            base_size (tuple[int,int]): The unmodified base size of the thumbnail.
            pixel_ratio (float): The screen pixel ratio.
            is_grid_thumb (bool): Is this a thumbnail for the thumbnail grid?
                Or else the Preview Pane?
            save_to_file(Path | None): A filepath to optionally save the output to.

        """
        adj_size = math.ceil(max(base_size[0], base_size[1]) * pixel_ratio)
        image: Image.Image | None = None
        _filepath: Path = Path(filepath)
        savable_media_type: bool = True

        if _filepath and _filepath.is_file():
            try:
                ext: str = _filepath.suffix.lower() if _filepath.suffix else _filepath.stem.lower()
                # Images =======================================================
                if MediaCategories.is_ext_in_category(
                    ext, MediaCategories.IMAGE_TYPES, mime_fallback=True
                ):
                    # Raw Images -----------------------------------------------
                    if MediaCategories.is_ext_in_category(
                        ext, MediaCategories.IMAGE_RAW_TYPES, mime_fallback=True
                    ):
                        image = self._image_raw_thumb(_filepath)
                    # Vector Images --------------------------------------------
                    elif MediaCategories.is_ext_in_category(
                        ext, MediaCategories.IMAGE_VECTOR_TYPES, mime_fallback=True
                    ):
                        image = self._image_vector_thumb(_filepath, adj_size)
                    # EXR Images -----------------------------------------------
                    elif ext in [".exr"]:
                        image = self._image_exr_thumb(_filepath)
                    # Normal Images --------------------------------------------
                    else:
                        image = self._image_thumb(_filepath)
                # Videos =======================================================
                elif MediaCategories.is_ext_in_category(
                    ext, MediaCategories.VIDEO_TYPES, mime_fallback=True
                ):
                    image = self._video_thumb(_filepath)
                # PowerPoint Slideshow
                elif ext in {".pptx"}:
                    image = self._powerpoint_thumb(_filepath)
                # Krita ========================================================
                elif MediaCategories.is_ext_in_category(
                    ext, MediaCategories.KRITA_TYPES, mime_fallback=True
                ):
                    image = self._krita_thumb(_filepath)
                # OpenDocument/OpenOffice ======================================
                elif MediaCategories.is_ext_in_category(
                    ext, MediaCategories.OPEN_DOCUMENT_TYPES, mime_fallback=True
                ):
                    image = self._open_doc_thumb(_filepath)
                # Apple iWork Suite ============================================
                elif MediaCategories.is_ext_in_category(ext, MediaCategories.IWORK_TYPES):
                    image = self._iwork_thumb(_filepath)
                # Plain Text ===================================================
                elif MediaCategories.is_ext_in_category(
                    ext, MediaCategories.PLAINTEXT_TYPES, mime_fallback=True
                ):
                    image = self._text_thumb(_filepath)
                # Fonts ========================================================
                elif MediaCategories.is_ext_in_category(
                    ext, MediaCategories.FONT_TYPES, mime_fallback=True
                ):
                    if is_grid_thumb:
                        # Short (Aa) Preview
                        image = self._font_short_thumb(_filepath, adj_size)
                    else:
                        # Large (Full Alphabet) Preview
                        image = self._font_long_thumb(_filepath, adj_size)
                # Audio ========================================================
                elif MediaCategories.is_ext_in_category(
                    ext, MediaCategories.AUDIO_TYPES, mime_fallback=True
                ):
                    image = self._audio_album_thumb(_filepath, ext)
                    if image is None:
                        image = self._audio_waveform_thumb(_filepath, ext, adj_size, pixel_ratio)
                        savable_media_type = False
                        if image is not None:
                            image = self._apply_overlay_color(image, UiColor.GREEN)
                # Ebooks =======================================================
                elif MediaCategories.is_ext_in_category(
                    ext, MediaCategories.EBOOK_TYPES, mime_fallback=True
                ):
                    image = self._epub_cover(_filepath)
                # Blender ======================================================
                elif MediaCategories.is_ext_in_category(
                    ext, MediaCategories.BLENDER_TYPES, mime_fallback=True
                ):
                    image = self._blender(_filepath)
                # PDF ==========================================================
                elif MediaCategories.is_ext_in_category(
                    ext, MediaCategories.PDF_TYPES, mime_fallback=True
                ):
                    image = self._pdf_thumb(_filepath, adj_size)
                # VTF ==========================================================
                elif MediaCategories.is_ext_in_category(
                    ext, MediaCategories.SOURCE_ENGINE_TYPES, mime_fallback=True
                ):
                    image = self._vtf_thumb(_filepath)
                # No Rendered Thumbnail ========================================
                if not image:
                    raise NoRendererError

                if image:
                    image = self._resize_image(image, (adj_size, adj_size))

                if save_to_file and savable_media_type and image:
                    self.driver.cache_manager.save_image(image, save_to_file, mode="RGBA")

            except (
                UnidentifiedImageError,
                DecompressionBombError,
                ValueError,
                ChildProcessError,
            ) as e:
                logger.error("Couldn't render thumbnail", filepath=filepath, error=type(e).__name__)
                image = None
            except NoRendererError:
                image = None

        return image

    def _resize_image(self, image: Image.Image, size: tuple[int, int]) -> Image.Image:
        orig_x, orig_y = image.size
        new_x, new_y = size

        if orig_x > orig_y:
            new_x = size[0]
            new_y = math.ceil(size[1] * (orig_y / orig_x))
        elif orig_y > orig_x:
            new_y = size[1]
            new_x = math.ceil(size[0] * (orig_x / orig_y))

        resampling_method = (
            Image.Resampling.NEAREST
            if max(image.size[0], image.size[1]) < max(size)
            else Image.Resampling.BILINEAR
        )
        image = image.resize((new_x, new_y), resample=resampling_method)

        return image<|MERGE_RESOLUTION|>--- conflicted
+++ resolved
@@ -70,10 +70,7 @@
 from tagstudio.qt.resource_manager import ResourceManager
 
 if TYPE_CHECKING:
-<<<<<<< HEAD
     from tagstudio.core.library.alchemy.library import Library
-=======
->>>>>>> 5dfcc36d
     from tagstudio.qt.ts_qt import QtDriver
 
 ImageFile.LOAD_TRUNCATED_IMAGES = True
@@ -100,22 +97,11 @@
     cached_img_res: int = 256  # TODO: Pull this from config
     cached_img_ext: str = ".webp"  # TODO: Pull this from config
 
-<<<<<<< HEAD
     def __init__(self, driver: "QtDriver", library: "Library") -> None:
-=======
-    last_cache_folder: Path | None = None
-
-    def __init__(self, library, driver: "QtDriver") -> None:
->>>>>>> 5dfcc36d
         """Initialize the class."""
         super().__init__()
         self.driver = driver
         self.lib = library
-<<<<<<< HEAD
-=======
-        self.driver = driver
-        ThumbRenderer.cache.set_library(self.lib)
->>>>>>> 5dfcc36d
 
         # Cached thumbnail elements.
         # Key: Size + Pixel Ratio Tuple + Radius Scale
@@ -1410,34 +1396,7 @@
             file_name = Path(f"{hash_value}{ThumbRenderer.cached_img_ext}")
             image = fetch_cached_image(file_name)
 
-<<<<<<< HEAD
-            if not image:
-=======
-            # Check the last successful folder first.
-            if ThumbRenderer.last_cache_folder:
-                image = fetch_cached_image(ThumbRenderer.last_cache_folder)
-
-            # If there was no last folder or the check failed, check all folders.
-            if not image:
-                thumb_folders: list[Path] = []
-                try:
-                    for f in (self.lib.library_dir / TS_FOLDER_NAME / THUMB_CACHE_NAME).glob("*"):
-                        if f.is_dir() and f is not ThumbRenderer.last_cache_folder:
-                            thumb_folders.append(f)
-                except TypeError:
-                    logger.error(
-                        "[ThumbRenderer] Couldn't check thumb cache folder, is the library closed?",
-                        library_dir=self.lib.library_dir,
-                    )
-
-                for folder in thumb_folders:
-                    image = fetch_cached_image(folder)
-                    if image:
-                        ThumbRenderer.last_cache_folder = folder
-                        break
-
             if not image and self.driver.settings.generate_thumbs:
->>>>>>> 5dfcc36d
                 # Render from file, return result, and try to save a cached version.
                 # TODO: Audio waveforms are dynamically sized based on the base_size, so hardcoding
                 # the resolution breaks that.
