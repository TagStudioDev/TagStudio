# Copyright (C) 2025 Travis Abendshien (CyanVoxel).
# Licensed under the GPL-3.0 License.
# Created for TagStudio: https://github.com/CyanVoxel/TagStudio


import os
import platform
import typing
from datetime import datetime as dt
from datetime import timedelta
from pathlib import Path

import structlog
from humanfriendly import format_size
from PIL import ImageFont
from PySide6.QtCore import Qt
from PySide6.QtGui import QGuiApplication
from PySide6.QtWidgets import QLabel, QVBoxLayout, QWidget

from tagstudio.core.enums import ShowFilepathOption, Theme
from tagstudio.core.library.alchemy.library import Library
from tagstudio.core.media_types import MediaCategories
from tagstudio.qt.helpers.file_opener import FileOpenerHelper, FileOpenerLabel
from tagstudio.qt.translations import Translations

if typing.TYPE_CHECKING:
    from tagstudio.qt.ts_qt import QtDriver

logger = structlog.get_logger(__name__)


class FileAttributes(QWidget):
    """The Preview Panel Widget."""

    def __init__(self, library: Library, driver: "QtDriver"):
        super().__init__()
        root_layout = QVBoxLayout(self)
        root_layout.setContentsMargins(0, 0, 0, 0)
        root_layout.setSpacing(0)

        label_bg_color = (
            Theme.COLOR_BG_DARK.value
            if QGuiApplication.styleHints().colorScheme() is Qt.ColorScheme.Dark
            else Theme.COLOR_DARK_LABEL.value
        )

        self.date_style = "font-size:12px;"
        self.file_label_style = "font-size: 12px"
        self.properties_style = (
            f"background-color:{label_bg_color};"
            "color:#FFFFFF;"
            "font-family:Oxanium;"
            "font-weight:bold;"
            "font-size:12px;"
            "border-radius:3px;"
            "padding-top: 4px;"
            "padding-right: 1px;"
            "padding-bottom: 1px;"
            "padding-left: 1px;"
        )

        self.file_label = FileOpenerLabel()
        self.file_label.setObjectName("filenameLabel")
        self.file_label.setTextFormat(Qt.TextFormat.RichText)
        self.file_label.setWordWrap(True)
        self.file_label.setTextInteractionFlags(Qt.TextInteractionFlag.TextSelectableByMouse)
        self.file_label.setStyleSheet(self.file_label_style)

        self.date_created_label = QLabel()
        self.date_created_label.setObjectName("dateCreatedLabel")
        self.date_created_label.setAlignment(Qt.AlignmentFlag.AlignLeft)
        self.date_created_label.setTextFormat(Qt.TextFormat.RichText)
        self.date_created_label.setStyleSheet(self.date_style)
        self.date_created_label.setHidden(True)

        self.date_modified_label = QLabel()
        self.date_modified_label.setObjectName("dateModifiedLabel")
        self.date_modified_label.setAlignment(Qt.AlignmentFlag.AlignLeft)
        self.date_modified_label.setTextFormat(Qt.TextFormat.RichText)
        self.date_modified_label.setStyleSheet(self.date_style)
        self.date_modified_label.setHidden(True)

        self.dimensions_label = QLabel()
        self.dimensions_label.setObjectName("dimensionsLabel")
        self.dimensions_label.setWordWrap(True)
        self.dimensions_label.setStyleSheet(self.properties_style)
        self.dimensions_label.setHidden(True)

        self.date_container = QWidget()
        date_layout = QVBoxLayout(self.date_container)
        date_layout.setContentsMargins(0, 2, 0, 0)
        date_layout.setSpacing(0)
        date_layout.addWidget(self.date_created_label)
        date_layout.addWidget(self.date_modified_label)

        root_layout.addWidget(self.file_label)
        root_layout.addWidget(self.date_container)
        root_layout.addWidget(self.dimensions_label)
        self.library = library
        self.driver = driver

    def update_date_label(self, filepath: Path | None = None) -> None:
        """Update the "Date Created" and "Date Modified" file property labels."""
        if filepath and filepath.is_file():
            created: dt | None = None
            if platform.system() == "Windows" or platform.system() == "Darwin":
                created = dt.fromtimestamp(filepath.stat().st_birthtime)  # type: ignore[attr-defined, unused-ignore]
            else:
                created = dt.fromtimestamp(filepath.stat().st_ctime)
            modified: dt = dt.fromtimestamp(filepath.stat().st_mtime)
            self.date_created_label.setText(
                f"<b>{Translations['file.date_created']}:</b> {dt.strftime(created, '%a, %x, %X')}"
            )
            self.date_modified_label.setText(
                f"<b>{Translations['file.date_modified']}:</b> "
                f"{dt.strftime(modified, '%a, %x, %X')}"
            )
            self.date_created_label.setHidden(False)
            self.date_modified_label.setHidden(False)
        elif filepath:
            self.date_created_label.setText(
                f"<b>{Translations['file.date_created']}:</b> <i>N/A</i>"
            )
            self.date_modified_label.setText(
                f"<b>{Translations['file.date_modified']}:</b> <i>N/A</i>"
            )
            self.date_created_label.setHidden(False)
            self.date_modified_label.setHidden(False)
        else:
            self.date_created_label.setHidden(True)
            self.date_modified_label.setHidden(True)

    def update_stats(self, filepath: Path | None = None, ext: str = ".", stats: dict | None = None):
        """Render the panel widgets with the newest data from the Library."""
        if not stats:
            stats = {}

        if not filepath:
            self.layout().setSpacing(0)
            self.file_label.setAlignment(Qt.AlignmentFlag.AlignCenter)
            self.file_label.setText(f"<i>{Translations['preview.no_selection']}</i>")
            self.file_label.set_file_path("")
            self.file_label.setCursor(Qt.CursorShape.ArrowCursor)
            self.dimensions_label.setText("")
            self.dimensions_label.setHidden(True)
        else:
            self.library_path = self.library.library_dir
            display_path = filepath
            if self.driver.settings.show_filepath == ShowFilepathOption.SHOW_FULL_PATHS:
                display_path = filepath
<<<<<<< HEAD
            elif filepath_option == ShowFilepathOption.SHOW_RELATIVE_PATHS:
                display_path = Path(filepath).relative_to(self.library_path)  # pyright: ignore
            elif filepath_option == ShowFilepathOption.SHOW_FILENAMES_ONLY:
=======
            elif self.driver.settings.show_filepath == ShowFilepathOption.SHOW_RELATIVE_PATHS:
                display_path = Path(filepath).relative_to(self.library_path)
            elif self.driver.settings.show_filepath == ShowFilepathOption.SHOW_FILENAMES_ONLY:
>>>>>>> 64002368
                display_path = Path(filepath.name)

            self.layout().setSpacing(6)
            self.file_label.setAlignment(Qt.AlignmentFlag.AlignLeft)
            self.file_label.set_file_path(filepath)
            self.dimensions_label.setHidden(False)

            file_str: str = ""
            separator: str = f"<a style='color: #777777'><b>{os.path.sep}</a>"  # Gray
            for i, part in enumerate(display_path.parts):
                part_ = part.strip(os.path.sep)
                if i != len(display_path.parts) - 1:
                    file_str += f"{"\u200b".join(part_)}{separator}</b>"
                else:
                    if file_str != "":
                        file_str += "<br>"
                    file_str += f"<b>{"\u200b".join(part_)}</b>"
            self.file_label.setText(file_str)
            self.file_label.setCursor(Qt.CursorShape.PointingHandCursor)
            self.opener = FileOpenerHelper(filepath)

            # Initialize the possible stat variables
            stats_label_text = ""
            ext_display: str = ""
            file_size: str = ""
            width_px_text: str = ""
            height_px_text: str = ""
            duration_text: str = ""
            font_family: str = ""

            # Attempt to populate the stat variables
            width_px_text = stats.get("width", "")
            height_px_text = stats.get("height", "")
            duration_text = stats.get("duration", "")
            font_family = stats.get("font_family", "")
            if ext:
                ext_display = ext.upper()[1:]
            if filepath:
                try:
                    file_size = format_size(filepath.stat().st_size)

                    if MediaCategories.is_ext_in_category(
                        ext, MediaCategories.FONT_TYPES, mime_fallback=True
                    ):
                        font = ImageFont.truetype(filepath)
                        font_family = f"{font.getname()[0]} ({font.getname()[1]}) "
                except (FileNotFoundError, OSError) as e:
                    logger.error(
                        "[FileAttributes] Could not process file stats", filepath=filepath, error=e
                    )

            # Format and display any stat variables
            def add_newline(stats_label_text: str) -> str:
                if stats_label_text and stats_label_text[-2:] != "\n":
                    return stats_label_text + "\n"
                return stats_label_text

            if ext_display:
                stats_label_text += ext_display
                if file_size:
                    stats_label_text += f"  •  {file_size}"
            elif file_size:
                stats_label_text += file_size

            if width_px_text and height_px_text:
                stats_label_text = add_newline(stats_label_text)
                stats_label_text += f"{width_px_text} x {height_px_text} px"

            if duration_text:
                stats_label_text = add_newline(stats_label_text)
                try:
                    dur_str = str(timedelta(seconds=float(duration_text)))[:-7]
                    if dur_str.startswith("0:"):
                        dur_str = dur_str[2:]
                    if dur_str.startswith("0"):
                        dur_str = dur_str[1:]
                except OverflowError:
                    dur_str = "-:--"
                stats_label_text += f"{dur_str}"

            if font_family:
                stats_label_text = add_newline(stats_label_text)
                stats_label_text += f"{font_family}"

            self.dimensions_label.setText(stats_label_text)

    def update_multi_selection(self, count: int):
        """Format attributes for multiple selected items."""
        self.layout().setSpacing(0)
        self.file_label.setAlignment(Qt.AlignmentFlag.AlignCenter)
        self.file_label.setText(Translations.format("preview.multiple_selection", count=count))
        self.file_label.setCursor(Qt.CursorShape.ArrowCursor)
        self.file_label.set_file_path("")
        self.dimensions_label.setText("")
        self.dimensions_label.setHidden(True)<|MERGE_RESOLUTION|>--- conflicted
+++ resolved
@@ -148,15 +148,10 @@
             display_path = filepath
             if self.driver.settings.show_filepath == ShowFilepathOption.SHOW_FULL_PATHS:
                 display_path = filepath
-<<<<<<< HEAD
-            elif filepath_option == ShowFilepathOption.SHOW_RELATIVE_PATHS:
-                display_path = Path(filepath).relative_to(self.library_path)  # pyright: ignore
-            elif filepath_option == ShowFilepathOption.SHOW_FILENAMES_ONLY:
-=======
+
             elif self.driver.settings.show_filepath == ShowFilepathOption.SHOW_RELATIVE_PATHS:
-                display_path = Path(filepath).relative_to(self.library_path)
+                display_path = Path(filepath).relative_to(self.library_path) # pyright: ignore
             elif self.driver.settings.show_filepath == ShowFilepathOption.SHOW_FILENAMES_ONLY:
->>>>>>> 64002368
                 display_path = Path(filepath.name)
 
             self.layout().setSpacing(6)
