--- conflicted
+++ resolved
@@ -107,12 +107,8 @@
             build_tag_panel,
             self.driver.lib.tag_display_name(tag.id),
             "Edit Tag",
-<<<<<<< HEAD
-            done_callback=lambda s=self.driver.selected: self.driver.main_window.preview_panel.set_selection(  # noqa: E501
-=======
             done_callback=lambda _=None,
             s=self.driver.selected: self.driver.main_window.preview_panel.set_selection(  # noqa: E501
->>>>>>> 192af25f
                 s, update_preview=False
             ),
             has_save=True,
