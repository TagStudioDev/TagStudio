# Copyright (C) 2025 Travis Abendshien (CyanVoxel).
# Licensed under the GPL-3.0 License.
# Created for TagStudio: https://github.com/CyanVoxel/TagStudio


import contextlib
import hashlib
import math
import os
import tarfile
import xml.etree.ElementTree as ET
import zipfile
from copy import deepcopy
from io import BytesIO
from pathlib import Path
from typing import TYPE_CHECKING, Literal, cast
from warnings import catch_warnings
from xml.etree.ElementTree import Element

import cv2
import numpy as np
import pillow_avif  # noqa: F401 # pyright: ignore[reportUnusedImport]
import py7zr
import rarfile
import rawpy
import srctools
import structlog
from cv2.typing import MatLike
from mutagen import flac, id3, mp4
from mutagen._util import MutagenError
from PIL import (
    Image,
    ImageChops,
    ImageDraw,
    ImageEnhance,
    ImageFile,
    ImageFont,
    ImageOps,
    ImageQt,
    UnidentifiedImageError,
)
from PIL.Image import DecompressionBombError
from pillow_heif import register_heif_opener
from PySide6.QtCore import (
    QBuffer,
    QFile,
    QFileDevice,
    QIODeviceBase,
    QObject,
    QSize,
    QSizeF,
    Qt,
    Signal,
)
from PySide6.QtGui import QGuiApplication, QImage, QPainter, QPixmap
from PySide6.QtPdf import QPdfDocument, QPdfDocumentRenderOptions
from PySide6.QtSvg import QSvgRenderer

from tagstudio.core.constants import (
    FONT_SAMPLE_SIZES,
    FONT_SAMPLE_TEXT,
)
from tagstudio.core.exceptions import NoRendererError
from tagstudio.core.library.ignore import Ignore
from tagstudio.core.media_types import MediaCategories, MediaType
from tagstudio.core.utils.encoding import detect_char_encoding
from tagstudio.core.utils.types import unwrap
from tagstudio.qt.global_settings import DEFAULT_CACHED_IMAGE_RES
from tagstudio.qt.helpers.color_overlay import theme_fg_overlay
from tagstudio.qt.helpers.file_tester import is_readable_video
from tagstudio.qt.helpers.gradients import four_corner_gradient
from tagstudio.qt.helpers.image_effects import replace_transparent_pixels
from tagstudio.qt.helpers.text_wrapper import wrap_full_text
from tagstudio.qt.models.palette import UI_COLORS, ColorType, UiColor, get_ui_color
from tagstudio.qt.previews.vendored.blender_renderer import blend_thumb
from tagstudio.qt.previews.vendored.pydub.audio_segment import (
    _AudioSegment as AudioSegment,
)
from tagstudio.qt.resource_manager import ResourceManager

if TYPE_CHECKING:
    from tagstudio.core.library.alchemy.library import Library
    from tagstudio.qt.ts_qt import QtDriver

ImageFile.LOAD_TRUNCATED_IMAGES = True
os.environ["OPENCV_IO_ENABLE_OPENEXR"] = "1"

logger = structlog.get_logger(__name__)
Image.MAX_IMAGE_PIXELS = None
register_heif_opener()

try:
    import pillow_jxl  # noqa: F401 # pyright: ignore[reportUnusedImport]
except ImportError:
    logger.exception('[ThumbRenderer] Could not import the "pillow_jxl" module')


class _SevenZipFile(py7zr.SevenZipFile):
    """Wrapper around py7zr.SevenZipFile to mimic zipfile.ZipFile's API."""

    def __init__(self, filepath: Path, mode: Literal["r"]) -> None:
        super().__init__(filepath, mode)

    def read(self, name: str) -> bytes:
        # SevenZipFile must be reset after every extraction
        # See https://py7zr.readthedocs.io/en/stable/api.html#py7zr.SevenZipFile.extract
        self.reset()
        factory = py7zr.io.BytesIOFactory(limit=10485760)  # 10 MiB
        self.extract(targets=[name], factory=factory)
        return factory.get(name).read()


class _TarFile(tarfile.TarFile):
    """Wrapper around tarfile.TarFile to mimic zipfile.ZipFile's API."""

    def __init__(self, filepath: Path, mode: Literal["r"]) -> None:
        super().__init__(filepath, mode)

    def namelist(self) -> list[str]:
        return self.getnames()

    def read(self, name: str) -> bytes:
        return self.extractfile(name).read()


type _Archive_T = (
    type[zipfile.ZipFile] | type[rarfile.RarFile] | type[_SevenZipFile] | type[_TarFile]
)
type _Archive = zipfile.ZipFile | rarfile.RarFile | _SevenZipFile | _TarFile


class ThumbRenderer(QObject):
    """A class for rendering image and file thumbnails."""

    rm: ResourceManager = ResourceManager()
    updated = Signal(float, QPixmap, QSize, Path)
    updated_ratio = Signal(float)
    cached_img_ext: str = ".webp"

    def __init__(self, driver: "QtDriver", library: "Library") -> None:
        """Initialize the class."""
        super().__init__()
        self.driver = driver
        self.lib = library

        settings_res = self.driver.settings.cached_thumb_resolution
        self.cached_img_res = (
            settings_res
            if settings_res >= 16 and settings_res <= 2048
            else DEFAULT_CACHED_IMAGE_RES
        )

        # Cached thumbnail elements.
        # Key: Size + Pixel Ratio Tuple + Radius Scale
        #      (Ex. (512, 512, 1.25, 4))
        self.thumb_masks: dict[tuple[int, int, float, float], Image.Image] = {}
        self.raised_edges: dict[tuple[int, int, float], tuple[Image.Image, Image.Image]] = {}

        # Key: ("name", UiColor, 512, 512, 1.25)
        self.icons: dict[tuple[str, UiColor, int, int, float], Image.Image] = {}

    def _get_resource_id(self, url: Path) -> str:
        """Return the name of the icon resource to use for a file type.

        Special terms will return special resources.

        Args:
            url (Path): The file url to assess. "$LOADING" will return the loading graphic.
        """
        ext = url.suffix.lower()
        types: set[MediaType] = MediaCategories.get_types(ext, mime_fallback=True)

        # Manual icon overrides.
        if ext in {".gif", ".vtf"}:
            return MediaType.IMAGE
        elif ext in {".dll", ".pyc", ".o", ".dylib"}:
            return MediaType.PROGRAM
        elif ext in {".mscz"}:  # noqa: SIM114
            return MediaType.TEXT

        # Loop though the specific (non-IANA) categories and return the string
        # name of the first matching category found.
        for cat in MediaCategories.ALL_CATEGORIES:
            if not cat.is_iana and cat.media_type in types:
                return cat.media_type.value

        # If the type is broader (IANA registered) then search those types.
        for cat in MediaCategories.ALL_CATEGORIES:
            if cat.is_iana and cat.media_type in types:
                return cat.media_type.value

        return "file_generic"

    def _get_mask(
        self, size: tuple[int, int], pixel_ratio: float, scale_radius: bool = False
    ) -> Image.Image:
        """Return a thumbnail mask given a size, pixel ratio, and radius scaling option.

        If one is not already cached, a new one will be rendered.

        Args:
            size (tuple[int, int]): The size of the graphic.
            pixel_ratio (float): The screen pixel ratio.
            scale_radius (bool): Option to scale the radius up (Used for Preview Panel).
        """
        thumb_scale: int = 512
        radius_scale: float = 1
        if scale_radius:
            radius_scale = max(size[0], size[1]) / thumb_scale

        item: Image.Image | None = self.thumb_masks.get((*size, pixel_ratio, radius_scale))
        if not item:
            item = self._render_mask(size, pixel_ratio, radius_scale)
            self.thumb_masks[(*size, pixel_ratio, radius_scale)] = item
        return item

    def _get_edge(
        self, size: tuple[int, int], pixel_ratio: float
    ) -> tuple[Image.Image, Image.Image]:
        """Return a thumbnail edge given a size, pixel ratio, and radius scaling option.

        If one is not already cached, a new one will be rendered.

        Args:
            size (tuple[int, int]): The size of the graphic.
            pixel_ratio (float): The screen pixel ratio.
        """
        item: tuple[Image.Image, Image.Image] | None = self.raised_edges.get((*size, pixel_ratio))
        if not item:
            item = self._render_edge(size, pixel_ratio)
            self.raised_edges[(*size, pixel_ratio)] = item
        return item

    def _get_icon(
        self,
        name: str,
        color: UiColor,
        size: tuple[int, int],
        pixel_ratio: float = 1.0,
        bg_image: Image.Image | None = None,
        draw_edge: bool = True,
        is_corner: bool = False,
    ) -> Image.Image:
        """Return an icon given a size, pixel ratio, and radius scaling option.

        Args:
            name (str): The name of the icon resource. "thumb_loading" will not draw a border.
            color (str): The color to use for the icon.
            size (tuple[int,int]): The size of the icon.
            pixel_ratio (float): The screen pixel ratio.
            bg_image (Image.Image): Optional background image to go behind the icon.
            draw_edge (bool): Flag for is the raised edge should be drawn.
            is_corner (bool): Flag for is the icon should render with the "corner" style
        """
        draw_border: bool = True
        if name == "thumb_loading":
            draw_border = False

        item: Image.Image | None = self.icons.get((name, color, *size, pixel_ratio))
        if not item:
            item_flat: Image.Image = (
                self._render_corner_icon(name, color, size, pixel_ratio, bg_image)
                if is_corner
                else self._render_center_icon(name, color, size, pixel_ratio, draw_border, bg_image)
            )
            if draw_edge:
                edge: tuple[Image.Image, Image.Image] = self._get_edge(size, pixel_ratio)
                item = self._apply_edge(item_flat, edge, faded=True)
                self.icons[(name, color, *size, pixel_ratio)] = item
            else:
                item = item_flat
        return item

    def _render_mask(
        self, size: tuple[int, int], pixel_ratio: float, radius_scale: float = 1
    ) -> Image.Image:
        """Render a thumbnail mask graphic.

        Args:
            size (tuple[int,int]): The size of the graphic.
            pixel_ratio (float): The screen pixel ratio.
            radius_scale (float): The scale factor of the border radius (Used by Preview Panel).
        """
        smooth_factor: int = 2
        radius_factor: int = 8

        im: Image.Image = Image.new(
            mode="L",
            size=tuple([d * smooth_factor for d in size]),  # type: ignore
            color="black",
        )
        draw = ImageDraw.Draw(im)
        draw.rounded_rectangle(
            (0, 0) + tuple([d - 1 for d in im.size]),
            radius=math.ceil(radius_factor * smooth_factor * pixel_ratio * radius_scale),
            fill="white",
        )
        im = im.resize(
            size,
            resample=Image.Resampling.BILINEAR,
        )
        return im

    def _render_edge(
        self, size: tuple[int, int], pixel_ratio: float
    ) -> tuple[Image.Image, Image.Image]:
        """Render a thumbnail edge graphic.

        Args:
            size (tuple[int,int]): The size of the graphic.
            pixel_ratio (float): The screen pixel ratio.
        """
        smooth_factor: int = 2
        radius_factor: int = 8
        width: int = math.floor(pixel_ratio * 2)

        # Highlight
        im_hl: Image.Image = Image.new(
            mode="RGBA",
            size=tuple([d * smooth_factor for d in size]),  # type: ignore
            color="#00000000",
        )
        draw = ImageDraw.Draw(im_hl)
        draw.rounded_rectangle(
            (width, width) + tuple([d - (width + 1) for d in im_hl.size]),
            radius=math.ceil((radius_factor * smooth_factor * pixel_ratio) - (pixel_ratio * 3)),
            fill=None,
            outline="white",
            width=width,
        )
        im_hl = im_hl.resize(
            size,
            resample=Image.Resampling.BILINEAR,
        )

        # Shadow
        im_sh: Image.Image = Image.new(
            mode="RGBA",
            size=tuple([d * smooth_factor for d in size]),  # type: ignore
            color="#00000000",
        )
        draw = ImageDraw.Draw(im_sh)
        draw.rounded_rectangle(
            (0, 0) + tuple([d - 1 for d in im_sh.size]),
            radius=math.ceil(radius_factor * smooth_factor * pixel_ratio),
            fill=None,
            outline="black",
            width=width,
        )
        im_sh = im_sh.resize(
            size,
            resample=Image.Resampling.BILINEAR,
        )

        return (im_hl, im_sh)

    def _render_center_icon(
        self,
        name: str,
        color: UiColor,
        size: tuple[int, int],
        pixel_ratio: float,
        draw_border: bool = True,
        bg_image: Image.Image | None = None,
    ) -> Image.Image:
        """Render a thumbnail icon.

        Args:
            name (str): The name of the icon resource.
            color (UiColor): The color to use for the icon.
            size (tuple[int,int]): The size of the icon.
            pixel_ratio (float): The screen pixel ratio.
            draw_border (bool): Option to draw a border.
            bg_image (Image.Image): Optional background image to go behind the icon.
        """
        border_factor: int = 5
        smooth_factor: int = math.ceil(2 * pixel_ratio)
        radius_factor: int = 8
        icon_ratio: float = 1.75

        # Create larger blank image based on smooth_factor
        im: Image.Image = Image.new(
            "RGBA",
            size=tuple([d * smooth_factor for d in size]),  # type: ignore
            color="#FF000000",
        )

        # Create solid background color
        bg: Image.Image
        bg = Image.new(
            "RGB",
            size=tuple([d * smooth_factor for d in size]),  # type: ignore
            color="#000000FF",
        )

        # Use a background image if provided
        if bg_image:
            bg_im = Image.Image.resize(bg_image, size=tuple([d * smooth_factor for d in size]))  # type: ignore
            bg_im = ImageEnhance.Brightness(bg_im).enhance(0.3)  # Reduce the brightness
            bg.paste(bg_im)

        # Paste background color with rounded rectangle mask onto blank image
        im.paste(
            bg,
            (0, 0),
            mask=self._get_mask(
                tuple([d * smooth_factor for d in size]),  # type: ignore
                (pixel_ratio * smooth_factor),
            ),
        )

        # Draw rounded rectangle border
        if draw_border:
            draw = ImageDraw.Draw(im)
            draw.rounded_rectangle(
                (0, 0) + tuple([d - 1 for d in im.size]),
                radius=math.ceil(
                    (radius_factor * smooth_factor * pixel_ratio) + (pixel_ratio * 1.5)
                ),
                fill=None if bg_image else "black",
                outline="#FF0000",
                width=math.floor(
                    (border_factor * smooth_factor * pixel_ratio) - (pixel_ratio * 1.5)
                ),
            )

        # Resize image to final size
        im = im.resize(
            size,
            resample=Image.Resampling.BILINEAR,
        )
        fg: Image.Image = Image.new(
            "RGB",
            size=size,
            color="#00FF00",
        )

        # Get icon by name
        icon: Image.Image | None = self.rm.get(name)  # pyright: ignore[reportAssignmentType]
        if not icon:
            icon = self.rm.get("file_generic")  # pyright: ignore[reportAssignmentType]
            if not icon:
                icon = Image.new(mode="RGBA", size=(32, 32), color="magenta")

        # Resize icon to fit icon_ratio
        icon = icon.resize((math.ceil(size[0] // icon_ratio), math.ceil(size[1] // icon_ratio)))

        # Paste icon centered
        im.paste(
            im=fg.resize((math.ceil(size[0] // icon_ratio), math.ceil(size[1] // icon_ratio))),
            box=(
                math.ceil((size[0] - (size[0] // icon_ratio)) // 2),
                math.ceil((size[1] - (size[1] // icon_ratio)) // 2),
            ),
            mask=icon.getchannel(3),
        )

        # Apply color overlay
        im = self._apply_overlay_color(
            im,
            color,
        )

        return im

    def _render_corner_icon(
        self,
        name: str,
        color: UiColor,
        size: tuple[int, int],
        pixel_ratio: float,
        bg_image: Image.Image | None = None,
    ) -> Image.Image:
        """Render a thumbnail icon with the icon in the upper-left corner.

        Args:
            name (str): The name of the icon resource.
            color (UiColor): The color to use for the icon.
            size (tuple[int,int]): The size of the icon.
            pixel_ratio (float): The screen pixel ratio.
            draw_border (bool): Option to draw a border.
            bg_image (Image.Image): Optional background image to go behind the icon.
        """
        smooth_factor: int = math.ceil(2 * pixel_ratio)
        icon_ratio: float = 5
        padding_factor = 18

        # Create larger blank image based on smooth_factor
        im: Image.Image = Image.new(
            "RGBA",
            size=tuple([d * smooth_factor for d in size]),  # type: ignore
            color="#00000000",
        )

        bg: Image.Image
        # Use a background image if provided
        if bg_image:
            bg = Image.Image.resize(bg_image, size=tuple([d * smooth_factor for d in size]))  # type: ignore
        # Create solid background color
        else:
            bg = Image.new(
                "RGB",
                size=tuple([d * smooth_factor for d in size]),  # type: ignore
                color="#000000",
            )
            # Apply color overlay
            bg = self._apply_overlay_color(
                im,
                color,
            )

        # Paste background color with rounded rectangle mask onto blank image
        im.paste(
            bg,
            (0, 0),
            mask=self._get_mask(
                tuple([d * smooth_factor for d in size]),  # type: ignore
                (pixel_ratio * smooth_factor),
            ),
        )

        colors = UI_COLORS.get(color) or UI_COLORS[UiColor.DEFAULT]
        primary_color = colors.get(ColorType.PRIMARY)

        # Resize image to final size
        im = im.resize(
            size,
            resample=Image.Resampling.BILINEAR,
        )
        fg: Image.Image = Image.new(
            "RGB",
            size=size,
            color=primary_color,
        )

        # Get icon by name
        icon: Image.Image | None = self.rm.get(name)  # pyright: ignore[reportAssignmentType]
        if not icon:
            icon = self.rm.get("file_generic")  # pyright: ignore[reportAssignmentType]
            if not icon:
                icon = Image.new(mode="RGBA", size=(32, 32), color="magenta")

        # Resize icon to fit icon_ratio
        icon = icon.resize(
            (
                math.ceil(size[0] // icon_ratio),
                math.ceil(size[1] // icon_ratio),
            )
        )

        # Paste icon
        im.paste(
            im=fg.resize(
                (
                    math.ceil(size[0] // icon_ratio),
                    math.ceil(size[1] // icon_ratio),
                )
            ),
            box=(size[0] // padding_factor, size[1] // padding_factor),
            mask=icon.getchannel(3),
        )

        return im

    def _apply_overlay_color(self, image: Image.Image, color: UiColor) -> Image.Image:
        """Apply a color overlay effect to an image based on its color channel data.

        Red channel for foreground, green channel for outline, none for background.

        Args:
            image (Image.Image): The image to apply an overlay to.
            color (UiColor): The name of the ColorType color to use.
        """
        bg_color: str = (
            get_ui_color(ColorType.DARK_ACCENT, color)
            if QGuiApplication.styleHints().colorScheme() is Qt.ColorScheme.Dark
            else get_ui_color(ColorType.PRIMARY, color)
        )
        fg_color: str = (
            get_ui_color(ColorType.PRIMARY, color)
            if QGuiApplication.styleHints().colorScheme() is Qt.ColorScheme.Dark
            else get_ui_color(ColorType.LIGHT_ACCENT, color)
        )
        ol_color: str = (
            get_ui_color(ColorType.BORDER, color)
            if QGuiApplication.styleHints().colorScheme() is Qt.ColorScheme.Dark
            else get_ui_color(ColorType.LIGHT_ACCENT, color)
        )

        bg: Image.Image = Image.new(image.mode, image.size, color=bg_color)
        fg: Image.Image = Image.new(image.mode, image.size, color=fg_color)
        ol: Image.Image = Image.new(image.mode, image.size, color=ol_color)

        bg.paste(fg, (0, 0), mask=image.getchannel(0))
        bg.paste(ol, (0, 0), mask=image.getchannel(1))

        if image.mode == "RGBA":
            alpha_bg: Image.Image = bg.copy()
            alpha_bg.convert("RGBA")
            alpha_bg.putalpha(0)
            alpha_bg.paste(bg, (0, 0), mask=image.getchannel(3))
            bg = alpha_bg

        return bg

    def _apply_edge(
        self,
        image: Image.Image,
        edge: tuple[Image.Image, Image.Image],
        faded: bool = False,
    ) -> Image.Image:
        """Apply a given edge effect to an image.

        Args:
            image (Image.Image): The image to apply the edge to.
            edge (tuple[Image.Image, Image.Image]): The edge images to apply.
                Item 0 is the inner highlight, and item 1 is the outer shadow.
            faded (bool): Whether or not to apply a faded version of the edge.
                Used for light themes.
        """
        opacity: float = 1.0 if not faded else 0.8
        shade_reduction: float = (
            0 if QGuiApplication.styleHints().colorScheme() is Qt.ColorScheme.Dark else 0.3
        )
        im: Image.Image = image
        im_hl, im_sh = deepcopy(edge)

        # Configure and apply a soft light overlay.
        # This makes up the bulk of the effect.
        im_hl.putalpha(ImageEnhance.Brightness(im_hl.getchannel(3)).enhance(opacity))
        im.paste(ImageChops.soft_light(im, im_hl), mask=im_hl.getchannel(3))

        # Configure and apply a normal shading overlay.
        # This helps with contrast.
        im_sh.putalpha(
            ImageEnhance.Brightness(im_sh.getchannel(3)).enhance(max(0, opacity - shade_reduction))
        )
        im.paste(im_sh, mask=im_sh.getchannel(3))

        return im

    @staticmethod
    def _audio_album_thumb(filepath: Path, ext: str) -> Image.Image | None:
        """Return an album cover thumb from an audio file if a cover is present.

        Args:
            filepath (Path): The path of the file.
            ext (str): The file extension (with leading ".").
        """
        image: Image.Image | None = None
        try:
            if not filepath.is_file():
                raise FileNotFoundError

            artwork = None
            if ext in [".mp3"]:
                id3_tags: id3.ID3 = id3.ID3(filepath)
                id3_covers: list = id3_tags.getall("APIC")
                if id3_covers:
                    artwork = Image.open(BytesIO(id3_covers[0].data))
            elif ext in [".flac"]:
                flac_tags: flac.FLAC = flac.FLAC(filepath)
                flac_covers: list = flac_tags.pictures
                if flac_covers:
                    artwork = Image.open(BytesIO(flac_covers[0].data))
            elif ext in [".mp4", ".m4a", ".aac"]:
                mp4_tags: mp4.MP4 = mp4.MP4(filepath)
                mp4_covers: list = mp4_tags.get("covr")
                if mp4_covers:
                    artwork = Image.open(BytesIO(mp4_covers[0]))
            if artwork:
                image = artwork
        except (
            FileNotFoundError,
            id3.ID3NoHeaderError,  # pyright: ignore[reportPrivateImportUsage]
            mp4.MP4MetadataError,
            mp4.MP4StreamInfoError,
            MutagenError,
        ) as e:
            logger.error("Couldn't read album artwork", path=filepath, error=type(e).__name__)
        return image

    @staticmethod
    def _audio_waveform_thumb(
        filepath: Path, ext: str, size: int, pixel_ratio: float
    ) -> Image.Image | None:
        """Render a waveform image from an audio file.

        Args:
            filepath (Path): The path of the file.
            ext (str): The file extension (with leading ".").
            size (tuple[int,int]): The size of the thumbnail.
            pixel_ratio (float): The screen pixel ratio.
        """
        # BASE_SCALE used for drawing on a larger image and resampling down
        # to provide an antialiased effect.
        base_scale: int = 2
        samples_per_bar: int = 3
        size_scaled: int = size * base_scale
        allow_small_min: bool = False
        im: Image.Image | None = None

        try:
            bar_count: int = min(math.floor((size // pixel_ratio) / 5), 64)
            audio = AudioSegment.from_file(filepath, ext[1:])
            data = np.frombuffer(buffer=audio._data, dtype=np.int16)
            data_indices = np.linspace(1, len(data), num=bar_count * samples_per_bar)
            bar_margin: float = ((size_scaled / (bar_count * 3)) * base_scale) / 2
            line_width: float = ((size_scaled - bar_margin) / (bar_count * 3)) * base_scale
            bar_height: float = (size_scaled) - (size_scaled // bar_margin)

            count: int = 0
            maximum_item: int = 0
            max_array: list[int] = []
            highest_line: int = 0

            for i in range(-1, len(data_indices)):
                d = data[math.ceil(data_indices[i]) - 1]
                if count < samples_per_bar:
                    count = count + 1
                    with catch_warnings(record=True):
                        if abs(d) > maximum_item:
                            maximum_item = int(abs(d))
                else:
                    max_array.append(maximum_item)

                    if maximum_item > highest_line:
                        highest_line = maximum_item

                    maximum_item = 0
                    count = 1

            line_ratio = max(highest_line / bar_height, 1)

            im = Image.new("RGB", (size_scaled, size_scaled), color="#000000")
            draw = ImageDraw.Draw(im)

            current_x = bar_margin
            for item in max_array:
                item_height = item / line_ratio

                # If small minimums are not allowed, raise all values
                # smaller than the line width to the same value.
                if not allow_small_min:
                    item_height = max(item_height, line_width)

                current_y = (bar_height - item_height + (size_scaled // bar_margin)) // 2

                draw.rounded_rectangle(
                    (
                        current_x,
                        current_y,
                        (current_x + line_width),
                        (current_y + item_height),
                    ),
                    radius=100 * base_scale,
                    fill=("#FF0000"),
                    outline=("#FFFF00"),
                    width=max(math.ceil(line_width / 6), base_scale),
                )

                current_x = current_x + line_width + bar_margin

            im.resize((size, size), Image.Resampling.BILINEAR)

        except Exception as e:
            logger.error("Couldn't render waveform", path=filepath.name, error=type(e).__name__)

        return im

    @staticmethod
    def _blender(filepath: Path) -> Image.Image:
        """Get an emended thumbnail from a Blender file, if a thumbnail is present.

        Args:
            filepath (Path): The path of the file.
        """
        bg_color: str = (
            "#1e1e1e"
            if QGuiApplication.styleHints().colorScheme() is Qt.ColorScheme.Dark
            else "#FFFFFF"
        )
        im: Image.Image
        try:
            blend_image = blend_thumb(str(filepath))

            bg = Image.new("RGB", blend_image.size, color=bg_color)
            bg.paste(blend_image, mask=blend_image.getchannel(3))
            im = bg

        except (
            AttributeError,
            UnidentifiedImageError,
            TypeError,
        ) as e:
            if str(e) == "expected string or buffer":
                logger.info(
                    f"[ThumbRenderer][BLENDER][INFO] {filepath.name} "
                    f"Doesn't have an embedded thumbnail. ({type(e).__name__})"
                )

            else:
                logger.error("Couldn't render thumbnail", filepath=filepath, error=type(e).__name__)
        return im  # pyright: ignore[reportPossiblyUnboundVariable]

    @staticmethod
    def _vtf_thumb(filepath: Path) -> Image.Image | None:
        """Extract and render a thumbnail for VTF (Valve Texture Format) images.

        Uses the srctools library for reading VTF files.

        Args:
            filepath (Path): The path of the file.
        """
        im: Image.Image | None = None
        try:
            with open(filepath, "rb") as f:
                vtf = srctools.VTF.read(f)
                im = vtf.get(frame=0).to_PIL()

        except (ValueError, FileNotFoundError) as e:
            logger.error("Couldn't render thumbnail", filepath=filepath, error=type(e).__name__)
        return im

    @staticmethod
    def _open_doc_thumb(filepath: Path) -> Image.Image | None:
        """Extract and render a thumbnail for an OpenDocument file.

        Args:
            filepath (Path): The path of the file.
        """
        file_path_within_zip = "Thumbnails/thumbnail.png"
        im: Image.Image | None = None
        with zipfile.ZipFile(filepath, "r") as zip_file:
            # Check if the file exists in the zip
            if file_path_within_zip in zip_file.namelist():
                # Read the specific file into memory
                file_data = zip_file.read(file_path_within_zip)
                thumb_im = Image.open(BytesIO(file_data))
                if thumb_im:
                    im = Image.new("RGB", thumb_im.size, color="#1e1e1e")
                    im.paste(thumb_im)
            else:
                logger.error("Couldn't render thumbnail", filepath=filepath)

        return im

    @staticmethod
    def _krita_thumb(filepath: Path) -> Image.Image | None:
        """Extract and render a thumbnail for an Krita file.

        Args:
            filepath (Path): The path of the file.
        """
        file_path_within_zip = "preview.png"
        im: Image.Image | None = None
        with zipfile.ZipFile(filepath, "r") as zip_file:
            # Check if the file exists in the zip
            if file_path_within_zip in zip_file.namelist():
                # Read the specific file into memory
                file_data = zip_file.read(file_path_within_zip)
                thumb_im = Image.open(BytesIO(file_data))
                if thumb_im:
                    im = Image.new("RGB", thumb_im.size, color="#1e1e1e")
                    im.paste(thumb_im)
            else:
                logger.error("Couldn't render thumbnail", filepath=filepath)

        return im

    @staticmethod
    def _powerpoint_thumb(filepath: Path) -> Image.Image | None:
        """Extract and render a thumbnail for a Microsoft PowerPoint file.

        Args:
            filepath (Path): The path of the file.
        """
        file_path_within_zip = "docProps/thumbnail.jpeg"
        im: Image.Image | None = None
        try:
            with zipfile.ZipFile(filepath, "r") as zip_file:
                # Check if the file exists in the zip
                if file_path_within_zip in zip_file.namelist():
                    # Read the specific file into memory
                    file_data = zip_file.read(file_path_within_zip)
                    thumb_im = Image.open(BytesIO(file_data))
                    if thumb_im:
                        im = Image.new("RGB", thumb_im.size, color="#1e1e1e")
                        im.paste(thumb_im)
                else:
                    logger.error("Couldn't render thumbnail", filepath=filepath)
        except zipfile.BadZipFile as e:
            logger.error("Couldn't render thumbnail", filepath=filepath, error=e)

        return im

    @staticmethod
    def _epub_cover(filepath: Path, ext: str) -> Image.Image | None:
        """Extracts the cover specified by ComicInfo.xml or first image found in the ePub file.

        Args:
            filepath (Path): The path to the ePub file.
            ext (str): The file extension.

        Returns:
            Image: The cover specified in ComicInfo.xml,
            the first image found in the ePub file, or None by default.
        """
        im: Image.Image | None = None
        try:
            archiver: _Archive_T = zipfile.ZipFile
            if ext == ".cb7":
                archiver = _SevenZipFile
            elif ext == ".cbr":
                archiver = rarfile.RarFile
            elif ext == ".cbt":
                archiver = _TarFile

            with archiver(filepath, "r") as archive:
                if "ComicInfo.xml" in archive.namelist():
                    comic_info = ET.fromstring(archive.read("ComicInfo.xml"))
                    im = ThumbRenderer.__cover_from_comic_info(archive, comic_info, "FrontCover")
                    if not im:
                        im = ThumbRenderer.__cover_from_comic_info(
                            archive, comic_info, "InnerCover"
                        )

                if not im:
                    for file_name in archive.namelist():
                        if file_name.lower().endswith(
                            (".png", ".jpg", ".jpeg", ".gif", ".bmp", ".svg")
                        ):
                            image_data = archive.read(file_name)
                            im = Image.open(BytesIO(image_data))
                            break
        except Exception as e:
            logger.error("Couldn't render thumbnail", filepath=filepath, error=type(e).__name__)

        return im

    @staticmethod
    def __cover_from_comic_info(
        archive: _Archive, comic_info: Element, cover_type: str
    ) -> Image.Image | None:
        """Extract the cover specified in ComicInfo.xml.

        Args:
            archive (_Archive): The current ePub file.
            comic_info (Element): The parsed ComicInfo.xml.
            cover_type (str): The type of cover to load.

        Returns:
            Image: The cover specified in ComicInfo.xml.
        """
        im: Image.Image | None = None

        cover = comic_info.find(f"./*Page[@Type='{cover_type}']")
        if cover is not None:
<<<<<<< HEAD
            pages = [f for f in zip_file.namelist() if f != "ComicInfo.xml"]
            page_name = pages[int(unwrap(cover.get("Image")))]
=======
            pages = [f for f in archive.namelist() if f != "ComicInfo.xml"]
            page_name = pages[int(cover.get("Image"))]
>>>>>>> 9319b6e6
            if page_name.endswith((".png", ".jpg", ".jpeg", ".gif", ".bmp", ".svg")):
                image_data = archive.read(page_name)
                im = Image.open(BytesIO(image_data))

        return im

    def _font_short_thumb(self, filepath: Path, size: int) -> Image.Image:
        """Render a small font preview ("Aa") thumbnail from a font file.

        Args:
            filepath (Path): The path of the file.
            size (tuple[int,int]): The size of the thumbnail.
        """
        im: Image.Image
        try:
            bg = Image.new("RGB", (size, size), color="#000000")
            raw = Image.new("RGB", (size * 3, size * 3), color="#000000")
            draw = ImageDraw.Draw(raw)
            font = ImageFont.truetype(filepath, size=size)
            # NOTE: While a stroke effect is desired, the text
            # method only allows for outer strokes, which looks
            # a bit weird when rendering fonts.
            draw.text(
                (size // 8, size // 8),
                "Aa",
                font=font,
                fill="#FF0000",
                # stroke_width=math.ceil(size / 96),
                # stroke_fill="#FFFF00",
            )
            # NOTE: Change to getchannel(1) if using an outline.
            data = np.asarray(raw.getchannel(0))

            m, n = data.shape[:2]
            col: np.ndarray = cast(np.ndarray, data.any(0))
            row: np.ndarray = cast(np.ndarray, data.any(1))
            cropped_data = np.asarray(raw)[
                row.argmax() : m - row[::-1].argmax(),
                col.argmax() : n - col[::-1].argmax(),
            ]
            cropped_im: Image.Image = Image.fromarray(cropped_data, "RGB")

            margin: int = math.ceil(size // 16)

            orig_x, orig_y = cropped_im.size
            new_x, new_y = (size, size)
            if orig_x > orig_y:
                new_x = size
                new_y = math.ceil(size * (orig_y / orig_x))
            elif orig_y > orig_x:
                new_y = size
                new_x = math.ceil(size * (orig_x / orig_y))

            cropped_im = cropped_im.resize(
                size=(new_x - (margin * 2), new_y - (margin * 2)),
                resample=Image.Resampling.BILINEAR,
            )
            bg.paste(
                cropped_im,
                box=(margin, margin + ((size - new_y) // 2)),
            )
            im = self._apply_overlay_color(bg, UiColor.BLUE)
        except OSError as e:
            logger.error("Couldn't render thumbnail", filepath=filepath, error=type(e).__name__)
        return im  # pyright: ignore[reportPossiblyUnboundVariable]

    @staticmethod
    def _font_long_thumb(filepath: Path, size: int) -> Image.Image:
        """Render a large font preview ("Alphabet") thumbnail from a font file.

        Args:
            filepath (Path): The path of the file.
            size (tuple[int,int]): The size of the thumbnail.
        """
        # Scale the sample font sizes to the preview image
        # resolution,assuming the sizes are tuned for 256px.
        im: Image.Image
        try:
            scaled_sizes: list[int] = [math.floor(x * (size / 256)) for x in FONT_SAMPLE_SIZES]
            bg = Image.new("RGBA", (size, size), color="#00000000")
            draw = ImageDraw.Draw(bg)
            lines_of_padding = 2
            y_offset = 0.0

            for font_size in scaled_sizes:
                font = ImageFont.truetype(filepath, size=font_size)
                text_wrapped: str = wrap_full_text(
                    FONT_SAMPLE_TEXT,
                    font=font,  # pyright: ignore[reportArgumentType]
                    width=size,
                    draw=draw,
                )
                draw.multiline_text((0, y_offset), text_wrapped, font=font)
                y_offset += (len(text_wrapped.split("\n")) + lines_of_padding) * draw.textbbox(
                    (0, 0), "A", font=font
                )[-1]
            im = theme_fg_overlay(bg, use_alpha=False)
        except OSError as e:
            logger.error("Couldn't render thumbnail", filepath=filepath, error=type(e).__name__)
        return im  # pyright: ignore[reportPossiblyUnboundVariable]

    @staticmethod
    def _image_raw_thumb(filepath: Path) -> Image.Image:
        """Render a thumbnail for a RAW image type.

        Args:
            filepath (Path): The path of the file.
        """
        im: Image.Image
        try:
            with rawpy.imread(str(filepath)) as raw:
                rgb = raw.postprocess(use_camera_wb=True)
                im = Image.frombytes(
                    "RGB",
                    (rgb.shape[1], rgb.shape[0]),
                    rgb,
                    decoder_name="raw",
                )
        except (
            DecompressionBombError,
            rawpy._rawpy.LibRawIOError,  # pyright: ignore[reportAttributeAccessIssue]
            rawpy._rawpy.LibRawFileUnsupportedError,  # pyright: ignore[reportAttributeAccessIssue]
        ) as e:
            logger.error("Couldn't render thumbnail", filepath=filepath, error=type(e).__name__)
        return im  # pyright: ignore[reportPossiblyUnboundVariable]

    @staticmethod
    def _image_exr_thumb(filepath: Path) -> Image.Image | None:
        """Render a thumbnail for a EXR image type.

        Args:
            filepath (Path): The path of the file.
        """
        im: Image.Image | None = None
        try:
            # Load the EXR data to an array and rotate the color space from BGRA -> RGBA
            raw_array = cv2.imread(str(filepath), cv2.IMREAD_UNCHANGED)
            raw_array[..., :3] = raw_array[..., 2::-1]

            # Correct the gamma of the raw array
            gamma = 2.2
            array_gamma = np.power(np.clip(raw_array, 0, 1), 1 / gamma)
            array = (array_gamma * 255).astype(np.uint8)

            im = Image.fromarray(array, mode="RGBA")

            # Paste solid background
            if im.mode == "RGBA":
                new_bg = Image.new("RGB", im.size, color="#1e1e1e")
                new_bg.paste(im, mask=im.getchannel(3))
                im = new_bg

        except Exception as e:
            logger.error("Couldn't render thumbnail", filepath=filepath, error=type(e).__name__)
        return im

    @staticmethod
    def _image_thumb(filepath: Path) -> Image.Image:
        """Render a thumbnail for a standard image type.

        Args:
            filepath (Path): The path of the file.
        """
        im: Image.Image
        try:
            im = Image.open(filepath)
            if im.mode != "RGB" and im.mode != "RGBA":
                im = im.convert(mode="RGBA")
            if im.mode == "RGBA":
                new_bg = Image.new("RGB", im.size, color="#1e1e1e")
                new_bg.paste(im, mask=im.getchannel(3))
                im = new_bg
            im = ImageOps.exif_transpose(im)
        except (
            FileNotFoundError,
            UnidentifiedImageError,
            DecompressionBombError,
            NotImplementedError,
        ) as e:
            logger.error("Couldn't render thumbnail", filepath=filepath, error=type(e).__name__)
        return im  # pyright: ignore[reportPossiblyUnboundVariable]

    @staticmethod
    def _image_vector_thumb(filepath: Path, size: int) -> Image.Image:
        """Render a thumbnail for a vector image, such as SVG.

        Args:
            filepath (Path): The path of the file.
            size (tuple[int,int]): The size of the thumbnail.
        """
        im: Image.Image
        # Create an image to draw the svg to and a painter to do the drawing
        q_image: QImage = QImage(size, size, QImage.Format.Format_ARGB32)
        q_image.fill("#1e1e1e")

        # Create an svg renderer, then render to the painter
        svg: QSvgRenderer = QSvgRenderer(str(filepath))

        if not svg.isValid():
            raise UnidentifiedImageError

        painter: QPainter = QPainter(q_image)
        svg.setAspectRatioMode(Qt.AspectRatioMode.KeepAspectRatio)
        svg.render(painter)
        painter.end()

        # Write the image to a buffer as png
        buffer: QBuffer = QBuffer()
        buffer.open(QBuffer.OpenModeFlag.ReadWrite)
        q_image.save(buffer, "PNG")  # type: ignore[call-overload]

        # Load the image from the buffer
        im = Image.new("RGB", (size, size), color="#1e1e1e")
        im.paste(Image.open(BytesIO(buffer.data().data())))
        im = im.convert(mode="RGB")

        buffer.close()
        return im

    @staticmethod
    def _iwork_thumb(filepath: Path) -> Image.Image:
        """Extract and render a thumbnail for an Apple iWork (Pages, Numbers, Keynote) file.

        Args:
            filepath (Path): The path of the file.
        """
        preview_thumb_dir = "preview.jpg"
        quicklook_thumb_dir = "QuickLook/Thumbnail.jpg"
        im: Image.Image

        def get_image(path: str) -> Image.Image | None:
            thumb_im: Image.Image | None = None
            # Read the specific file into memory
            file_data = zip_file.read(path)
            thumb_im = Image.open(BytesIO(file_data))
            return thumb_im

        try:
            with zipfile.ZipFile(filepath, "r") as zip_file:
                thumb: Image.Image | None = None

                # Check if the file exists in the zip
                if preview_thumb_dir in zip_file.namelist():
                    thumb = get_image(preview_thumb_dir)
                elif quicklook_thumb_dir in zip_file.namelist():
                    thumb = get_image(quicklook_thumb_dir)
                else:
                    logger.error("Couldn't render thumbnail", filepath=filepath)

                if thumb:
                    im = Image.new("RGB", thumb.size, color="#1e1e1e")
                    im.paste(thumb)
        except zipfile.BadZipFile as e:
            logger.error("Couldn't render thumbnail", filepath=filepath, error=e)

        return im  # pyright: ignore[reportPossiblyUnboundVariable]

    @staticmethod
    def _model_stl_thumb(filepath: Path, size: int) -> Image.Image:
        """Render a thumbnail for an STL file.

        Args:
            filepath (Path): The path of the file.
            size (tuple[int,int]): The size of the icon.
        """
        # TODO: Implement.
        # The following commented code describes a method for rendering via
        # matplotlib.
        # This implementation did not play nice with multithreading.
        im: Image.Image = None  # pyright: ignore[reportAssignmentType]
        # # Create a new plot
        # matplotlib.use('agg')
        # figure = plt.figure()
        # axes = figure.add_subplot(projection='3d')

        # # Load the STL files and add the vectors to the plot
        # your_mesh = mesh.Mesh.from_file(_filepath)

        # poly_collection = mplot3d.art3d.Poly3DCollection(your_mesh.vectors)
        # poly_collection.set_color((0,0,1))  # play with color
        # scale = your_mesh.points.flatten()
        # axes.auto_scale_xyz(scale, scale, scale)
        # axes.add_collection3d(poly_collection)
        # # plt.show()
        # img_buf = io.BytesIO()
        # plt.savefig(img_buf, format='png')
        # im = Image.open(img_buf)

        return im

    @staticmethod
    def _pdf_thumb(filepath: Path, size: int) -> Image.Image:
        """Render a thumbnail for a PDF file.

        filepath (Path): The path of the file.
            size (int): The size of the icon.
        """
        im: Image.Image

        file: QFile = QFile(filepath)
        success: bool = file.open(
            QIODeviceBase.OpenModeFlag.ReadOnly, QFileDevice.Permission.ReadUser
        )
        if not success:
            logger.error("Couldn't render thumbnail", filepath=filepath)
            return None  # pyright: ignore[reportReturnType]
        document: QPdfDocument = QPdfDocument()
        document.load(file)
        file.close()
        # Transform page_size in points to pixels with proper aspect ratio
        page_size: QSizeF = document.pagePointSize(0)
        ratio_hw: float = page_size.height() / page_size.width()
        if ratio_hw >= 1:
            page_size *= size / page_size.height()
        else:
            page_size *= size / page_size.width()
        # Enlarge image for antialiasing
        scale_factor = 2.5
        page_size *= scale_factor
        # Render image with no anti-aliasing for speed
        render_options: QPdfDocumentRenderOptions = QPdfDocumentRenderOptions()
        render_options.setRenderFlags(
            QPdfDocumentRenderOptions.RenderFlag.TextAliased
            | QPdfDocumentRenderOptions.RenderFlag.ImageAliased
            | QPdfDocumentRenderOptions.RenderFlag.PathAliased
        )
        # Convert QImage to PIL Image
        q_image: QImage = document.render(0, page_size.toSize(), render_options)
        buffer: QBuffer = QBuffer()
        buffer.open(QBuffer.OpenModeFlag.ReadWrite)
        try:
            q_image.save(buffer, "PNG")  # type: ignore # pyright: ignore
            im = Image.open(BytesIO(buffer.buffer().data()))
        finally:
            buffer.close()
        # Replace transparent pixels with white (otherwise Background defaults to transparent)
        return replace_transparent_pixels(im)

    @staticmethod
    def _text_thumb(filepath: Path) -> Image.Image | None:
        """Render a thumbnail for a plaintext file.

        Args:
            filepath (Path): The path of the file.
        """
        im: Image.Image | None = None

        bg_color: str = (
            "#1e1e1e"
            if QGuiApplication.styleHints().colorScheme() is Qt.ColorScheme.Dark
            else "#FFFFFF"
        )
        fg_color: str = (
            "#FFFFFF"
            if QGuiApplication.styleHints().colorScheme() is Qt.ColorScheme.Dark
            else "#111111"
        )

        try:
            encoding = detect_char_encoding(filepath)
            with open(filepath, encoding=encoding) as text_file:
                text = text_file.read(256)
            bg = Image.new("RGB", (256, 256), color=bg_color)
            draw = ImageDraw.Draw(bg)
            draw.text((16, 16), text, fill=fg_color)
            im = bg
        except (
            UnidentifiedImageError,
            cv2.error,
            DecompressionBombError,
            UnicodeDecodeError,
            OSError,
            FileNotFoundError,
        ) as e:
            logger.error("Couldn't render thumbnail", filepath=filepath, error=type(e).__name__)
        return im

    @staticmethod
    def _video_thumb(filepath: Path) -> Image.Image | None:
        """Render a thumbnail for a video file.

        Args:
            filepath (Path): The path of the file.
        """
        im: Image.Image | None = None
        frame: MatLike | None = None
        try:
            if is_readable_video(filepath):
                video = cv2.VideoCapture(str(filepath), cv2.CAP_FFMPEG)
                # TODO: Move this check to is_readable_video()
                if video.get(cv2.CAP_PROP_FRAME_COUNT) <= 0:
                    raise cv2.error("File is invalid or has 0 frames")
                video.set(
                    cv2.CAP_PROP_POS_FRAMES,
                    (video.get(cv2.CAP_PROP_FRAME_COUNT) // 2),
                )
                # NOTE: Depending on the video format, compression, and
                # frame count, seeking halfway does not work and the thumb
                # must be pulled from the earliest available frame.
                max_frame_seek: int = 10
                for i in range(
                    0,
                    min(max_frame_seek, math.floor(video.get(cv2.CAP_PROP_FRAME_COUNT))),
                ):
                    success, frame = video.read()
                    if not success:
                        video.set(cv2.CAP_PROP_POS_FRAMES, i)
                    else:
                        break
                if frame is not None:
                    frame = cv2.cvtColor(frame, cv2.COLOR_BGR2RGB)
                    im = Image.fromarray(frame)
        except (
            UnidentifiedImageError,
            cv2.error,
            DecompressionBombError,
            OSError,
        ) as e:
            logger.error("Couldn't render thumbnail", filepath=filepath, error=type(e).__name__)
        return im

    def render(
        self,
        timestamp: float,
        filepath: Path | str,
        base_size: tuple[int, int],
        pixel_ratio: float,
        is_loading: bool = False,
        is_grid_thumb: bool = False,
        update_on_ratio_change: bool = False,
    ):
        """Render a thumbnail or preview image.

        Args:
            timestamp (float): The timestamp for which this this job was dispatched.
            filepath (str | Path): The path of the file to render a thumbnail for.
            base_size (tuple[int,int]): The unmodified base size of the thumbnail.
            pixel_ratio (float): The screen pixel ratio.
            is_loading (bool): Is this a loading graphic?
            is_grid_thumb (bool): Is this a thumbnail for the thumbnail grid?
                Or else the Preview Pane?
            update_on_ratio_change (bool): Should an updated ratio signal be sent?
        """
        render_mask_and_edge: bool = True
        adj_size = math.ceil(max(base_size[0], base_size[1]) * pixel_ratio)
        theme_color: UiColor = (
            UiColor.THEME_LIGHT
            if QGuiApplication.styleHints().colorScheme() == Qt.ColorScheme.Light
            else UiColor.THEME_DARK
        )
        if isinstance(filepath, str):
            filepath = Path(filepath)

        def render_default(size: tuple[int, int], pixel_ratio: float) -> Image.Image:
            im = self._get_icon(
                name=self._get_resource_id(filepath),
                color=theme_color,
                size=size,
                pixel_ratio=pixel_ratio,
            )
            return im

        def render_unlinked(
            size: tuple[int, int], pixel_ratio: float, cached_im: Image.Image | None = None
        ) -> Image.Image:
            im = self._get_icon(
                name="broken_link_icon",
                color=UiColor.RED,
                size=size,
                pixel_ratio=pixel_ratio,
                bg_image=cached_im,
                draw_edge=not cached_im,
                is_corner=False,
            )
            return im

        def render_ignored(
            size: tuple[int, int], pixel_ratio: float, im: Image.Image
        ) -> Image.Image:
            icon_ratio: float = 5
            padding_factor = 18

            im_ = im
            icon: Image.Image = self.rm.get("ignored")  # pyright: ignore[reportAssignmentType]

            icon = icon.resize(
                (
                    math.ceil(size[0] // icon_ratio),
                    math.ceil(size[1] // icon_ratio),
                )
            )

            im_.paste(
                im=icon.resize(
                    (
                        math.ceil(size[0] // icon_ratio),
                        math.ceil(size[1] // icon_ratio),
                    )
                ),
                box=(size[0] // padding_factor, size[1] // padding_factor),
                mask=icon.getchannel(3),
            )

            return im_

        def fetch_cached_image(file_name: Path):
            image: Image.Image | None = None
            cached_path = self.driver.cache_manager.get_file_path(file_name)

            if cached_path and cached_path.is_file():
                try:
                    image = Image.open(cached_path)
                    if not image:
                        raise UnidentifiedImageError  # pyright: ignore[reportUnreachable]
                except Exception as e:
                    logger.error(
                        "[ThumbRenderer] Couldn't open cached thumbnail!",
                        path=cached_path,
                        error=e,
                    )
            return image

        image: Image.Image | None = None
        # Try to get a non-loading thumbnail for the grid.
        if not is_loading and is_grid_thumb and filepath and filepath != Path("."):
            # Attempt to retrieve cached image from disk
            mod_time: str = ""
            with contextlib.suppress(Exception):
                mod_time = str(filepath.stat().st_mtime_ns)
            hashable_str: str = f"{str(filepath)}{mod_time}"
            hash_value = hashlib.shake_128(hashable_str.encode("utf-8")).hexdigest(8)
            file_name = Path(f"{hash_value}{ThumbRenderer.cached_img_ext}")
            image = fetch_cached_image(file_name)

            if not image and self.driver.settings.generate_thumbs:
                # Render from file, return result, and try to save a cached version.
                # TODO: Audio waveforms are dynamically sized based on the base_size, so hardcoding
                # the resolution breaks that.
                image = self._render(
                    timestamp,
                    filepath,
                    (self.cached_img_res, self.cached_img_res),
                    1,
                    is_grid_thumb,
                    save_to_file=file_name,
                )

            # If the normal renderer failed, fallback the the defaults
            # (with native non-cached sizing!)
            if not image:
                image = (
                    render_unlinked((adj_size, adj_size), pixel_ratio)
                    if not filepath.exists() or filepath.is_dir()
                    else render_default((adj_size, adj_size), pixel_ratio)
                )
                render_mask_and_edge = False

            # Apply the mask and edge
            if image:
                image = self._resize_image(image, (adj_size, adj_size))
                if render_mask_and_edge:
                    mask = self._get_mask((adj_size, adj_size), pixel_ratio)
                    edge: tuple[Image.Image, Image.Image] = self._get_edge(
                        (adj_size, adj_size), pixel_ratio
                    )
                    image = self._apply_edge(
                        four_corner_gradient(image, (adj_size, adj_size), mask), edge
                    )

            # Check if the file is supposed to be ignored and render an overlay if needed
            try:
                if (
                    image
                    and Ignore.compiled_patterns
                    and Ignore.compiled_patterns.match(
                        filepath.relative_to(unwrap(self.lib.library_dir))
                    )
                ):
                    image = render_ignored((adj_size, adj_size), pixel_ratio, image)
            except TypeError:
                pass

        # A loading thumbnail (cached in memory)
        elif is_loading:
            # Initialize "Loading" thumbnail
            loading_thumb: Image.Image = self._get_icon(
                "thumb_loading", theme_color, (adj_size, adj_size), pixel_ratio
            )
            image = loading_thumb.resize((adj_size, adj_size), resample=Image.Resampling.BILINEAR)

        # A full preview image (never cached)
        elif not is_grid_thumb:
            image = self._render(timestamp, filepath, base_size, pixel_ratio)
            if not image:
                image = (
                    render_unlinked((512, 512), 2)
                    if not filepath.exists() or filepath.is_dir()
                    else render_default((512, 512), 2)
                )
                render_mask_and_edge = False
            mask = self._get_mask(image.size, pixel_ratio, scale_radius=True)
            bg = Image.new("RGBA", image.size, (0, 0, 0, 0))
            bg.paste(image, mask=mask.getchannel(0))
            image = bg

        # If the image couldn't be rendered, use a default media image.
        if not image:
            image = Image.new("RGBA", (128, 128), color="#FF00FF")

        # Convert the final image to a pixmap to emit.
        qim = ImageQt.ImageQt(image)
        pixmap = QPixmap.fromImage(qim)
        pixmap.setDevicePixelRatio(pixel_ratio)
        self.updated_ratio.emit(image.size[0] / image.size[1])
        if pixmap:
            self.updated.emit(
                timestamp,
                pixmap,
                QSize(
                    math.ceil(adj_size / pixel_ratio),
                    math.ceil(image.size[1] / pixel_ratio),
                ),
                filepath,
            )
        else:
            self.updated.emit(
                timestamp,
                QPixmap(),
                QSize(*base_size),
                filepath,
            )

    def _render(
        self,
        timestamp: float,
        filepath: str | Path,
        base_size: tuple[int, int],
        pixel_ratio: float,
        is_grid_thumb: bool = False,
        save_to_file: Path | None = None,
    ) -> Image.Image | None:
        """Render a thumbnail or preview image.

        Args:
            timestamp (float): The timestamp for which this this job was dispatched.
            filepath (str | Path): The path of the file to render a thumbnail for.
            base_size (tuple[int,int]): The unmodified base size of the thumbnail.
            pixel_ratio (float): The screen pixel ratio.
            is_grid_thumb (bool): Is this a thumbnail for the thumbnail grid?
                Or else the Preview Pane?
            save_to_file(Path | None): A filepath to optionally save the output to.

        """
        adj_size = math.ceil(max(base_size[0], base_size[1]) * pixel_ratio)
        image: Image.Image | None = None
        _filepath: Path = Path(filepath)
        savable_media_type: bool = True

        if _filepath and _filepath.is_file():
            try:
                ext: str = _filepath.suffix.lower() if _filepath.suffix else _filepath.stem.lower()
                # Ebooks =======================================================
                if MediaCategories.is_ext_in_category(
                    ext, MediaCategories.EBOOK_TYPES, mime_fallback=True
                ):
                    image = self._epub_cover(_filepath, ext)
                # Krita ========================================================
                elif MediaCategories.is_ext_in_category(
                    ext, MediaCategories.KRITA_TYPES, mime_fallback=True
                ):
                    image = self._krita_thumb(_filepath)
                # VTF ==========================================================
                elif MediaCategories.is_ext_in_category(
                    ext, MediaCategories.SOURCE_ENGINE_TYPES, mime_fallback=True
                ):
                    image = self._vtf_thumb(_filepath)
                # Images =======================================================
                elif MediaCategories.is_ext_in_category(
                    ext, MediaCategories.IMAGE_TYPES, mime_fallback=True
                ):
                    # Raw Images -----------------------------------------------
                    if MediaCategories.is_ext_in_category(
                        ext, MediaCategories.IMAGE_RAW_TYPES, mime_fallback=True
                    ):
                        image = self._image_raw_thumb(_filepath)
                    # Vector Images --------------------------------------------
                    elif MediaCategories.is_ext_in_category(
                        ext, MediaCategories.IMAGE_VECTOR_TYPES, mime_fallback=True
                    ):
                        image = self._image_vector_thumb(_filepath, adj_size)
                    # EXR Images -----------------------------------------------
                    elif ext in [".exr"]:
                        image = self._image_exr_thumb(_filepath)
                    # Normal Images --------------------------------------------
                    else:
                        image = self._image_thumb(_filepath)
                # Videos =======================================================
                elif MediaCategories.is_ext_in_category(
                    ext, MediaCategories.VIDEO_TYPES, mime_fallback=True
                ):
                    image = self._video_thumb(_filepath)
                # PowerPoint Slideshow
                elif ext in {".pptx"}:
                    image = self._powerpoint_thumb(_filepath)
                # OpenDocument/OpenOffice ======================================
                elif MediaCategories.is_ext_in_category(
                    ext, MediaCategories.OPEN_DOCUMENT_TYPES, mime_fallback=True
                ):
                    image = self._open_doc_thumb(_filepath)
                # Apple iWork Suite ============================================
                elif MediaCategories.is_ext_in_category(ext, MediaCategories.IWORK_TYPES):
                    image = self._iwork_thumb(_filepath)
                # Plain Text ===================================================
                elif MediaCategories.is_ext_in_category(
                    ext, MediaCategories.PLAINTEXT_TYPES, mime_fallback=True
                ):
                    image = self._text_thumb(_filepath)
                # Fonts ========================================================
                elif MediaCategories.is_ext_in_category(
                    ext, MediaCategories.FONT_TYPES, mime_fallback=True
                ):
                    if is_grid_thumb:
                        # Short (Aa) Preview
                        image = self._font_short_thumb(_filepath, adj_size)
                    else:
                        # Large (Full Alphabet) Preview
                        image = self._font_long_thumb(_filepath, adj_size)
                # Audio ========================================================
                elif MediaCategories.is_ext_in_category(
                    ext, MediaCategories.AUDIO_TYPES, mime_fallback=True
                ):
                    image = self._audio_album_thumb(_filepath, ext)
                    if image is None:
                        image = self._audio_waveform_thumb(_filepath, ext, adj_size, pixel_ratio)
                        savable_media_type = False
                        if image is not None:
                            image = self._apply_overlay_color(image, UiColor.GREEN)
                # Blender ======================================================
                elif MediaCategories.is_ext_in_category(
                    ext, MediaCategories.BLENDER_TYPES, mime_fallback=True
                ):
                    image = self._blender(_filepath)
                # PDF ==========================================================
                elif MediaCategories.is_ext_in_category(
                    ext, MediaCategories.PDF_TYPES, mime_fallback=True
                ):
                    image = self._pdf_thumb(_filepath, adj_size)
                # No Rendered Thumbnail ========================================
                if not image:
                    raise NoRendererError

                if image:
                    image = self._resize_image(image, (adj_size, adj_size))

                if save_to_file and savable_media_type and image:
                    self.driver.cache_manager.save_image(image, save_to_file, mode="RGBA")

            except (
                UnidentifiedImageError,
                DecompressionBombError,
                ValueError,
                ChildProcessError,
            ) as e:
                logger.error("Couldn't render thumbnail", filepath=filepath, error=type(e).__name__)
                image = None
            except NoRendererError:
                image = None

        return image

    def _resize_image(self, image: Image.Image, size: tuple[int, int]) -> Image.Image:
        orig_x, orig_y = image.size
        new_x, new_y = size

        if orig_x > orig_y:
            new_x = size[0]
            new_y = math.ceil(size[1] * (orig_y / orig_x))
        elif orig_y > orig_x:
            new_y = size[1]
            new_x = math.ceil(size[0] * (orig_x / orig_y))

        resampling_method = (
            Image.Resampling.NEAREST
            if max(image.size[0], image.size[1]) < max(size)
            else Image.Resampling.BILINEAR
        )
        image = image.resize((new_x, new_y), resample=resampling_method)

        return image<|MERGE_RESOLUTION|>--- conflicted
+++ resolved
@@ -956,13 +956,8 @@
 
         cover = comic_info.find(f"./*Page[@Type='{cover_type}']")
         if cover is not None:
-<<<<<<< HEAD
-            pages = [f for f in zip_file.namelist() if f != "ComicInfo.xml"]
+            pages = [f for f in archive.namelist() if f != "ComicInfo.xml"]
             page_name = pages[int(unwrap(cover.get("Image")))]
-=======
-            pages = [f for f in archive.namelist() if f != "ComicInfo.xml"]
-            page_name = pages[int(cover.get("Image"))]
->>>>>>> 9319b6e6
             if page_name.endswith((".png", ".jpg", ".jpeg", ".gif", ".bmp", ".svg")):
                 image_data = archive.read(page_name)
                 im = Image.open(BytesIO(image_data))
