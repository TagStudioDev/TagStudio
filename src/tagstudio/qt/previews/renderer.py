--- conflicted
+++ resolved
@@ -1381,7 +1381,6 @@
         return im
 
     @staticmethod
-<<<<<<< HEAD
     def _mdp_thumb(filepath: Path) -> Image.Image | None:
         """Extract the thumbnail from a .mdp file.
 
@@ -1420,7 +1419,10 @@
                     break
         except Exception as e:
             logger.error("Couldn't render thumbnail", filepath=filepath, error=type(e).__name__)
-=======
+
+        return im
+
+    @staticmethod
     def _pdn_thumb(filepath: Path) -> Image.Image | None:
         """Extract the base64-encoded thumbnail from a .pdn file header.
 
@@ -1453,7 +1455,6 @@
                         im = new_bg
             except Exception as e:
                 logger.error("Couldn't render thumbnail", filepath=filepath, error=type(e).__name__)
->>>>>>> 49e9ede3
 
         return im
 
@@ -1783,15 +1784,12 @@
                     ext, MediaCategories.PDF_TYPES, mime_fallback=True
                 ):
                     image = self._pdf_thumb(_filepath, adj_size)
-<<<<<<< HEAD
                 # MDIPACK ======================================================
                 elif MediaCategories.is_ext_in_category(ext, MediaCategories.MDIPACK_TYPES):
                     image = self._mdp_thumb(_filepath)
-=======
                 # Paint.NET ====================================================
                 elif MediaCategories.is_ext_in_category(ext, MediaCategories.PAINT_DOT_NET_TYPES):
                     image = self._pdn_thumb(_filepath)
->>>>>>> 49e9ede3
                 # No Rendered Thumbnail ========================================
                 if not image:
                     raise NoRendererError
