# Copyright (C) 2025 Travis Abendshien (CyanVoxel).
# Licensed under the GPL-3.0 License.
# Created for TagStudio: https://github.com/CyanVoxel/TagStudio


import contextlib
import hashlib
import math
import os
import tarfile
import xml.etree.ElementTree as ET
import zipfile
from copy import deepcopy
from io import BytesIO
from pathlib import Path
from typing import TYPE_CHECKING, Literal, cast
from warnings import catch_warnings
from xml.etree.ElementTree import Element

import cv2
import numpy as np
import pillow_avif  # noqa: F401 # pyright: ignore[reportUnusedImport]
import py7zr
import py7zr.io
import rarfile
import rawpy
import srctools
import structlog
from cv2.typing import MatLike
from mutagen import flac, id3, mp4
from mutagen._util import MutagenError
from PIL import (
    Image,
    ImageChops,
    ImageDraw,
    ImageEnhance,
    ImageFile,
    ImageFont,
    ImageOps,
    ImageQt,
    UnidentifiedImageError,
)
from PIL.Image import DecompressionBombError
from pillow_heif import register_heif_opener
from PySide6.QtCore import (
    QBuffer,
    QFile,
    QFileDevice,
    QIODeviceBase,
    QObject,
    QSize,
    QSizeF,
    Qt,
    Signal,
)
from PySide6.QtGui import QGuiApplication, QImage, QPainter, QPixmap
from PySide6.QtPdf import QPdfDocument, QPdfDocumentRenderOptions
from PySide6.QtSvg import QSvgRenderer

from tagstudio.core.constants import (
    FONT_SAMPLE_SIZES,
    FONT_SAMPLE_TEXT,
)
from tagstudio.core.exceptions import NoRendererError
from tagstudio.core.library.ignore import Ignore
from tagstudio.core.media_types import MediaCategories, MediaType
from tagstudio.core.utils.encoding import detect_char_encoding
from tagstudio.core.utils.types import unwrap
from tagstudio.qt.global_settings import DEFAULT_CACHED_IMAGE_RES
from tagstudio.qt.helpers.color_overlay import theme_fg_overlay
from tagstudio.qt.helpers.file_tester import is_readable_video
from tagstudio.qt.helpers.gradients import four_corner_gradient
from tagstudio.qt.helpers.image_effects import replace_transparent_pixels
from tagstudio.qt.helpers.text_wrapper import wrap_full_text
from tagstudio.qt.models.palette import UI_COLORS, ColorType, UiColor, get_ui_color
from tagstudio.qt.previews.vendored.blender_renderer import blend_thumb
from tagstudio.qt.previews.vendored.pydub.audio_segment import (
    _AudioSegment as AudioSegment,
)
from tagstudio.qt.resource_manager import ResourceManager

if TYPE_CHECKING:
    from tagstudio.core.library.alchemy.library import Library
    from tagstudio.qt.ts_qt import QtDriver

ImageFile.LOAD_TRUNCATED_IMAGES = True
os.environ["OPENCV_IO_ENABLE_OPENEXR"] = "1"

logger = structlog.get_logger(__name__)
Image.MAX_IMAGE_PIXELS = None
register_heif_opener()

try:
    import pillow_jxl  # noqa: F401 # pyright: ignore[reportUnusedImport]
except ImportError:
    logger.exception('[ThumbRenderer] Could not import the "pillow_jxl" module')


class _SevenZipFile(py7zr.SevenZipFile):
    """Wrapper around py7zr.SevenZipFile to mimic zipfile.ZipFile's API."""

    def __init__(self, filepath: Path, mode: Literal["r"]) -> None:
        super().__init__(filepath, mode)

    def read(self, name: str) -> bytes:
        # SevenZipFile must be reset after every extraction
        # See https://py7zr.readthedocs.io/en/stable/api.html#py7zr.SevenZipFile.extract
        self.reset()
        factory = py7zr.io.BytesIOFactory(limit=10485760)  # 10 MiB
        self.extract(targets=[name], factory=factory)
        return factory.get(name).read()


class _TarFile(tarfile.TarFile):
    """Wrapper around tarfile.TarFile to mimic zipfile.ZipFile's API."""

    def __init__(self, filepath: Path, mode: Literal["r"]) -> None:
        super().__init__(filepath, mode)

    def namelist(self) -> list[str]:
        return self.getnames()

    def read(self, name: str) -> bytes:
        return unwrap(self.extractfile(name)).read()


type _Archive_T = (
    type[zipfile.ZipFile] | type[rarfile.RarFile] | type[_SevenZipFile] | type[_TarFile]
)
type _Archive = zipfile.ZipFile | rarfile.RarFile | _SevenZipFile | _TarFile


class ThumbRenderer(QObject):
    """A class for rendering image and file thumbnails."""

    rm: ResourceManager = ResourceManager()
    updated = Signal(float, QPixmap, QSize, Path)
    updated_ratio = Signal(float)
    cached_img_ext: str = ".webp"

    def __init__(self, driver: "QtDriver", library: "Library") -> None:
        """Initialize the class."""
        super().__init__()
        self.driver = driver
        self.lib = library

        settings_res = self.driver.settings.cached_thumb_resolution
        self.cached_img_res = (
            settings_res
            if settings_res >= 16 and settings_res <= 2048
            else DEFAULT_CACHED_IMAGE_RES
        )

        # Cached thumbnail elements.
        # Key: Size + Pixel Ratio Tuple + Radius Scale
        #      (Ex. (512, 512, 1.25, 4))
        self.thumb_masks: dict[tuple[int, int, float, float], Image.Image] = {}
        self.raised_edges: dict[tuple[int, int, float], tuple[Image.Image, Image.Image]] = {}

        # Key: ("name", UiColor, 512, 512, 1.25)
        self.icons: dict[tuple[str, UiColor, int, int, float], Image.Image] = {}

    def _get_resource_id(self, url: Path) -> str:
        """Return the name of the icon resource to use for a file type.

        Special terms will return special resources.

        Args:
            url (Path): The file url to assess. "$LOADING" will return the loading graphic.
        """
        ext = url.suffix.lower()
        types: set[MediaType] = MediaCategories.get_types(ext, mime_fallback=True)

        # Manual icon overrides.
        if ext in {".gif", ".vtf"}:
            return MediaType.IMAGE
        elif ext in {".dll", ".pyc", ".o", ".dylib"}:
            return MediaType.PROGRAM
        elif ext in {".mscz"}:  # noqa: SIM114
            return MediaType.TEXT

        # Loop though the specific (non-IANA) categories and return the string
        # name of the first matching category found.
        for cat in MediaCategories.ALL_CATEGORIES:
            if not cat.is_iana and cat.media_type in types:
                return cat.media_type.value

        # If the type is broader (IANA registered) then search those types.
        for cat in MediaCategories.ALL_CATEGORIES:
            if cat.is_iana and cat.media_type in types:
                return cat.media_type.value

        return "file_generic"

    def _get_mask(
        self, size: tuple[int, int], pixel_ratio: float, scale_radius: bool = False
    ) -> Image.Image:
        """Return a thumbnail mask given a size, pixel ratio, and radius scaling option.

        If one is not already cached, a new one will be rendered.

        Args:
            size (tuple[int, int]): The size of the graphic.
            pixel_ratio (float): The screen pixel ratio.
            scale_radius (bool): Option to scale the radius up (Used for Preview Panel).
        """
        thumb_scale: int = 512
        radius_scale: float = 1
        if scale_radius:
            radius_scale = max(size[0], size[1]) / thumb_scale

        item: Image.Image | None = self.thumb_masks.get((*size, pixel_ratio, radius_scale))
        if not item:
            item = self._render_mask(size, pixel_ratio, radius_scale)
            self.thumb_masks[(*size, pixel_ratio, radius_scale)] = item
        return item

    def _get_edge(
        self, size: tuple[int, int], pixel_ratio: float
    ) -> tuple[Image.Image, Image.Image]:
        """Return a thumbnail edge given a size, pixel ratio, and radius scaling option.

        If one is not already cached, a new one will be rendered.

        Args:
            size (tuple[int, int]): The size of the graphic.
            pixel_ratio (float): The screen pixel ratio.
        """
        item: tuple[Image.Image, Image.Image] | None = self.raised_edges.get((*size, pixel_ratio))
        if not item:
            item = self._render_edge(size, pixel_ratio)
            self.raised_edges[(*size, pixel_ratio)] = item
        return item

    def _get_icon(
        self,
        name: str,
        color: UiColor,
        size: tuple[int, int],
        pixel_ratio: float = 1.0,
        bg_image: Image.Image | None = None,
        draw_edge: bool = True,
        is_corner: bool = False,
    ) -> Image.Image:
        """Return an icon given a size, pixel ratio, and radius scaling option.

        Args:
            name (str): The name of the icon resource. "thumb_loading" will not draw a border.
            color (str): The color to use for the icon.
            size (tuple[int,int]): The size of the icon.
            pixel_ratio (float): The screen pixel ratio.
            bg_image (Image.Image): Optional background image to go behind the icon.
            draw_edge (bool): Flag for is the raised edge should be drawn.
            is_corner (bool): Flag for is the icon should render with the "corner" style
        """
        draw_border: bool = True
        if name == "thumb_loading":
            draw_border = False

        item: Image.Image | None = self.icons.get((name, color, *size, pixel_ratio))
        if not item:
            item_flat: Image.Image = (
                self._render_corner_icon(name, color, size, pixel_ratio, bg_image)
                if is_corner
                else self._render_center_icon(name, color, size, pixel_ratio, draw_border, bg_image)
            )
            if draw_edge:
                edge: tuple[Image.Image, Image.Image] = self._get_edge(size, pixel_ratio)
                item = self._apply_edge(item_flat, edge, faded=True)
                self.icons[(name, color, *size, pixel_ratio)] = item
            else:
                item = item_flat
        return item

    def _render_mask(
        self, size: tuple[int, int], pixel_ratio: float, radius_scale: float = 1
    ) -> Image.Image:
        """Render a thumbnail mask graphic.

        Args:
            size (tuple[int,int]): The size of the graphic.
            pixel_ratio (float): The screen pixel ratio.
            radius_scale (float): The scale factor of the border radius (Used by Preview Panel).
        """
        smooth_factor: int = 2
        radius_factor: int = 8

        im: Image.Image = Image.new(
            mode="L",
            size=tuple([d * smooth_factor for d in size]),  # type: ignore
            color="black",
        )
        draw = ImageDraw.Draw(im)
        draw.rounded_rectangle(
            (0, 0) + tuple([d - 1 for d in im.size]),
            radius=math.ceil(radius_factor * smooth_factor * pixel_ratio * radius_scale),
            fill="white",
        )
        im = im.resize(
            size,
            resample=Image.Resampling.BILINEAR,
        )
        return im

    def _render_edge(
        self, size: tuple[int, int], pixel_ratio: float
    ) -> tuple[Image.Image, Image.Image]:
        """Render a thumbnail edge graphic.

        Args:
            size (tuple[int,int]): The size of the graphic.
            pixel_ratio (float): The screen pixel ratio.
        """
        smooth_factor: int = 2
        radius_factor: int = 8
        width: int = math.floor(pixel_ratio * 2)

        # Highlight
        im_hl: Image.Image = Image.new(
            mode="RGBA",
            size=tuple([d * smooth_factor for d in size]),  # type: ignore
            color="#00000000",
        )
        draw = ImageDraw.Draw(im_hl)
        draw.rounded_rectangle(
            (width, width) + tuple([d - (width + 1) for d in im_hl.size]),
            radius=math.ceil((radius_factor * smooth_factor * pixel_ratio) - (pixel_ratio * 3)),
            fill=None,
            outline="white",
            width=width,
        )
        im_hl = im_hl.resize(
            size,
            resample=Image.Resampling.BILINEAR,
        )

        # Shadow
        im_sh: Image.Image = Image.new(
            mode="RGBA",
            size=tuple([d * smooth_factor for d in size]),  # type: ignore
            color="#00000000",
        )
        draw = ImageDraw.Draw(im_sh)
        draw.rounded_rectangle(
            (0, 0) + tuple([d - 1 for d in im_sh.size]),
            radius=math.ceil(radius_factor * smooth_factor * pixel_ratio),
            fill=None,
            outline="black",
            width=width,
        )
        im_sh = im_sh.resize(
            size,
            resample=Image.Resampling.BILINEAR,
        )

        return (im_hl, im_sh)

    def _render_center_icon(
        self,
        name: str,
        color: UiColor,
        size: tuple[int, int],
        pixel_ratio: float,
        draw_border: bool = True,
        bg_image: Image.Image | None = None,
    ) -> Image.Image:
        """Render a thumbnail icon.

        Args:
            name (str): The name of the icon resource.
            color (UiColor): The color to use for the icon.
            size (tuple[int,int]): The size of the icon.
            pixel_ratio (float): The screen pixel ratio.
            draw_border (bool): Option to draw a border.
            bg_image (Image.Image): Optional background image to go behind the icon.
        """
        border_factor: int = 5
        smooth_factor: int = math.ceil(2 * pixel_ratio)
        radius_factor: int = 8
        icon_ratio: float = 1.75

        # Create larger blank image based on smooth_factor
        im: Image.Image = Image.new(
            "RGBA",
            size=tuple([d * smooth_factor for d in size]),  # type: ignore
            color="#FF000000",
        )

        # Create solid background color
        bg: Image.Image
        bg = Image.new(
            "RGB",
            size=tuple([d * smooth_factor for d in size]),  # type: ignore
            color="#000000FF",
        )

        # Use a background image if provided
        if bg_image:
            bg_im = Image.Image.resize(bg_image, size=tuple([d * smooth_factor for d in size]))  # type: ignore
            bg_im = ImageEnhance.Brightness(bg_im).enhance(0.3)  # Reduce the brightness
            bg.paste(bg_im)

        # Paste background color with rounded rectangle mask onto blank image
        im.paste(
            bg,
            (0, 0),
            mask=self._get_mask(
                tuple([d * smooth_factor for d in size]),  # type: ignore
                (pixel_ratio * smooth_factor),
            ),
        )

        # Draw rounded rectangle border
        if draw_border:
            draw = ImageDraw.Draw(im)
            draw.rounded_rectangle(
                (0, 0) + tuple([d - 1 for d in im.size]),
                radius=math.ceil(
                    (radius_factor * smooth_factor * pixel_ratio) + (pixel_ratio * 1.5)
                ),
                fill=None if bg_image else "black",
                outline="#FF0000",
                width=math.floor(
                    (border_factor * smooth_factor * pixel_ratio) - (pixel_ratio * 1.5)
                ),
            )

        # Resize image to final size
        im = im.resize(
            size,
            resample=Image.Resampling.BILINEAR,
        )
        fg: Image.Image = Image.new(
            "RGB",
            size=size,
            color="#00FF00",
        )

        # Get icon by name
        icon: Image.Image | None = self.rm.get(name)  # pyright: ignore[reportAssignmentType]
        if not icon:
            icon = self.rm.get("file_generic")  # pyright: ignore[reportAssignmentType]
            if not icon:
                icon = Image.new(mode="RGBA", size=(32, 32), color="magenta")

        # Resize icon to fit icon_ratio
        icon = icon.resize((math.ceil(size[0] // icon_ratio), math.ceil(size[1] // icon_ratio)))

        # Paste icon centered
        im.paste(
            im=fg.resize((math.ceil(size[0] // icon_ratio), math.ceil(size[1] // icon_ratio))),
            box=(
                math.ceil((size[0] - (size[0] // icon_ratio)) // 2),
                math.ceil((size[1] - (size[1] // icon_ratio)) // 2),
            ),
            mask=icon.getchannel(3),
        )

        # Apply color overlay
        im = self._apply_overlay_color(
            im,
            color,
        )

        return im

    def _render_corner_icon(
        self,
        name: str,
        color: UiColor,
        size: tuple[int, int],
        pixel_ratio: float,
        bg_image: Image.Image | None = None,
    ) -> Image.Image:
        """Render a thumbnail icon with the icon in the upper-left corner.

        Args:
            name (str): The name of the icon resource.
            color (UiColor): The color to use for the icon.
            size (tuple[int,int]): The size of the icon.
            pixel_ratio (float): The screen pixel ratio.
            draw_border (bool): Option to draw a border.
            bg_image (Image.Image): Optional background image to go behind the icon.
        """
        smooth_factor: int = math.ceil(2 * pixel_ratio)
        icon_ratio: float = 5
        padding_factor = 18

        # Create larger blank image based on smooth_factor
        im: Image.Image = Image.new(
            "RGBA",
            size=tuple([d * smooth_factor for d in size]),  # type: ignore
            color="#00000000",
        )

        bg: Image.Image
        # Use a background image if provided
        if bg_image:
            bg = Image.Image.resize(bg_image, size=tuple([d * smooth_factor for d in size]))  # type: ignore
        # Create solid background color
        else:
            bg = Image.new(
                "RGB",
                size=tuple([d * smooth_factor for d in size]),  # type: ignore
                color="#000000",
            )
            # Apply color overlay
            bg = self._apply_overlay_color(
                im,
                color,
            )

        # Paste background color with rounded rectangle mask onto blank image
        im.paste(
            bg,
            (0, 0),
            mask=self._get_mask(
                tuple([d * smooth_factor for d in size]),  # type: ignore
                (pixel_ratio * smooth_factor),
            ),
        )

        colors = UI_COLORS.get(color) or UI_COLORS[UiColor.DEFAULT]
        primary_color = colors.get(ColorType.PRIMARY)

        # Resize image to final size
        im = im.resize(
            size,
            resample=Image.Resampling.BILINEAR,
        )
        fg: Image.Image = Image.new(
            "RGB",
            size=size,
            color=primary_color,
        )

        # Get icon by name
        icon: Image.Image | None = self.rm.get(name)  # pyright: ignore[reportAssignmentType]
        if not icon:
            icon = self.rm.get("file_generic")  # pyright: ignore[reportAssignmentType]
            if not icon:
                icon = Image.new(mode="RGBA", size=(32, 32), color="magenta")

        # Resize icon to fit icon_ratio
        icon = icon.resize(
            (
                math.ceil(size[0] // icon_ratio),
                math.ceil(size[1] // icon_ratio),
            )
        )

        # Paste icon
        im.paste(
            im=fg.resize(
                (
                    math.ceil(size[0] // icon_ratio),
                    math.ceil(size[1] // icon_ratio),
                )
            ),
            box=(size[0] // padding_factor, size[1] // padding_factor),
            mask=icon.getchannel(3),
        )

        return im

    def _apply_overlay_color(self, image: Image.Image, color: UiColor) -> Image.Image:
        """Apply a color overlay effect to an image based on its color channel data.

        Red channel for foreground, green channel for outline, none for background.

        Args:
            image (Image.Image): The image to apply an overlay to.
            color (UiColor): The name of the ColorType color to use.
        """
        bg_color: str = (
            get_ui_color(ColorType.DARK_ACCENT, color)
            if QGuiApplication.styleHints().colorScheme() is Qt.ColorScheme.Dark
            else get_ui_color(ColorType.PRIMARY, color)
        )
        fg_color: str = (
            get_ui_color(ColorType.PRIMARY, color)
            if QGuiApplication.styleHints().colorScheme() is Qt.ColorScheme.Dark
            else get_ui_color(ColorType.LIGHT_ACCENT, color)
        )
        ol_color: str = (
            get_ui_color(ColorType.BORDER, color)
            if QGuiApplication.styleHints().colorScheme() is Qt.ColorScheme.Dark
            else get_ui_color(ColorType.LIGHT_ACCENT, color)
        )

        bg: Image.Image = Image.new(image.mode, image.size, color=bg_color)
        fg: Image.Image = Image.new(image.mode, image.size, color=fg_color)
        ol: Image.Image = Image.new(image.mode, image.size, color=ol_color)

        bg.paste(fg, (0, 0), mask=image.getchannel(0))
        bg.paste(ol, (0, 0), mask=image.getchannel(1))

        if image.mode == "RGBA":
            alpha_bg: Image.Image = bg.copy()
            alpha_bg.convert("RGBA")
            alpha_bg.putalpha(0)
            alpha_bg.paste(bg, (0, 0), mask=image.getchannel(3))
            bg = alpha_bg

        return bg

    def _apply_edge(
        self,
        image: Image.Image,
        edge: tuple[Image.Image, Image.Image],
        faded: bool = False,
    ) -> Image.Image:
        """Apply a given edge effect to an image.

        Args:
            image (Image.Image): The image to apply the edge to.
            edge (tuple[Image.Image, Image.Image]): The edge images to apply.
                Item 0 is the inner highlight, and item 1 is the outer shadow.
            faded (bool): Whether or not to apply a faded version of the edge.
                Used for light themes.
        """
        opacity: float = 1.0 if not faded else 0.8
        shade_reduction: float = (
            0 if QGuiApplication.styleHints().colorScheme() is Qt.ColorScheme.Dark else 0.3
        )
        im: Image.Image = image
        im_hl, im_sh = deepcopy(edge)

        # Configure and apply a soft light overlay.
        # This makes up the bulk of the effect.
        im_hl.putalpha(ImageEnhance.Brightness(im_hl.getchannel(3)).enhance(opacity))
        im.paste(ImageChops.soft_light(im, im_hl), mask=im_hl.getchannel(3))

        # Configure and apply a normal shading overlay.
        # This helps with contrast.
        im_sh.putalpha(
            ImageEnhance.Brightness(im_sh.getchannel(3)).enhance(max(0, opacity - shade_reduction))
        )
        im.paste(im_sh, mask=im_sh.getchannel(3))

        return im

    @staticmethod
    def _audio_album_thumb(filepath: Path, ext: str) -> Image.Image | None:
        """Return an album cover thumb from an audio file if a cover is present.

        Args:
            filepath (Path): The path of the file.
            ext (str): The file extension (with leading ".").
        """
        image: Image.Image | None = None
        try:
            if not filepath.is_file():
                raise FileNotFoundError

            artwork = None
            if ext in [".mp3"]:
                id3_tags: id3.ID3 = id3.ID3(filepath)
                id3_covers: list = id3_tags.getall("APIC")
                if id3_covers:
                    artwork = Image.open(BytesIO(id3_covers[0].data))
            elif ext in [".flac"]:
                flac_tags: flac.FLAC = flac.FLAC(filepath)
                flac_covers: list = flac_tags.pictures
                if flac_covers:
                    artwork = Image.open(BytesIO(flac_covers[0].data))
            elif ext in [".mp4", ".m4a", ".aac"]:
                mp4_tags: mp4.MP4 = mp4.MP4(filepath)
<<<<<<< HEAD
                mp4_covers: list = mp4_tags.get("covr")  # pyright: ignore[reportAssignmentType]
=======
                mp4_covers: list = unwrap(mp4_tags.get("covr"))
>>>>>>> c1599c98
                if mp4_covers:
                    artwork = Image.open(BytesIO(mp4_covers[0]))
            if artwork:
                image = artwork
        except (
            FileNotFoundError,
            id3.ID3NoHeaderError,  # pyright: ignore[reportPrivateImportUsage]
            mp4.MP4MetadataError,
            mp4.MP4StreamInfoError,
            MutagenError,
        ) as e:
            logger.error("Couldn't read album artwork", path=filepath, error=type(e).__name__)
        return image

    @staticmethod
    def _audio_waveform_thumb(
        filepath: Path, ext: str, size: int, pixel_ratio: float
    ) -> Image.Image | None:
        """Render a waveform image from an audio file.

        Args:
            filepath (Path): The path of the file.
            ext (str): The file extension (with leading ".").
            size (tuple[int,int]): The size of the thumbnail.
            pixel_ratio (float): The screen pixel ratio.
        """
        # BASE_SCALE used for drawing on a larger image and resampling down
        # to provide an antialiased effect.
        base_scale: int = 2
        samples_per_bar: int = 3
        size_scaled: int = size * base_scale
        allow_small_min: bool = False
        im: Image.Image | None = None

        try:
            bar_count: int = min(math.floor((size // pixel_ratio) / 5), 64)
            audio = AudioSegment.from_file(filepath, ext[1:])
            data = np.frombuffer(buffer=audio._data, dtype=np.int16)
            data_indices = np.linspace(1, len(data), num=bar_count * samples_per_bar)
            bar_margin: float = ((size_scaled / (bar_count * 3)) * base_scale) / 2
            line_width: float = ((size_scaled - bar_margin) / (bar_count * 3)) * base_scale
            bar_height: float = (size_scaled) - (size_scaled // bar_margin)

            count: int = 0
            maximum_item: int = 0
            max_array: list[int] = []
            highest_line: int = 0

            for i in range(-1, len(data_indices)):
                d = data[math.ceil(data_indices[i]) - 1]
                if count < samples_per_bar:
                    count = count + 1
                    with catch_warnings(record=True):
                        if abs(d) > maximum_item:
                            maximum_item = int(abs(d))
                else:
                    max_array.append(maximum_item)

                    if maximum_item > highest_line:
                        highest_line = maximum_item

                    maximum_item = 0
                    count = 1

            line_ratio = max(highest_line / bar_height, 1)

            im = Image.new("RGB", (size_scaled, size_scaled), color="#000000")
            draw = ImageDraw.Draw(im)

            current_x = bar_margin
            for item in max_array:
                item_height = item / line_ratio

                # If small minimums are not allowed, raise all values
                # smaller than the line width to the same value.
                if not allow_small_min:
                    item_height = max(item_height, line_width)

                current_y = (bar_height - item_height + (size_scaled // bar_margin)) // 2

                draw.rounded_rectangle(
                    (
                        current_x,
                        current_y,
                        (current_x + line_width),
                        (current_y + item_height),
                    ),
                    radius=100 * base_scale,
                    fill=("#FF0000"),
                    outline=("#FFFF00"),
                    width=max(math.ceil(line_width / 6), base_scale),
                )

                current_x = current_x + line_width + bar_margin

            im.resize((size, size), Image.Resampling.BILINEAR)

        except Exception as e:
            logger.error("Couldn't render waveform", path=filepath.name, error=type(e).__name__)

        return im

    @staticmethod
    def _blender(filepath: Path) -> Image.Image | None:
        """Get an emended thumbnail from a Blender file, if a thumbnail is present.

        Args:
            filepath (Path): The path of the file.
        """
        bg_color: str = (
            "#1e1e1e"
            if QGuiApplication.styleHints().colorScheme() is Qt.ColorScheme.Dark
            else "#FFFFFF"
        )
        im: Image.Image | None = None
        try:
            blend_image = blend_thumb(str(filepath))

            bg = Image.new("RGB", blend_image.size, color=bg_color)
            bg.paste(blend_image, mask=blend_image.getchannel(3))
            im = bg

        except (
            AttributeError,
            UnidentifiedImageError,
            TypeError,
        ) as e:
            if str(e) == "expected string or buffer":
                logger.info(
                    f"[ThumbRenderer][BLENDER][INFO] {filepath.name} "
                    f"Doesn't have an embedded thumbnail. ({type(e).__name__})"
                )

            else:
                logger.error("Couldn't render thumbnail", filepath=filepath, error=type(e).__name__)
        return im

    @staticmethod
    def _vtf_thumb(filepath: Path) -> Image.Image | None:
        """Extract and render a thumbnail for VTF (Valve Texture Format) images.

        Uses the srctools library for reading VTF files.

        Args:
            filepath (Path): The path of the file.
        """
        im: Image.Image | None = None
        try:
            with open(filepath, "rb") as f:
                vtf = srctools.VTF.read(f)
                im = vtf.get(frame=0).to_PIL()

        except (ValueError, FileNotFoundError) as e:
            logger.error("Couldn't render thumbnail", filepath=filepath, error=type(e).__name__)
        return im

    @staticmethod
    def _open_doc_thumb(filepath: Path) -> Image.Image | None:
        """Extract and render a thumbnail for an OpenDocument file.

        Args:
            filepath (Path): The path of the file.
        """
        file_path_within_zip = "Thumbnails/thumbnail.png"
        im: Image.Image | None = None
        with zipfile.ZipFile(filepath, "r") as zip_file:
            # Check if the file exists in the zip
            if file_path_within_zip in zip_file.namelist():
                # Read the specific file into memory
                file_data = zip_file.read(file_path_within_zip)
                thumb_im = Image.open(BytesIO(file_data))
                if thumb_im:
                    im = Image.new("RGB", thumb_im.size, color="#1e1e1e")
                    im.paste(thumb_im)
            else:
                logger.error("Couldn't render thumbnail", filepath=filepath)

        return im

    @staticmethod
    def _krita_thumb(filepath: Path) -> Image.Image | None:
        """Extract and render a thumbnail for an Krita file.

        Args:
            filepath (Path): The path of the file.
        """
        file_path_within_zip = "preview.png"
        im: Image.Image | None = None
        with zipfile.ZipFile(filepath, "r") as zip_file:
            # Check if the file exists in the zip
            if file_path_within_zip in zip_file.namelist():
                # Read the specific file into memory
                file_data = zip_file.read(file_path_within_zip)
                thumb_im = Image.open(BytesIO(file_data))
                if thumb_im:
                    im = Image.new("RGB", thumb_im.size, color="#1e1e1e")
                    im.paste(thumb_im)
            else:
                logger.error("Couldn't render thumbnail", filepath=filepath)

        return im

    @staticmethod
    def _powerpoint_thumb(filepath: Path) -> Image.Image | None:
        """Extract and render a thumbnail for a Microsoft PowerPoint file.

        Args:
            filepath (Path): The path of the file.
        """
        file_path_within_zip = "docProps/thumbnail.jpeg"
        im: Image.Image | None = None
        try:
            with zipfile.ZipFile(filepath, "r") as zip_file:
                # Check if the file exists in the zip
                if file_path_within_zip in zip_file.namelist():
                    # Read the specific file into memory
                    file_data = zip_file.read(file_path_within_zip)
                    thumb_im = Image.open(BytesIO(file_data))
                    if thumb_im:
                        im = Image.new("RGB", thumb_im.size, color="#1e1e1e")
                        im.paste(thumb_im)
                else:
                    logger.error("Couldn't render thumbnail", filepath=filepath)
        except zipfile.BadZipFile as e:
            logger.error("Couldn't render thumbnail", filepath=filepath, error=e)

        return im

    @staticmethod
    def _epub_cover(filepath: Path, ext: str) -> Image.Image | None:
        """Extracts the cover specified by ComicInfo.xml or first image found in the ePub file.

        Args:
            filepath (Path): The path to the ePub file.
            ext (str): The file extension.

        Returns:
            Image: The cover specified in ComicInfo.xml,
            the first image found in the ePub file, or None by default.
        """
        im: Image.Image | None = None
        try:
            archiver: _Archive_T = zipfile.ZipFile
            if ext == ".cb7":
                archiver = _SevenZipFile
            elif ext == ".cbr":
                archiver = rarfile.RarFile
            elif ext == ".cbt":
                archiver = _TarFile

            with archiver(filepath, "r") as archive:
                if "ComicInfo.xml" in archive.namelist():
                    comic_info = ET.fromstring(archive.read("ComicInfo.xml"))
                    im = ThumbRenderer.__cover_from_comic_info(archive, comic_info, "FrontCover")
                    if not im:
                        im = ThumbRenderer.__cover_from_comic_info(
                            archive, comic_info, "InnerCover"
                        )

                if not im:
                    for file_name in archive.namelist():
                        if file_name.lower().endswith(
                            (".png", ".jpg", ".jpeg", ".gif", ".bmp", ".svg")
                        ):
                            image_data = archive.read(file_name)
                            im = Image.open(BytesIO(image_data))
                            break
        except Exception as e:
            logger.error("Couldn't render thumbnail", filepath=filepath, error=type(e).__name__)

        return im

    @staticmethod
    def __cover_from_comic_info(
        archive: _Archive, comic_info: Element, cover_type: str
    ) -> Image.Image | None:
        """Extract the cover specified in ComicInfo.xml.

        Args:
            archive (_Archive): The current ePub file.
            comic_info (Element): The parsed ComicInfo.xml.
            cover_type (str): The type of cover to load.

        Returns:
            Image: The cover specified in ComicInfo.xml.
        """
        im: Image.Image | None = None

        cover = comic_info.find(f"./*Page[@Type='{cover_type}']")
        if cover is not None:
            pages = [f for f in archive.namelist() if f != "ComicInfo.xml"]
            page_name = pages[int(unwrap(cover.get("Image")))]
            if page_name.endswith((".png", ".jpg", ".jpeg", ".gif", ".bmp", ".svg")):
                image_data = archive.read(page_name)
                im = Image.open(BytesIO(image_data))

        return im

    def _font_short_thumb(self, filepath: Path, size: int) -> Image.Image | None:
        """Render a small font preview ("Aa") thumbnail from a font file.

        Args:
            filepath (Path): The path of the file.
            size (tuple[int,int]): The size of the thumbnail.
        """
        im: Image.Image | None = None
        try:
            bg = Image.new("RGB", (size, size), color="#000000")
            raw = Image.new("RGB", (size * 3, size * 3), color="#000000")
            draw = ImageDraw.Draw(raw)
            font = ImageFont.truetype(filepath, size=size)
            # NOTE: While a stroke effect is desired, the text
            # method only allows for outer strokes, which looks
            # a bit weird when rendering fonts.
            draw.text(
                (size // 8, size // 8),
                "Aa",
                font=font,
                fill="#FF0000",
                # stroke_width=math.ceil(size / 96),
                # stroke_fill="#FFFF00",
            )
            # NOTE: Change to getchannel(1) if using an outline.
            data = np.asarray(raw.getchannel(0))

            m, n = data.shape[:2]
            col: np.ndarray = cast(np.ndarray, data.any(0))
            row: np.ndarray = cast(np.ndarray, data.any(1))
            cropped_data = np.asarray(raw)[
                row.argmax() : m - row[::-1].argmax(),
                col.argmax() : n - col[::-1].argmax(),
            ]
            cropped_im: Image.Image = Image.fromarray(cropped_data, "RGB")

            margin: int = math.ceil(size // 16)

            orig_x, orig_y = cropped_im.size
            new_x, new_y = (size, size)
            if orig_x > orig_y:
                new_x = size
                new_y = math.ceil(size * (orig_y / orig_x))
            elif orig_y > orig_x:
                new_y = size
                new_x = math.ceil(size * (orig_x / orig_y))

            cropped_im = cropped_im.resize(
                size=(new_x - (margin * 2), new_y - (margin * 2)),
                resample=Image.Resampling.BILINEAR,
            )
            bg.paste(
                cropped_im,
                box=(margin, margin + ((size - new_y) // 2)),
            )
            im = self._apply_overlay_color(bg, UiColor.BLUE)
        except OSError as e:
            logger.error("Couldn't render thumbnail", filepath=filepath, error=type(e).__name__)
        return im

    @staticmethod
    def _font_long_thumb(filepath: Path, size: int) -> Image.Image | None:
        """Render a large font preview ("Alphabet") thumbnail from a font file.

        Args:
            filepath (Path): The path of the file.
            size (tuple[int,int]): The size of the thumbnail.
        """
        # Scale the sample font sizes to the preview image
        # resolution,assuming the sizes are tuned for 256px.
        im: Image.Image | None = None
        try:
            scaled_sizes: list[int] = [math.floor(x * (size / 256)) for x in FONT_SAMPLE_SIZES]
            bg = Image.new("RGBA", (size, size), color="#00000000")
            draw = ImageDraw.Draw(bg)
            lines_of_padding = 2
            y_offset = 0.0

            for font_size in scaled_sizes:
                font = ImageFont.truetype(filepath, size=font_size)
                text_wrapped: str = wrap_full_text(
                    FONT_SAMPLE_TEXT,
                    font=font,  # pyright: ignore[reportArgumentType]
                    width=size,
                    draw=draw,
                )
                draw.multiline_text((0, y_offset), text_wrapped, font=font)
                y_offset += (len(text_wrapped.split("\n")) + lines_of_padding) * draw.textbbox(
                    (0, 0), "A", font=font
                )[-1]
            im = theme_fg_overlay(bg, use_alpha=False)
        except OSError as e:
            logger.error("Couldn't render thumbnail", filepath=filepath, error=type(e).__name__)
        return im

    @staticmethod
    def _image_raw_thumb(filepath: Path) -> Image.Image | None:
        """Render a thumbnail for a RAW image type.

        Args:
            filepath (Path): The path of the file.
        """
        im: Image.Image | None = None
        try:
            with rawpy.imread(str(filepath)) as raw:
                rgb = raw.postprocess(use_camera_wb=True)
                im = Image.frombytes(
                    "RGB",
                    (rgb.shape[1], rgb.shape[0]),
                    rgb,
                    decoder_name="raw",
                )
        except (
            DecompressionBombError,
            rawpy._rawpy.LibRawIOError,  # pyright: ignore[reportAttributeAccessIssue]
            rawpy._rawpy.LibRawFileUnsupportedError,  # pyright: ignore[reportAttributeAccessIssue]
        ) as e:
            logger.error("Couldn't render thumbnail", filepath=filepath, error=type(e).__name__)
        return im

    @staticmethod
    def _image_exr_thumb(filepath: Path) -> Image.Image | None:
        """Render a thumbnail for a EXR image type.

        Args:
            filepath (Path): The path of the file.
        """
        im: Image.Image | None = None
        try:
            # Load the EXR data to an array and rotate the color space from BGRA -> RGBA
            raw_array = cv2.imread(str(filepath), cv2.IMREAD_UNCHANGED)
            raw_array[..., :3] = raw_array[..., 2::-1]

            # Correct the gamma of the raw array
            gamma = 2.2
            array_gamma = np.power(np.clip(raw_array, 0, 1), 1 / gamma)
            array = (array_gamma * 255).astype(np.uint8)

            im = Image.fromarray(array, mode="RGBA")

            # Paste solid background
            if im.mode == "RGBA":
                new_bg = Image.new("RGB", im.size, color="#1e1e1e")
                new_bg.paste(im, mask=im.getchannel(3))
                im = new_bg

        except Exception as e:
            logger.error("Couldn't render thumbnail", filepath=filepath, error=type(e).__name__)
        return im

    @staticmethod
    def _image_thumb(filepath: Path) -> Image.Image | None:
        """Render a thumbnail for a standard image type.

        Args:
            filepath (Path): The path of the file.
        """
        im: Image.Image | None = None
        try:
            im = Image.open(filepath)
            if im.mode != "RGB" and im.mode != "RGBA":
                im = im.convert(mode="RGBA")
            if im.mode == "RGBA":
                new_bg = Image.new("RGB", im.size, color="#1e1e1e")
                new_bg.paste(im, mask=im.getchannel(3))
                im = new_bg
            im = unwrap(ImageOps.exif_transpose(im))
        except (
            FileNotFoundError,
            UnidentifiedImageError,
            DecompressionBombError,
            NotImplementedError,
        ) as e:
            logger.error("Couldn't render thumbnail", filepath=filepath, error=type(e).__name__)
        return im

    @staticmethod
    def _image_vector_thumb(filepath: Path, size: int) -> Image.Image:
        """Render a thumbnail for a vector image, such as SVG.

        Args:
            filepath (Path): The path of the file.
            size (tuple[int,int]): The size of the thumbnail.
        """
        im: Image.Image | None = None
        # Create an image to draw the svg to and a painter to do the drawing
        q_image: QImage = QImage(size, size, QImage.Format.Format_ARGB32)
        q_image.fill("#1e1e1e")

        # Create an svg renderer, then render to the painter
        svg: QSvgRenderer = QSvgRenderer(str(filepath))

        if not svg.isValid():
            raise UnidentifiedImageError

        painter: QPainter = QPainter(q_image)
        svg.setAspectRatioMode(Qt.AspectRatioMode.KeepAspectRatio)
        svg.render(painter)
        painter.end()

        # Write the image to a buffer as png
        buffer: QBuffer = QBuffer()
        buffer.open(QBuffer.OpenModeFlag.ReadWrite)
        q_image.save(buffer, "PNG")  # type: ignore[call-overload]

        # Load the image from the buffer
        im = Image.new("RGB", (size, size), color="#1e1e1e")
        im.paste(Image.open(BytesIO(buffer.data().data())))
        im = im.convert(mode="RGB")

        buffer.close()
        return im

    @staticmethod
    def _iwork_thumb(filepath: Path) -> Image.Image | None:
        """Extract and render a thumbnail for an Apple iWork (Pages, Numbers, Keynote) file.

        Args:
            filepath (Path): The path of the file.
        """
        preview_thumb_dir = "preview.jpg"
        quicklook_thumb_dir = "QuickLook/Thumbnail.jpg"
        im: Image.Image | None = None

        def get_image(path: str) -> Image.Image | None:
            thumb_im: Image.Image | None = None
            # Read the specific file into memory
            file_data = zip_file.read(path)
            thumb_im = Image.open(BytesIO(file_data))
            return thumb_im

        try:
            with zipfile.ZipFile(filepath, "r") as zip_file:
                thumb: Image.Image | None = None

                # Check if the file exists in the zip
                if preview_thumb_dir in zip_file.namelist():
                    thumb = get_image(preview_thumb_dir)
                elif quicklook_thumb_dir in zip_file.namelist():
                    thumb = get_image(quicklook_thumb_dir)
                else:
                    logger.error("Couldn't render thumbnail", filepath=filepath)

                if thumb:
                    im = Image.new("RGB", thumb.size, color="#1e1e1e")
                    im.paste(thumb)
        except zipfile.BadZipFile as e:
            logger.error("Couldn't render thumbnail", filepath=filepath, error=e)

        return im

    @staticmethod
    def _model_stl_thumb(filepath: Path, size: int) -> Image.Image | None:
        """Render a thumbnail for an STL file.

        Args:
            filepath (Path): The path of the file.
            size (tuple[int,int]): The size of the icon.
        """
        # TODO: Implement.
        # The following commented code describes a method for rendering via
        # matplotlib.
        # This implementation did not play nice with multithreading.
        im: Image.Image | None = None
        # # Create a new plot
        # matplotlib.use('agg')
        # figure = plt.figure()
        # axes = figure.add_subplot(projection='3d')

        # # Load the STL files and add the vectors to the plot
        # your_mesh = mesh.Mesh.from_file(_filepath)

        # poly_collection = mplot3d.art3d.Poly3DCollection(your_mesh.vectors)
        # poly_collection.set_color((0,0,1))  # play with color
        # scale = your_mesh.points.flatten()
        # axes.auto_scale_xyz(scale, scale, scale)
        # axes.add_collection3d(poly_collection)
        # # plt.show()
        # img_buf = io.BytesIO()
        # plt.savefig(img_buf, format='png')
        # im = Image.open(img_buf)

        return im

    @staticmethod
    def _pdf_thumb(filepath: Path, size: int) -> Image.Image | None:
        """Render a thumbnail for a PDF file.

        filepath (Path): The path of the file.
            size (int): The size of the icon.
        """
        im: Image.Image | None = None

        file: QFile = QFile(filepath)
        success: bool = file.open(
            QIODeviceBase.OpenModeFlag.ReadOnly, QFileDevice.Permission.ReadUser
        )
        if not success:
            logger.error("Couldn't render thumbnail", filepath=filepath)
            return im
        document: QPdfDocument = QPdfDocument()
        document.load(file)
        file.close()
        # Transform page_size in points to pixels with proper aspect ratio
        page_size: QSizeF = document.pagePointSize(0)
        ratio_hw: float = page_size.height() / page_size.width()
        if ratio_hw >= 1:
            page_size *= size / page_size.height()
        else:
            page_size *= size / page_size.width()
        # Enlarge image for antialiasing
        scale_factor = 2.5
        page_size *= scale_factor
        # Render image with no anti-aliasing for speed
        render_options: QPdfDocumentRenderOptions = QPdfDocumentRenderOptions()
        render_options.setRenderFlags(
            QPdfDocumentRenderOptions.RenderFlag.TextAliased
            | QPdfDocumentRenderOptions.RenderFlag.ImageAliased
            | QPdfDocumentRenderOptions.RenderFlag.PathAliased
        )
        # Convert QImage to PIL Image
        q_image: QImage = document.render(0, page_size.toSize(), render_options)
        buffer: QBuffer = QBuffer()
        buffer.open(QBuffer.OpenModeFlag.ReadWrite)
        try:
            q_image.save(buffer, "PNG")  # type: ignore # pyright: ignore
            im = Image.open(BytesIO(buffer.buffer().data()))
        finally:
            buffer.close()
        # Replace transparent pixels with white (otherwise Background defaults to transparent)
        return replace_transparent_pixels(im)

    @staticmethod
    def _text_thumb(filepath: Path) -> Image.Image | None:
        """Render a thumbnail for a plaintext file.

        Args:
            filepath (Path): The path of the file.
        """
        im: Image.Image | None = None

        bg_color: str = (
            "#1e1e1e"
            if QGuiApplication.styleHints().colorScheme() is Qt.ColorScheme.Dark
            else "#FFFFFF"
        )
        fg_color: str = (
            "#FFFFFF"
            if QGuiApplication.styleHints().colorScheme() is Qt.ColorScheme.Dark
            else "#111111"
        )

        try:
            encoding = detect_char_encoding(filepath)
            with open(filepath, encoding=encoding) as text_file:
                text = text_file.read(256)
            bg = Image.new("RGB", (256, 256), color=bg_color)
            draw = ImageDraw.Draw(bg)
            draw.text((16, 16), text, fill=fg_color)
            im = bg
        except (
            UnidentifiedImageError,
            cv2.error,
            DecompressionBombError,
            UnicodeDecodeError,
            OSError,
            FileNotFoundError,
        ) as e:
            logger.error("Couldn't render thumbnail", filepath=filepath, error=type(e).__name__)
        return im

    @staticmethod
    def _video_thumb(filepath: Path) -> Image.Image | None:
        """Render a thumbnail for a video file.

        Args:
            filepath (Path): The path of the file.
        """
        im: Image.Image | None = None
        frame: MatLike | None = None
        try:
            if is_readable_video(filepath):
                video = cv2.VideoCapture(str(filepath), cv2.CAP_FFMPEG)
                # TODO: Move this check to is_readable_video()
                if video.get(cv2.CAP_PROP_FRAME_COUNT) <= 0:
                    raise cv2.error("File is invalid or has 0 frames")
                video.set(
                    cv2.CAP_PROP_POS_FRAMES,
                    (video.get(cv2.CAP_PROP_FRAME_COUNT) // 2),
                )
                # NOTE: Depending on the video format, compression, and
                # frame count, seeking halfway does not work and the thumb
                # must be pulled from the earliest available frame.
                max_frame_seek: int = 10
                for i in range(
                    0,
                    min(max_frame_seek, math.floor(video.get(cv2.CAP_PROP_FRAME_COUNT))),
                ):
                    success, frame = video.read()
                    if not success:
                        video.set(cv2.CAP_PROP_POS_FRAMES, i)
                    else:
                        break
                if frame is not None:
                    frame = cv2.cvtColor(frame, cv2.COLOR_BGR2RGB)
                    im = Image.fromarray(frame)
        except (
            UnidentifiedImageError,
            cv2.error,
            DecompressionBombError,
            OSError,
        ) as e:
            logger.error("Couldn't render thumbnail", filepath=filepath, error=type(e).__name__)
        return im

    def render(
        self,
        timestamp: float,
        filepath: Path | str,
        base_size: tuple[int, int],
        pixel_ratio: float,
        is_loading: bool = False,
        is_grid_thumb: bool = False,
        update_on_ratio_change: bool = False,
    ):
        """Render a thumbnail or preview image.

        Args:
            timestamp (float): The timestamp for which this this job was dispatched.
            filepath (str | Path): The path of the file to render a thumbnail for.
            base_size (tuple[int,int]): The unmodified base size of the thumbnail.
            pixel_ratio (float): The screen pixel ratio.
            is_loading (bool): Is this a loading graphic?
            is_grid_thumb (bool): Is this a thumbnail for the thumbnail grid?
                Or else the Preview Pane?
            update_on_ratio_change (bool): Should an updated ratio signal be sent?
        """
        render_mask_and_edge: bool = True
        adj_size = math.ceil(max(base_size[0], base_size[1]) * pixel_ratio)
        theme_color: UiColor = (
            UiColor.THEME_LIGHT
            if QGuiApplication.styleHints().colorScheme() == Qt.ColorScheme.Light
            else UiColor.THEME_DARK
        )
        if isinstance(filepath, str):
            filepath = Path(filepath)

        def render_default(size: tuple[int, int], pixel_ratio: float) -> Image.Image:
            im = self._get_icon(
                name=self._get_resource_id(filepath),
                color=theme_color,
                size=size,
                pixel_ratio=pixel_ratio,
            )
            return im

        def render_unlinked(
            size: tuple[int, int], pixel_ratio: float, cached_im: Image.Image | None = None
        ) -> Image.Image:
            im = self._get_icon(
                name="broken_link_icon",
                color=UiColor.RED,
                size=size,
                pixel_ratio=pixel_ratio,
                bg_image=cached_im,
                draw_edge=not cached_im,
                is_corner=False,
            )
            return im

        def render_ignored(
            size: tuple[int, int], pixel_ratio: float, im: Image.Image
        ) -> Image.Image:
            icon_ratio: float = 5
            padding_factor = 18

            im_ = im
            icon: Image.Image = self.rm.get("ignored")  # pyright: ignore[reportAssignmentType]

            icon = icon.resize(
                (
                    math.ceil(size[0] // icon_ratio),
                    math.ceil(size[1] // icon_ratio),
                )
            )

            im_.paste(
                im=icon.resize(
                    (
                        math.ceil(size[0] // icon_ratio),
                        math.ceil(size[1] // icon_ratio),
                    )
                ),
                box=(size[0] // padding_factor, size[1] // padding_factor),
                mask=icon.getchannel(3),
            )

            return im_

        def fetch_cached_image(file_name: Path):
            image: Image.Image | None = None
            cached_path = self.driver.cache_manager.get_file_path(file_name)

            if cached_path and cached_path.is_file():
                try:
                    image = Image.open(cached_path)
                    if not image:
                        raise UnidentifiedImageError  # pyright: ignore[reportUnreachable]
                except Exception as e:
                    logger.error(
                        "[ThumbRenderer] Couldn't open cached thumbnail!",
                        path=cached_path,
                        error=e,
                    )
            return image

        image: Image.Image | None = None
        # Try to get a non-loading thumbnail for the grid.
        if not is_loading and is_grid_thumb and filepath and filepath != Path("."):
            # Attempt to retrieve cached image from disk
            mod_time: str = ""
            with contextlib.suppress(Exception):
                mod_time = str(filepath.stat().st_mtime_ns)
            hashable_str: str = f"{str(filepath)}{mod_time}"
            hash_value = hashlib.shake_128(hashable_str.encode("utf-8")).hexdigest(8)
            file_name = Path(f"{hash_value}{ThumbRenderer.cached_img_ext}")
            image = fetch_cached_image(file_name)

            if not image and self.driver.settings.generate_thumbs:
                # Render from file, return result, and try to save a cached version.
                # TODO: Audio waveforms are dynamically sized based on the base_size, so hardcoding
                # the resolution breaks that.
                image = self._render(
                    timestamp,
                    filepath,
                    (self.cached_img_res, self.cached_img_res),
                    1,
                    is_grid_thumb,
                    save_to_file=file_name,
                )

            # If the normal renderer failed, fallback the the defaults
            # (with native non-cached sizing!)
            if not image:
                image = (
                    render_unlinked((adj_size, adj_size), pixel_ratio)
                    if not filepath.exists() or filepath.is_dir()
                    else render_default((adj_size, adj_size), pixel_ratio)
                )
                render_mask_and_edge = False

            # Apply the mask and edge
            if image:
                image = self._resize_image(image, (adj_size, adj_size))
                if render_mask_and_edge:
                    mask = self._get_mask((adj_size, adj_size), pixel_ratio)
                    edge: tuple[Image.Image, Image.Image] = self._get_edge(
                        (adj_size, adj_size), pixel_ratio
                    )
                    image = self._apply_edge(
                        four_corner_gradient(image, (adj_size, adj_size), mask), edge
                    )

            # Check if the file is supposed to be ignored and render an overlay if needed
            try:
                if (
                    image
                    and Ignore.compiled_patterns
                    and Ignore.compiled_patterns.match(
                        filepath.relative_to(unwrap(self.lib.library_dir))
                    )
                ):
                    image = render_ignored((adj_size, adj_size), pixel_ratio, image)
            except TypeError:
                pass

        # A loading thumbnail (cached in memory)
        elif is_loading:
            # Initialize "Loading" thumbnail
            loading_thumb: Image.Image = self._get_icon(
                "thumb_loading", theme_color, (adj_size, adj_size), pixel_ratio
            )
            image = loading_thumb.resize((adj_size, adj_size), resample=Image.Resampling.BILINEAR)

        # A full preview image (never cached)
        elif not is_grid_thumb:
            image = self._render(timestamp, filepath, base_size, pixel_ratio)
            if not image:
                image = (
                    render_unlinked((512, 512), 2)
                    if not filepath.exists() or filepath.is_dir()
                    else render_default((512, 512), 2)
                )
                render_mask_and_edge = False
            mask = self._get_mask(image.size, pixel_ratio, scale_radius=True)
            bg = Image.new("RGBA", image.size, (0, 0, 0, 0))
            bg.paste(image, mask=mask.getchannel(0))
            image = bg

        # If the image couldn't be rendered, use a default media image.
        if not image:
            image = Image.new("RGBA", (128, 128), color="#FF00FF")

        # Convert the final image to a pixmap to emit.
        qim = ImageQt.ImageQt(image)
        pixmap = QPixmap.fromImage(qim)
        pixmap.setDevicePixelRatio(pixel_ratio)
        self.updated_ratio.emit(image.size[0] / image.size[1])
        if pixmap:
            self.updated.emit(
                timestamp,
                pixmap,
                QSize(
                    math.ceil(adj_size / pixel_ratio),
                    math.ceil(image.size[1] / pixel_ratio),
                ),
                filepath,
            )
        else:
            self.updated.emit(
                timestamp,
                QPixmap(),
                QSize(*base_size),
                filepath,
            )

    def _render(
        self,
        timestamp: float,
        filepath: str | Path,
        base_size: tuple[int, int],
        pixel_ratio: float,
        is_grid_thumb: bool = False,
        save_to_file: Path | None = None,
    ) -> Image.Image | None:
        """Render a thumbnail or preview image.

        Args:
            timestamp (float): The timestamp for which this this job was dispatched.
            filepath (str | Path): The path of the file to render a thumbnail for.
            base_size (tuple[int,int]): The unmodified base size of the thumbnail.
            pixel_ratio (float): The screen pixel ratio.
            is_grid_thumb (bool): Is this a thumbnail for the thumbnail grid?
                Or else the Preview Pane?
            save_to_file(Path | None): A filepath to optionally save the output to.

        """
        adj_size = math.ceil(max(base_size[0], base_size[1]) * pixel_ratio)
        image: Image.Image | None = None
        _filepath: Path = Path(filepath)
        savable_media_type: bool = True

        if _filepath and _filepath.is_file():
            try:
                ext: str = _filepath.suffix.lower() if _filepath.suffix else _filepath.stem.lower()
                # Ebooks =======================================================
                if MediaCategories.is_ext_in_category(
                    ext, MediaCategories.EBOOK_TYPES, mime_fallback=True
                ):
                    image = self._epub_cover(_filepath, ext)
                # Krita ========================================================
                elif MediaCategories.is_ext_in_category(
                    ext, MediaCategories.KRITA_TYPES, mime_fallback=True
                ):
                    image = self._krita_thumb(_filepath)
                # VTF ==========================================================
                elif MediaCategories.is_ext_in_category(
                    ext, MediaCategories.SOURCE_ENGINE_TYPES, mime_fallback=True
                ):
                    image = self._vtf_thumb(_filepath)
                # Images =======================================================
                elif MediaCategories.is_ext_in_category(
                    ext, MediaCategories.IMAGE_TYPES, mime_fallback=True
                ):
                    # Raw Images -----------------------------------------------
                    if MediaCategories.is_ext_in_category(
                        ext, MediaCategories.IMAGE_RAW_TYPES, mime_fallback=True
                    ):
                        image = self._image_raw_thumb(_filepath)
                    # Vector Images --------------------------------------------
                    elif MediaCategories.is_ext_in_category(
                        ext, MediaCategories.IMAGE_VECTOR_TYPES, mime_fallback=True
                    ):
                        image = self._image_vector_thumb(_filepath, adj_size)
                    # EXR Images -----------------------------------------------
                    elif ext in [".exr"]:
                        image = self._image_exr_thumb(_filepath)
                    # Normal Images --------------------------------------------
                    else:
                        image = self._image_thumb(_filepath)
                # Videos =======================================================
                elif MediaCategories.is_ext_in_category(
                    ext, MediaCategories.VIDEO_TYPES, mime_fallback=True
                ):
                    image = self._video_thumb(_filepath)
                # PowerPoint Slideshow
                elif ext in {".pptx"}:
                    image = self._powerpoint_thumb(_filepath)
                # OpenDocument/OpenOffice ======================================
                elif MediaCategories.is_ext_in_category(
                    ext, MediaCategories.OPEN_DOCUMENT_TYPES, mime_fallback=True
                ):
                    image = self._open_doc_thumb(_filepath)
                # Apple iWork Suite ============================================
                elif MediaCategories.is_ext_in_category(ext, MediaCategories.IWORK_TYPES):
                    image = self._iwork_thumb(_filepath)
                # Plain Text ===================================================
                elif MediaCategories.is_ext_in_category(
                    ext, MediaCategories.PLAINTEXT_TYPES, mime_fallback=True
                ):
                    image = self._text_thumb(_filepath)
                # Fonts ========================================================
                elif MediaCategories.is_ext_in_category(
                    ext, MediaCategories.FONT_TYPES, mime_fallback=True
                ):
                    if is_grid_thumb:
                        # Short (Aa) Preview
                        image = self._font_short_thumb(_filepath, adj_size)
                    else:
                        # Large (Full Alphabet) Preview
                        image = self._font_long_thumb(_filepath, adj_size)
                # Audio ========================================================
                elif MediaCategories.is_ext_in_category(
                    ext, MediaCategories.AUDIO_TYPES, mime_fallback=True
                ):
                    image = self._audio_album_thumb(_filepath, ext)
                    if image is None:
                        image = self._audio_waveform_thumb(_filepath, ext, adj_size, pixel_ratio)
                        savable_media_type = False
                        if image is not None:
                            image = self._apply_overlay_color(image, UiColor.GREEN)
                # Blender ======================================================
                elif MediaCategories.is_ext_in_category(
                    ext, MediaCategories.BLENDER_TYPES, mime_fallback=True
                ):
                    image = self._blender(_filepath)
                # PDF ==========================================================
                elif MediaCategories.is_ext_in_category(
                    ext, MediaCategories.PDF_TYPES, mime_fallback=True
                ):
                    image = self._pdf_thumb(_filepath, adj_size)
                # No Rendered Thumbnail ========================================
                if not image:
                    raise NoRendererError

                if image:
                    image = self._resize_image(image, (adj_size, adj_size))

                if save_to_file and savable_media_type and image:
                    self.driver.cache_manager.save_image(image, save_to_file, mode="RGBA")

            except (
                UnidentifiedImageError,
                DecompressionBombError,
                ValueError,
                ChildProcessError,
            ) as e:
                logger.error("Couldn't render thumbnail", filepath=filepath, error=type(e).__name__)
                image = None
            except NoRendererError:
                image = None

        return image

    def _resize_image(self, image: Image.Image, size: tuple[int, int]) -> Image.Image:
        orig_x, orig_y = image.size
        new_x, new_y = size

        if orig_x > orig_y:
            new_x = size[0]
            new_y = math.ceil(size[1] * (orig_y / orig_x))
        elif orig_y > orig_x:
            new_y = size[1]
            new_x = math.ceil(size[0] * (orig_x / orig_y))

        resampling_method = (
            Image.Resampling.NEAREST
            if max(image.size[0], image.size[1]) < max(size)
            else Image.Resampling.BILINEAR
        )
        image = image.resize((new_x, new_y), resample=resampling_method)

        return image<|MERGE_RESOLUTION|>--- conflicted
+++ resolved
@@ -666,11 +666,7 @@
                     artwork = Image.open(BytesIO(flac_covers[0].data))
             elif ext in [".mp4", ".m4a", ".aac"]:
                 mp4_tags: mp4.MP4 = mp4.MP4(filepath)
-<<<<<<< HEAD
-                mp4_covers: list = mp4_tags.get("covr")  # pyright: ignore[reportAssignmentType]
-=======
-                mp4_covers: list = unwrap(mp4_tags.get("covr"))
->>>>>>> c1599c98
+                mp4_covers: list | None = mp4_tags.get("covr")  # pyright: ignore[reportAssignmentType]
                 if mp4_covers:
                     artwork = Image.open(BytesIO(mp4_covers[0]))
             if artwork:
