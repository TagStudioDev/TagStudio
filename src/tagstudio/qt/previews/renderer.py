--- conflicted
+++ resolved
@@ -1868,18 +1868,15 @@
                     ext, MediaCategories.PDF_TYPES, mime_fallback=True
                 ):
                     image = self._pdf_thumb(_filepath, adj_size)
-<<<<<<< HEAD
                 # Archives =====================================================
                 elif MediaCategories.is_ext_in_category(ext, MediaCategories.ARCHIVE_TYPES):
                     image = self._archive_thumb(_filepath, ext)
-=======
                 # MDIPACK ======================================================
                 elif MediaCategories.is_ext_in_category(ext, MediaCategories.MDIPACK_TYPES):
                     image = self._mdp_thumb(_filepath)
                 # Paint.NET ====================================================
                 elif MediaCategories.is_ext_in_category(ext, MediaCategories.PAINT_DOT_NET_TYPES):
                     image = self._pdn_thumb(_filepath)
->>>>>>> 44cf02db
                 # No Rendered Thumbnail ========================================
                 if not image:
                     raise NoRendererError
