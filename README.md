--- conflicted
+++ resolved
@@ -53,35 +53,6 @@
 > For more information on the project itself, please see the [FAQ](#faq) section and other docs.
 
 ## Installation
-<<<<<<< HEAD
-> [!CAUTION]
-> TagStudio is only currently verified to work on Windows. I've run into issues with the Qt code running on Linux, but I don't know how severe these issues are. There's also likely bugs regarding filenames and portability of the databases across different OSes.
-
-### Prerequisites
-
-- Python 3.12
-
-### Creating the Virtual Environment
-
-*Skip this step if launching from the .sh script on Linux.*
-
-1. In the root repository directory, create a python virtual environment:  
-   `python3 -m venv .venv`
-2. Activate your environment:
-
-- Windows w/Powershell: `.venv\Scripts\Activate.ps1`
-- Windows w/Command Prompt: `.venv\Scripts\activate.bat`
-- Linux/macOS: `source .venv/bin/activate`
-
-3. Install the required packages:  
-
-- required to run the app: `pip install -r requirements.txt`
-- required to develop: `pip install -r requirements-dev.txt`
-
-
-To run all the tests use `python -m pytest tests/` from the `tagstudio` folder.
-=======
->>>>>>> e814d09c
 
 To download TagStudio, visit the [Releases](https://github.com/TagStudioDev/TagStudio/releases) section of the GitHub repository and download the latest release for your system. TagStudio is available for **Windows**, **macOS** _(Apple Silicon & Intel)_, and **Linux**. Windows and Linux builds are also available in portable versions if you want a more self-contained executable to move around.
 
@@ -212,7 +183,12 @@
 - Linux/macOS: `source .venv/bin/activate`
 
 3. Install the required packages:  
-   `pip install -r requirements.txt`
+
+- required to run the app: `pip install -r requirements.txt`
+- required to develop: `pip install -r requirements-dev.txt`
+
+
+To run all the tests use `python -m pytest tests/` from the `tagstudio` folder.
 
 _Learn more about setting up a virtual environment [here](https://docs.python.org/3/tutorial/venv.html)._
 
