--- conflicted
+++ resolved
@@ -17,13 +17,9 @@
     "numexpr~=2.14.1",
     "numpy~=2.2",
     "opencv_python~=4.11",
-<<<<<<< HEAD
     "openexr~=3.4.3",
-    "Pillow>=10.2,<=11",
     "pillow-avif-plugin~=1.5",
-=======
     "Pillow>=10.2,<12",
->>>>>>> 88d0b47a
     "pillow-heif~=0.22",
     "pillow-jxl-plugin~=1.3",
     "py7zr==1.0.0",
