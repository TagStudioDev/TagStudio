--- conflicted
+++ resolved
@@ -45,24 +45,19 @@
 
 After installing the dependencies you can now you can start TagStudio by running this command at the root of the project:
 
-<<<<<<< HEAD
 ```shell
 poetry run tagstudio
 ```
  
 #### Nix 
-=======
-  - **NixOS** (Nix Flake)
-    > [!WARNING]
-    > Support for NixOS is still a work in progress.
-    - Use the provided [Flake](https://nixos.wiki/wiki/Flakes) to create and enter a working environment by running `nix develop`. Then, run the program via `python3 tagstudio/tag_studio.py` from the root directory.
->>>>>>> e1b1ef98
 
 Alternatively, you can also run TagStudio using Nix.
 
 > [!WARNING]
 > Support for NixOS is still a work in progress.
-- Use the provided `flake.nix` file to create and enter a working environment by running `nix develop`. Then, run the `TagStudio.sh` script.
+    
+Use the provided [Flake](https://nixos.wiki/wiki/Flakes) to create and enter a working environment by running `nix develop`. 
+Then, run the program via `python3 tagstudio/tag_studio.py` from the root directory.
 
 ## Workflow Checks
 
