# Copyright (C) 2025
# Licensed under the GPL-3.0 License.
# Created for TagStudio: https://github.com/CyanVoxel/TagStudio

<<<<<<< HEAD
from tagstudio.core.library.alchemy.enums import BrowsingState

if TYPE_CHECKING:
    from tagstudio.qt.ts_qt import QtDriver

# def test_update_thumbs(qt_driver):
#     qt_driver.frame_content = [
#         Entry(
#             folder=qt_driver.lib.folder,
#             path=Path("/tmp/foo"),
#             fields=qt_driver.lib.default_fields,
#         )
#     ]

#     qt_driver.item_thumbs = []
#     for _ in range(3):
#         qt_driver.item_thumbs.append(
#             ItemThumb(
#                 mode=ItemType.ENTRY,
#                 library=qt_driver.lib,
#                 driver=qt_driver,
#                 thumb_size=(100, 100),
#             )
#         )

#     qt_driver.update_thumbs()

#     for idx, thumb in enumerate(qt_driver.item_thumbs):
#         # only first item is visible
#         assert thumb.isVisible() == (idx == 0)


# def test_toggle_item_selection_bridge(qt_driver, entry_min):
#     # mock some props since we're not running `start()`
#     qt_driver.autofill_action = Mock()
#     qt_driver.sort_fields_action = Mock()
=======
>>>>>>> ccd7ce13

from tagstudio.core.library.alchemy.enums import BrowsingState, ItemType
from tagstudio.core.utils.types import unwrap
from tagstudio.qt.ts_qt import QtDriver
from tagstudio.qt.widgets.item_thumb import ItemThumb


def test_browsing_state_update(qt_driver: QtDriver):
    # Given
<<<<<<< HEAD
    entries = qt_driver.lib.all_entries(with_joins=True)
    ids = [e.id for e in entries]
    qt_driver.frame_content = ids
    qt_driver.main_window.thumb_layout.set_entries(ids)
=======
    for entry in qt_driver.lib.all_entries(with_joins=True):
        thumb = ItemThumb(ItemType.ENTRY, qt_driver.lib, qt_driver, (100, 100))
        qt_driver.item_thumbs.append(thumb)
        qt_driver.frame_content.append(entry.id)
>>>>>>> ccd7ce13

    # no filter, both items are returned
    qt_driver.update_browsing_state()
    assert len(qt_driver.frame_content) == 2

    # filter by tag
    state = BrowsingState.from_tag_name("foo")
    qt_driver.update_browsing_state(state)
    assert len(qt_driver.frame_content) == 1
    entry = unwrap(qt_driver.lib.get_entry_full(qt_driver.frame_content[0]))
    assert list(entry.tags)[0].name == "foo"

    # When state is not changed, previous one is still applied
    qt_driver.update_browsing_state()
    assert len(qt_driver.frame_content) == 1
    entry = unwrap(qt_driver.lib.get_entry_full(qt_driver.frame_content[0]))
    assert list(entry.tags)[0].name == "foo"

    # When state property is changed, previous one is overwritten
    state = BrowsingState.from_path("*bar.md")
    qt_driver.update_browsing_state(state)
    assert len(qt_driver.frame_content) == 1
    entry = unwrap(qt_driver.lib.get_entry_full(qt_driver.frame_content[0]))
    assert list(entry.tags)[0].name == "bar"


def test_close_library(qt_driver: QtDriver):
    # Given
    qt_driver.close_library()

    # Then
    assert qt_driver.lib.library_dir is None
    assert not qt_driver.frame_content
    assert not qt_driver.selected
    assert len(qt_driver.main_window.thumb_layout._entry_ids) == 0

    # close library again to see there's no error
    qt_driver.close_library()
    qt_driver.close_library(is_shutdown=True)<|MERGE_RESOLUTION|>--- conflicted
+++ resolved
@@ -2,65 +2,17 @@
 # Licensed under the GPL-3.0 License.
 # Created for TagStudio: https://github.com/CyanVoxel/TagStudio
 
-<<<<<<< HEAD
 from tagstudio.core.library.alchemy.enums import BrowsingState
-
-if TYPE_CHECKING:
-    from tagstudio.qt.ts_qt import QtDriver
-
-# def test_update_thumbs(qt_driver):
-#     qt_driver.frame_content = [
-#         Entry(
-#             folder=qt_driver.lib.folder,
-#             path=Path("/tmp/foo"),
-#             fields=qt_driver.lib.default_fields,
-#         )
-#     ]
-
-#     qt_driver.item_thumbs = []
-#     for _ in range(3):
-#         qt_driver.item_thumbs.append(
-#             ItemThumb(
-#                 mode=ItemType.ENTRY,
-#                 library=qt_driver.lib,
-#                 driver=qt_driver,
-#                 thumb_size=(100, 100),
-#             )
-#         )
-
-#     qt_driver.update_thumbs()
-
-#     for idx, thumb in enumerate(qt_driver.item_thumbs):
-#         # only first item is visible
-#         assert thumb.isVisible() == (idx == 0)
-
-
-# def test_toggle_item_selection_bridge(qt_driver, entry_min):
-#     # mock some props since we're not running `start()`
-#     qt_driver.autofill_action = Mock()
-#     qt_driver.sort_fields_action = Mock()
-=======
->>>>>>> ccd7ce13
-
-from tagstudio.core.library.alchemy.enums import BrowsingState, ItemType
 from tagstudio.core.utils.types import unwrap
 from tagstudio.qt.ts_qt import QtDriver
-from tagstudio.qt.widgets.item_thumb import ItemThumb
 
 
 def test_browsing_state_update(qt_driver: QtDriver):
     # Given
-<<<<<<< HEAD
     entries = qt_driver.lib.all_entries(with_joins=True)
     ids = [e.id for e in entries]
     qt_driver.frame_content = ids
     qt_driver.main_window.thumb_layout.set_entries(ids)
-=======
-    for entry in qt_driver.lib.all_entries(with_joins=True):
-        thumb = ItemThumb(ItemType.ENTRY, qt_driver.lib, qt_driver, (100, 100))
-        qt_driver.item_thumbs.append(thumb)
-        qt_driver.frame_content.append(entry.id)
->>>>>>> ccd7ce13
 
     # no filter, both items are returned
     qt_driver.update_browsing_state()
