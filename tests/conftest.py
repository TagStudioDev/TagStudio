--- conflicted
+++ resolved
@@ -19,11 +19,8 @@
 from tagstudio.core.constants import THUMB_CACHE_NAME, TS_FOLDER_NAME
 from tagstudio.core.library.alchemy.library import Library
 from tagstudio.core.library.alchemy.models import Entry, Tag
-<<<<<<< HEAD
+from tagstudio.core.utils.types import unwrap
 from tagstudio.qt.thumb_grid_layout import ThumbGridLayout
-=======
-from tagstudio.core.utils.types import unwrap
->>>>>>> ccd7ce13
 from tagstudio.qt.ts_qt import QtDriver
 
 
@@ -170,12 +167,8 @@
         driver.app = Mock()
         driver.main_window = Mock()
         driver.main_window.thumb_size = 128
-<<<<<<< HEAD
         driver.main_window.thumb_layout = ThumbGridLayout(driver, QScrollArea())
         driver.main_window.menu_bar.autofill_action = Mock()
-=======
-        driver.item_thumbs = []
->>>>>>> ccd7ce13
 
         driver.copy_buffer = {"fields": [], "tags": []}
 
