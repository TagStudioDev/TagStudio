--- conflicted
+++ resolved
@@ -104,17 +104,10 @@
 
 ### :material-book: eBooks
 
-<<<<<<< HEAD
-| Filetype           | Extensions            | Preview Type                 |
-|--------------------|-----------------------|------------------------------|
-| EPUB               | `.epub`               | Embedded cover               |
-| Comic Book Archive | `.cbr`, `.cbt` `.cbz` | Embedded cover or first page |
-=======
 | Filetype           | Extensions                    | Preview Type                 |
 | ------------------ | ----------------------------- | ---------------------------- |
 | EPUB               | `.epub`                       | Embedded cover               |
 | Comic Book Archive | `.cbr`, `.cbt` `.cbz`, `.cb7` | Embedded cover or first page |
->>>>>>> ccb16e97
 
 ### :material-cube-outline: 3D Models
 
