--- conflicted
+++ resolved
@@ -78,7 +78,6 @@
 
 Preview support for office documents or well-known project file formats varies by the format and whether or not embedded thumbnails are available to be read from. OpenDocument-based files are typically supported.
 
-<<<<<<< HEAD
 | Filetype                             | Extensions            | Preview Type                                                               |
 | ------------------------------------ | --------------------- | -------------------------------------------------------------------------- |
 | Blender                              | `.blend`, `.blend<#>` | Embedded thumbnail :material-alert-circle:{ title="If available in file" } |
@@ -91,26 +90,10 @@
 | OpenDocument Spreadsheet             | `.ods`, `.fods`       | Embedded thumbnail                                                         |
 | OpenDocument Text                    | `.odt`, `.fodt`       | Embedded thumbnail                                                         |
 | Pages (Apple iWork)                  | `.pages`              | Embedded thumbnail                                                         |
+| Paint.NET                            | `.pdn`                | Embedded thumbnail                                                         |
 | PDF                                  | `.pdf`                | First page render                                                          |
 | Photoshop                            | `.psd`                | Flattened image render                                                     |
 | PowerPoint (Microsoft Office)        | `.pptx`, `.ppt`       | Embedded thumbnail :material-alert-circle:{ title="If available in file" } |
-=======
-| Filetype                      | Extensions            | Preview Type                                                               |
-| ----------------------------- | --------------------- | -------------------------------------------------------------------------- |
-| Blender                       | `.blend`, `.blend<#>` | Embedded thumbnail :material-alert-circle:{ title="If available in file" } |
-| Keynote (Apple iWork)         | `.key`                | Embedded thumbnail                                                         |
-| Krita[^3]                     | `.kra`, `.krz`        | Embedded thumbnail :material-alert-circle:{ title="If available in file" } |
-| MuseScore                     | `.mscz`               | Embedded thumbnail :material-alert-circle:{ title="If available in file" } |
-| Numbers (Apple iWork)         | `.numbers`            | Embedded thumbnail                                                         |
-| OpenDocument Presentation     | `.odp`, `.fodp`       | Embedded thumbnail                                                         |
-| OpenDocument Spreadsheet      | `.ods`, `.fods`       | Embedded thumbnail                                                         |
-| OpenDocument Text             | `.odt`, `.fodt`       | Embedded thumbnail                                                         |
-| Pages (Apple iWork)           | `.pages`              | Embedded thumbnail                                                         |
-| Paint.NET                     | `.pdn`                | Embedded thumbnail                                                         |
-| PDF                           | `.pdf`                | First page render                                                          |
-| Photoshop                     | `.psd`                | Flattened image render                                                     |
-| PowerPoint (Microsoft Office) | `.pptx`, `.ppt`       | Embedded thumbnail :material-alert-circle:{ title="If available in file" } |
->>>>>>> 49e9ede3
 
 ### :material-book: eBooks
 
