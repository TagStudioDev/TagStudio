# Copyright (C) 2024 Travis Abendshien (CyanVoxel).
# Licensed under the GPL-3.0 License.
# Created for TagStudio: https://github.com/CyanVoxel/TagStudio


def strip_web_protocol(string: str) -> str:
    """Strips a leading web protocol (ex. \"https://\") as well as \"www.\" from a string."""
<<<<<<< HEAD
    new_str = string
    new_str = new_str.removeprefix("https://")
    new_str = new_str.removeprefix("http://")
    new_str = new_str.removeprefix("www.")
    new_str = new_str.removeprefix("www2.")
    return new_str
=======
    prefixes = ["https://", "http://", "www.", "www2."]
    for prefix in prefixes:
        string = string.removeprefix(prefix)
    return string
>>>>>>> b8d72a65
<|MERGE_RESOLUTION|>--- conflicted
+++ resolved
@@ -5,16 +5,7 @@
 
 def strip_web_protocol(string: str) -> str:
     """Strips a leading web protocol (ex. \"https://\") as well as \"www.\" from a string."""
-<<<<<<< HEAD
-    new_str = string
-    new_str = new_str.removeprefix("https://")
-    new_str = new_str.removeprefix("http://")
-    new_str = new_str.removeprefix("www.")
-    new_str = new_str.removeprefix("www2.")
-    return new_str
-=======
     prefixes = ["https://", "http://", "www.", "www2."]
     for prefix in prefixes:
         string = string.removeprefix(prefix)
-    return string
->>>>>>> b8d72a65
+    return string