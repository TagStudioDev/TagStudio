--- conflicted
+++ resolved
@@ -15,15 +15,12 @@
     COLOR_BG = "#65000000"
     COLOR_HOVER = "#65AAAAAA"
     COLOR_PRESSED = "#65EEEEEE"
-<<<<<<< HEAD
+    COLOR_DISABLED = "#65F39CAA"
+    COLOR_DISABLED_BG = "#65440D12"
 
 
 class SearchMode(int, enum.Enum):
     """Operational modes for item searching."""
 
     AND = 0
-    OR = 1
-=======
-    COLOR_DISABLED = "#65F39CAA"
-    COLOR_DISABLED_BG = "#65440D12"
->>>>>>> 84a4b2f0
+    OR = 1