# Copyright (C) 2024 Travis Abendshien (CyanVoxel).
# Licensed under the GPL-3.0 License.
# Created for TagStudio: https://github.com/CyanVoxel/TagStudio

"""The Library object and related methods for TagStudio."""

import datetime
import glob
import json
import logging
import os
import sys
import time
import traceback
import xml.etree.ElementTree as ET
from enum import Enum
import ujson
from pathlib import Path

from src.core.json_typing import JsonCollation, JsonEntry, JsonLibary, JsonTag
from src.core import ts_core
from src.core.utils.str import strip_punctuation
from src.core.utils.web import strip_web_protocol

TYPE = ["file", "meta", "alt", "mask"]


# RESULT_TYPE = Enum('Result', ['ENTRY', 'COLLATION', 'TAG_GROUP'])
class ItemType(Enum):
    ENTRY = 0
    COLLATION = 1
    TAG_GROUP = 2


logging.basicConfig(format="%(message)s", level=logging.INFO)


class Entry:
    """A Library Entry Object. Referenced by ID."""

<<<<<<< HEAD
    def __init__(
        self, id: int, filename: str | Path, path: str | Path, fields: list[dict]
    ) -> None:
        # Required Fields ======================================================
        self.id = int(id)
        self.filename = Path(filename)
        self.path = Path(path)
=======
    def __init__(self, id: int, filename: str, path: str, fields: list[dict]) -> None:
        # Required Fields ======================================================
        self.id = int(id)
        self.filename = filename
        self.path = path
>>>>>>> b8d72a65
        self.fields = fields
        self.type = None

        # Optional Fields ======================================================
        # # Any Type
        # self.alts: list[id] = None
        # # Image/Video
        # self.crop: tuple[int, int, int, int] = None
        # self.mask: list[id] = None
        # # Video
        # self.trim: tuple[float, float] = None

        # Handy Data ===========================================================
        # # Any Type
        # self.date_created: datetime.datetime = None
        # self.date_modified: datetime.datetime = None
        # self.file_size: int = None
        # self.isArchived: bool = None
        # self.isFavorite: bool = None
        # # Image/Video
        # self.dimensions: tuple[int, int] = None
        # # Video
        # self.length: float = None
        # # Text
        # self.word_count: int = None

    def __str__(self) -> str:
        return f"\n{self.compressed_dict()}\n"

    def __repr__(self) -> str:
        return self.__str__()

    def __eq__(self, __value: object) -> bool:
<<<<<<< HEAD
        return (
            int(self.id) == int(__value.id)
            and self.filename == __value.filename
            and self.path == __value.path
            and self.fields == __value.fields
        )
=======
        if os.name == "nt":
            return (
                int(self.id) == int(__value.id)
                and self.filename.lower() == __value.filename.lower()
                and self.path.lower() == __value.path.lower()
                and self.fields == __value.fields
            )
        else:
            return (
                int(self.id) == int(__value.id)
                and self.filename == __value.filename
                and self.path == __value.path
                and self.fields == __value.fields
            )
>>>>>>> b8d72a65

    def compressed_dict(self) -> JsonEntry:
        """
        An alternative to __dict__ that only includes fields containing
        non-default data.
        """
        obj: JsonEntry = {"id": self.id}
        if self.filename:
<<<<<<< HEAD
            obj["filename"] = str(self.filename)
        if self.path:
            obj["path"] = str(self.path)
=======
            obj["filename"] = self.filename
        if self.path:
            obj["path"] = self.path
>>>>>>> b8d72a65
        if self.fields:
            obj["fields"] = self.fields

        return obj

    def has_tag(self, library: "Library", tag_id: int) -> bool:
        if self.fields:
            for f in self.fields:
                if library.get_field_attr(f, "type") == "tag_box":
                    if tag_id in library.get_field_attr(f, "content"):
                        return True
        return False

    def remove_tag(self, library: "Library", tag_id: int, field_index=-1):
        """
        Removes a Tag from the Entry. If given a field index, the given Tag will
        only be removed from that index. If left blank, all instances of that
        Tag will be removed from the Entry.
        """
        if self.fields:
            for i, f in enumerate(self.fields):
                if library.get_field_attr(f, "type") == "tag_box":
                    if field_index >= 0 and field_index == i:
                        t: list[int] = library.get_field_attr(f, "content")
                        logging.info(
                            f't:{tag_id}, i:{i}, idx:{field_index}, c:{library.get_field_attr(f, "content")}'
                        )
                        t.remove(tag_id)
                    elif field_index < 0:
                        t: list[int] = library.get_field_attr(f, "content")
                        while tag_id in t:
                            t.remove(tag_id)

    def add_tag(
        self, library: "Library", tag_id: int, field_id: int, field_index: int = None
    ):
        # field_index: int = -1
        # if self.fields:
        # if field_index != -1:
        # logging.info(f'[LIBRARY] ADD TAG to E:{self.id}, F-DI:{field_id}, F-INDEX:{field_index}')
        field_index = -1 if field_index is None else field_index
        for i, f in enumerate(self.fields):
            if library.get_field_attr(f, "id") == field_id:
                field_index = i
                # logging.info(f'[LIBRARY] FOUND F-INDEX:{field_index}')
                break

        if field_index == -1:
            library.add_field_to_entry(self.id, field_id)
            # logging.info(f'[LIBRARY] USING NEWEST F-INDEX:{field_index}')

        # logging.info(list(self.fields[field_index].keys()))
        field_id = list(self.fields[field_index].keys())[0]
        # logging.info(f'Entry Field ID: {field_id}, Index: {field_index}')

        tags: list[int] = self.fields[field_index][field_id]
        if tag_id not in tags:
            # logging.info(f'Adding Tag: {tag_id}')
            tags.append(tag_id)
            self.fields[field_index][field_id] = sorted(
                tags, key=lambda t: library.get_tag(t).display_name(library)
            )

        # logging.info(f'Tags: {self.fields[field_index][field_id]}')


class Tag:
    """A Library Tag Object. Referenced by ID."""

    def __init__(
        self,
        id: int,
        name: str,
        shorthand: str,
        aliases: list[str],
        subtags_ids: list[int],
        color: str,
    ) -> None:
        self.id = int(id)
        self.name = name
        self.shorthand = shorthand
        self.aliases = aliases
        # Ensures no duplicates while retaining order.
        self.subtag_ids = []
        for s in subtags_ids:
            if int(s) not in self.subtag_ids:
                self.subtag_ids.append(int(s))
        # [int(s) for s in subtags_ids]
        self.color = color

    def __str__(self) -> str:
        return (
            f"\nID: {self.id}\nName: {self.name}\n"
            f"Shorthand: {self.shorthand}\nAliases: {self.aliases}\n"
            f"Subtags: {self.subtag_ids}\nColor: {self.color}\n"
        )

    def __repr__(self) -> str:
        return self.__str__()

    def debug_name(self) -> str:
        """Returns a formatted tag name intended for displaying."""
        # return (f'{self.name} (ID: {self.id}) Subtags: {self.subtag_ids}')
        return f"{self.name} (ID: {self.id})"

    def display_name(self, library: "Library") -> str:
        """Returns a formatted tag name intended for displaying."""
        if self.subtag_ids:
            if library.get_tag(self.subtag_ids[0]).shorthand:
                return (
                    f"{self.name}" f" ({library.get_tag(self.subtag_ids[0]).shorthand})"
                )
            else:
                return f"{self.name}" f" ({library.get_tag(self.subtag_ids[0]).name})"
        else:
            return f"{self.name}"

    def compressed_dict(self) -> JsonTag:
        """
        An alternative to __dict__ that only includes fields containing
        non-default data.
        """
        obj: JsonTag = {"id": self.id}
        if self.name:
            obj["name"] = self.name
        if self.shorthand:
            obj["shorthand"] = self.shorthand
        if self.aliases:
            obj["aliases"] = self.aliases
        if self.subtag_ids:
            obj["subtag_ids"] = self.subtag_ids
        if self.color:
            obj["color"] = self.color

        return obj

    def add_subtag(self, tag_id: int):
        if tag_id not in self.subtag_ids:
            self.subtag_ids.append(tag_id)

    def remove_subtag(self, tag_id: int):
        try:
            self.subtag_ids.remove(tag_id)
        except ValueError:
            pass


class Collation:
    """
    A Library Collation Object. Referenced by ID.
    Entries and their Page #s are grouped together in the e_ids_and_paged tuple.
    Sort order is `(filename | title | date, asc | desc)`.
    """

    def __init__(
        self,
        id: int,
        title: str,
        e_ids_and_pages: list[tuple[int, int]],
        sort_order: str,
        cover_id: int = -1,
    ) -> None:
        self.id = int(id)
        self.title = title
        self.e_ids_and_pages = e_ids_and_pages
        self.sort_order = sort_order
        self.cover_id = cover_id
        self.fields = None  # Optional Collation-wide fields. WIP.

    def __str__(self) -> str:
        return f"\n{self.compressed_dict()}\n"

    def __repr__(self) -> str:
        return self.__str__()

    def __eq__(self, __value: object) -> bool:
<<<<<<< HEAD
        return int(self.id) == int(__value.id_) and self.fields == __value.fields
=======
        if os.name == "nt":
            return (
                int(self.id) == int(__value.id_)
                and self.filename.lower() == __value.filename.lower()
                and self.path.lower() == __value.path.lower()
                and self.fields == __value.fields
            )
        else:
            return (
                int(self.id) == int(__value.id_)
                and self.filename == __value.filename
                and self.path == __value.path
                and self.fields == __value.fields
            )
>>>>>>> b8d72a65

    def compressed_dict(self) -> JsonCollation:
        """
        An alternative to __dict__ that only includes fields containing
        non-default data.
        """
        obj: JsonCollation = {"id": self.id}
        if self.title:
            obj["title"] = self.title
        if self.e_ids_and_pages:
            # TODO: work with tuples
            obj["e_ids_and_pages"] = [list(x) for x in self.e_ids_and_pages]
            # obj['e_ids_and_pages'] = self.e_ids_and_pages
        if self.sort_order:
            obj["sort_order"] = self.sort_order
        if self.cover_id:
            obj["cover_id"] = self.cover_id

        return obj


class Library:
    """Class for the Library object, and all CRUD operations made upon it."""

    def __init__(self) -> None:
        # Library Info =========================================================
<<<<<<< HEAD
        self.library_dir: Path = None
=======
        self.library_dir: str = None
>>>>>>> b8d72a65

        # Entries ==============================================================
        # List of every Entry object.
        self.entries: list[Entry] = []
        self._next_entry_id: int = 0
        # Map of every Entry ID to the index of the Entry in self.entries.
        self._entry_id_to_index_map: dict[int, int] = {}
        # # List of filtered Entry indexes generated by the filter_entries() method.
        # self.filtered_entries: list[int] = []
        # Duplicate Entries
        # Defined by Entries that point to files that one or more other Entries are also pointing to.
        # tuple(int, list[int])
        self.dupe_entries: list[tuple[int, list[int]]] = []

        # Collations ===========================================================
        # List of every Collation object.
        self.collations: list[Collation] = []
        self._next_collation_id: int = 0
        self._collation_id_to_index_map: dict[int, int] = {}

        # File Interfacing =====================================================
        self.dir_file_count: int = -1
        self.files_not_in_library: list[str] = []
        self.missing_files: list[str] = []
        self.fixed_files: list[str] = []  # TODO: Get rid of this.
        self.missing_matches = {}
        # Duplicate Files
        # Defined by files that are exact or similar copies to others. Generated by DupeGuru.
        # (Filepath, Matched Filepath, Match Percentage)
        self.dupe_files: list[tuple[str, str, int]] = []
        # Maps the filenames of entries in the Library to their entry's index in the self.entries list.
        #   Used for O(1) lookup of a file based on the current index (page number - 1) of the image being looked at.
        #   That filename can then be used to provide quick lookup to image metadata entries in the Library.
<<<<<<< HEAD
=======
        # 	NOTE: On Windows, these strings are always lowercase.
>>>>>>> b8d72a65
        self.filename_to_entry_id_map: dict[str, int] = {}
        # A list of file extensions to be ignored by TagStudio.
        self.default_ext_blacklist: list = ["json", "xmp", "aae"]
        self.ignored_extensions: list = self.default_ext_blacklist

        # Tags =================================================================
        # List of every Tag object (ts-v8).
        self.tags: list[Tag] = []
        self._next_tag_id: int = 1000
        # Map of each Tag ID with its entry reference count.
        self._tag_entry_ref_map: dict[int, int] = {}
        self.tag_entry_refs: list[tuple[int, int]] = []
        # Map of every Tag name and alias to the ID(s) of its associated Tag(s).
        #   Used for O(1) lookup of Tag IDs based on search terms.
        #   NOTE: While it is recommended to keep Tag aliases unique to each Tag,
        #   there may be circumstances where this is not possible or elegant.
        #   Because of this, names and aliases are mapped to a list of IDs rather than a
        #   singular ID to handle potential alias collision.
        self._tag_strings_to_id_map: dict[str, list[int]] = {}
        # Map of every Tag ID to an array of Tag IDs that make up the Tag's "cluster", aka a list
        # of references from other Tags that specify this Tag as one of its subtags.
        #   This in effect is like a reverse subtag map.
        #   Used for O(1) lookup of the Tags to return in a query given a Tag ID.
        self._tag_id_to_cluster_map: dict[int, list[int]] = {}
        # Map of every Tag ID to the index of the Tag in self.tags.
        self._tag_id_to_index_map: dict[int, int] = {}

        self.default_tags: list[JsonTag] = [
            {"id": 0, "name": "Archived", "aliases": ["Archive"], "color": "Red"},
            {
                "id": 1,
                "name": "Favorite",
                "aliases": ["Favorited", "Favorites"],
                "color": "Yellow",
            },
        ]

        # self.default_tags = [
        # 	Tag(id=0, name='Archived', shorthand='', aliases=['Archive'], subtags_ids=[], color='red'),
        # 	Tag(id=1, name='Favorite', shorthand='', aliases=['Favorited, Favorites, Likes, Liked, Loved'], subtags_ids=[], color='yellow'),
        # ]

        self.default_fields = [
            {"id": 0, "name": "Title", "type": "text_line"},
            {"id": 1, "name": "Author", "type": "text_line"},
            {"id": 2, "name": "Artist", "type": "text_line"},
            {"id": 3, "name": "URL", "type": "text_line"},
            {"id": 4, "name": "Description", "type": "text_box"},
            {"id": 5, "name": "Notes", "type": "text_box"},
            {"id": 6, "name": "Tags", "type": "tag_box"},
            {"id": 7, "name": "Content Tags", "type": "tag_box"},
            {"id": 8, "name": "Meta Tags", "type": "tag_box"},
            {"id": 9, "name": "Collation", "type": "collation"},
            {"id": 10, "name": "Date", "type": "datetime"},
            {"id": 11, "name": "Date Created", "type": "datetime"},
            {"id": 12, "name": "Date Modified", "type": "datetime"},
            {"id": 13, "name": "Date Taken", "type": "datetime"},
            {"id": 14, "name": "Date Published", "type": "datetime"},
            {"id": 15, "name": "Archived", "type": "checkbox"},
            {"id": 16, "name": "Favorite", "type": "checkbox"},
            {"id": 17, "name": "Book", "type": "collation"},
            {"id": 18, "name": "Comic", "type": "collation"},
            {"id": 19, "name": "Series", "type": "collation"},
            {"id": 20, "name": "Manga", "type": "collation"},
            {"id": 21, "name": "Source", "type": "text_line"},
            {"id": 22, "name": "Date Uploaded", "type": "datetime"},
            {"id": 23, "name": "Date Released", "type": "datetime"},
            {"id": 24, "name": "Volume", "type": "collation"},
            {"id": 25, "name": "Anthology", "type": "collation"},
            {"id": 26, "name": "Magazine", "type": "collation"},
            {"id": 27, "name": "Publisher", "type": "text_line"},
            {"id": 28, "name": "Guest Artist", "type": "text_line"},
            {"id": 29, "name": "Composer", "type": "text_line"},
            {"id": 30, "name": "Comments", "type": "text_box"},
        ]

    def create_library(self, path) -> int:
        """
        Creates a TagStudio library in the given directory.\n
        Return Codes:\n
        0: Library Successfully Created\n
        2: File creation error
        """

<<<<<<< HEAD
        path = self._fix_lib_path(path)

        try:
            self.clear_internal_vars()
            self.library_dir = Path(path)
=======
        path = os.path.normpath(path).rstrip("\\")

        # If '.TagStudio' is included in the path, trim the path up to it.
        if ts_core.TS_FOLDER_NAME in path:
            path = path.split(ts_core.TS_FOLDER_NAME)[0]

        try:
            self.clear_internal_vars()
            self.library_dir = path
>>>>>>> b8d72a65
            self.verify_ts_folders()
            self.save_library_to_disk()
            self.open_library(self.library_dir)
        except:
            traceback.print_exc()
            return 2

        return 0

<<<<<<< HEAD
    def _fix_lib_path(self, path):
        """If '.TagStudio' is included in the path, trim the path up to it."""
        path = Path(path)
        paths = [x for x in [path, *path.parents] if x.stem == ts_core.TS_FOLDER_NAME]
        if len(paths) > 0:
            return paths[0].parent
        return path

    def verify_ts_folders(self) -> None:
        """Verifies/creates folders required by TagStudio."""

        full_ts_path = self.library_dir / ts_core.TS_FOLDER_NAME
        full_backup_path = (
            self.library_dir / ts_core.TS_FOLDER_NAME / ts_core.BACKUP_FOLDER_NAME
        )
        full_collage_path = (
            self.library_dir / ts_core.TS_FOLDER_NAME / ts_core.COLLAGE_FOLDER_NAME
=======
    def verify_ts_folders(self) -> None:
        """Verifies/creates folders required by TagStudio."""

        full_ts_path = os.path.normpath(f"{self.library_dir}/{ts_core.TS_FOLDER_NAME}")
        full_backup_path = os.path.normpath(
            f"{self.library_dir}/{ts_core.TS_FOLDER_NAME}/{ts_core.BACKUP_FOLDER_NAME}"
        )
        full_collage_path = os.path.normpath(
            f"{self.library_dir}/{ts_core.TS_FOLDER_NAME}/{ts_core.COLLAGE_FOLDER_NAME}"
>>>>>>> b8d72a65
        )

        if not os.path.isdir(full_ts_path):
            os.mkdir(full_ts_path)

        if not os.path.isdir(full_backup_path):
            os.mkdir(full_backup_path)

        if not os.path.isdir(full_collage_path):
            os.mkdir(full_collage_path)

    def verify_default_tags(self, tag_list: list[JsonTag]) -> list[JsonTag]:
        """
        Ensures that the default builtin tags  are present in the Library's
        save file. Takes in and returns the tag dictionary from the JSON file.
        """
        missing: list[JsonTag] = []

        for dt in self.default_tags:
            if dt["id"] not in [t["id"] for t in tag_list]:
                missing.append(dt)

        for m in missing:
            tag_list.append(m)

        return tag_list

<<<<<<< HEAD
    def open_library(self, path: str | Path) -> int:
=======
    def open_library(self, path: str) -> int:
>>>>>>> b8d72a65
        """
        Opens a TagStudio v9+ Library.
        Returns 0 if library does not exist, 1 if successfully opened, 2 if corrupted.
        """

        return_code: int = 2
<<<<<<< HEAD
        path = self._fix_lib_path(path)

        if (path / ts_core.TS_FOLDER_NAME / "ts_library.json").exists():
            try:
                with open(
                    path / ts_core.TS_FOLDER_NAME / "ts_library.json",
=======
        path = os.path.normpath(path).rstrip("\\")

        # If '.TagStudio' is included in the path, trim the path up to it.
        if ts_core.TS_FOLDER_NAME in path:
            path = path.split(ts_core.TS_FOLDER_NAME)[0]

        if os.path.exists(
            os.path.normpath(f"{path}/{ts_core.TS_FOLDER_NAME}/ts_library.json")
        ):
            try:
                with open(
                    os.path.normpath(
                        f"{path}/{ts_core.TS_FOLDER_NAME}/ts_library.json"
                    ),
>>>>>>> b8d72a65
                    "r",
                    encoding="utf-8",
                ) as f:
                    json_dump: JsonLibary = ujson.load(f)
<<<<<<< HEAD
                    self.library_dir = Path(path)
=======
                    self.library_dir = str(path)
>>>>>>> b8d72a65
                    self.verify_ts_folders()
                    major, minor, patch = json_dump["ts-version"].split(".")

                    # Load Extension Blacklist ---------------------------------
                    if "ignored_extensions" in json_dump.keys():
                        self.ignored_extensions = json_dump["ignored_extensions"]

                    # Parse Tags ---------------------------------------------------
                    if "tags" in json_dump.keys():
                        start_time = time.time()

                        # Step 1: Verify default built-in tags are present.
                        json_dump["tags"] = self.verify_default_tags(json_dump["tags"])

                        for tag in json_dump["tags"]:
                            # Step 2: Create a Tag object and append it to the internal Tags list,
                            # then map that Tag's ID to its index in the Tags list.

                            id = int(tag.get("id", 0))

                            # Don't load tags with duplicate IDs
                            if id not in {t.id for t in self.tags}:
                                if id >= self._next_tag_id:
                                    self._next_tag_id = id + 1

                                name = tag.get("name", "")
                                shorthand = tag.get("shorthand", "")
                                aliases = tag.get("aliases", [])
                                subtag_ids = tag.get("subtag_ids", [])
                                color = tag.get("color", "")

                                t = Tag(
                                    id=id,
                                    name=name,
                                    shorthand=shorthand,
                                    aliases=aliases,
                                    subtags_ids=subtag_ids,
                                    color=color,
                                )

                                # NOTE: This does NOT use the add_tag_to_library() method!
                                # That method is only used for Tags added at runtime.
                                # This process uses the same inner methods, but waits until all of the
                                # Tags are registered in the Tags list before creating the Tag clusters.
                                self.tags.append(t)
                                self._map_tag_id_to_index(t, -1)
                                self._map_tag_strings_to_tag_id(t)
                            else:
                                logging.info(
                                    f"[LIBRARY]Skipping Tag with duplicate ID: {tag}"
                                )

                        # Step 3: Map each Tag's subtags together now that all Tag objects in it.
                        for t in self.tags:
                            self._map_tag_id_to_cluster(t)

                        end_time = time.time()
                        logging.info(
                            f"[LIBRARY] Tags loaded in {(end_time - start_time):.3f} seconds"
                        )

                    # Parse Entries ------------------------------------------------
                    if entries := json_dump.get("entries"):
                        start_time = time.time()
                        for entry in entries:
                            if "id" in entry:
                                id = int(entry["id"])
                                if id >= self._next_entry_id:
                                    self._next_entry_id = id + 1
                            else:
                                # Version 9.1.x+ Compatibility
                                id = self._next_entry_id
                                self._next_entry_id += 1

                            filename = entry.get("filename", "")
                            e_path = entry.get("path", "")
                            fields = []
                            if "fields" in entry:
                                # Cast JSON str keys to ints
<<<<<<< HEAD
                                for f in fields:
=======
                                for f in entry["fields"]:
>>>>>>> b8d72a65
                                    f[int(list(f.keys())[0])] = f[list(f.keys())[0]]
                                    del f[list(f.keys())[0]]
                                fields = entry["fields"]

                            # Look through fields for legacy Collation data --------
                            if int(major) >= 9 and int(minor) < 1:
                                for f in fields:
                                    if self.get_field_attr(f, "type") == "collation":
                                        # NOTE: This legacy support will be removed in
                                        # a later version, probably 9.2.
                                        # Legacy Collation data present in v9.0.x
                                        # DATA SHAPE: {name: str, page: int}

                                        # We'll do an inefficient linear search each
                                        # time to convert the legacy data.
                                        matched = False
                                        collation_id = -1
                                        for c in self.collations:
                                            if (
                                                c.title
                                                == self.get_field_attr(f, "content")[
                                                    "name"
                                                ]
                                            ):
                                                c.e_ids_and_pages.append(
                                                    (
                                                        id,
                                                        int(
                                                            self.get_field_attr(
                                                                f, "content"
                                                            )["page"]
                                                        ),
                                                    )
                                                )
                                                matched = True
                                                collation_id = c.id
                                        if not matched:
                                            c = Collation(
                                                id=self._next_collation_id,
                                                title=self.get_field_attr(f, "content")[
                                                    "name"
                                                ],
                                                e_ids_and_pages=[],
                                                sort_order="",
                                            )
                                            collation_id = self._next_collation_id
                                            self._next_collation_id += 1
                                            c.e_ids_and_pages.append(
                                                (
                                                    id,
                                                    int(
                                                        self.get_field_attr(
                                                            f, "content"
                                                        )["page"]
                                                    ),
                                                )
                                            )
                                            self.collations.append(c)
                                            self._map_collation_id_to_index(c, -1)
                                        f_id = self.get_field_attr(f, "id")
                                        f.clear()
                                        f[int(f_id)] = collation_id
                            # Collation Field data present in v9.1.x+
                            # DATA SHAPE: int
                            elif int(major) >= 9 and int(minor) >= 1:
                                pass

                            e = Entry(
                                id=int(id),
                                filename=filename,
                                path=e_path,
                                fields=fields,
                            )
                            self.entries.append(e)
                            self._map_entry_id_to_index(e, -1)
                        end_time = time.time()
                        logging.info(
                            f"[LIBRARY] Entries loaded in {(end_time - start_time):.3f} seconds"
                        )

                    # Parse Collations ---------------------------------------------------
                    if "collations" in json_dump.keys():
                        start_time = time.time()
                        for collation in json_dump["collations"]:
                            # Step 1: Create a Collation object and append it to
                            # the internal Collations list, then map that
                            # Collation's ID to its index in the Collations list.

                            id = int(collation.get("id", 0))
                            if id >= self._next_collation_id:
                                self._next_collation_id = id + 1

                            title = collation.get("title", "")
                            e_ids_and_pages = collation.get("e_ids_and_pages", "")
                            sort_order = collation.get("sort_order", [])
                            cover_id = collation.get("cover_id", [])

                            c = Collation(
                                id=id,
                                title=title,
                                e_ids_and_pages=e_ids_and_pages,
                                sort_order=sort_order,
                                cover_id=cover_id,
                            )

                            # NOTE: This does NOT use the add_collation_to_library() method
                            # which is intended to be used at runtime. However, there is
                            # currently no reason why it couldn't be used here, and is
                            # instead not used for consistency.
                            self.collations.append(c)
                            self._map_collation_id_to_index(c, -1)
                        end_time = time.time()
                        logging.info(
                            f"[LIBRARY] Collations loaded in {(end_time - start_time):.3f} seconds"
                        )

                    return_code = 1
            except ujson.JSONDecodeError:
                logging.info("[LIBRARY][ERROR]: Empty JSON file!")

        # If the Library is loaded, continue other processes.
        if return_code == 1:
<<<<<<< HEAD
            (self.library_dir / ts_core.TS_FOLDER_NAME).mkdir(
                parents=True, exist_ok=True
            )
=======
            if not os.path.exists(
                os.path.normpath(f"{self.library_dir}/{ts_core.TS_FOLDER_NAME}")
            ):
                os.makedirs(
                    os.path.normpath(f"{self.library_dir}/{ts_core.TS_FOLDER_NAME}")
                )

>>>>>>> b8d72a65
            self._map_filenames_to_entry_ids()

        return return_code

    # @deprecated('Use new Entry ID system.')
    def _map_filenames_to_entry_ids(self):
        """Maps a full filepath to its corresponding Entry's ID."""
        self.filename_to_entry_id_map.clear()
        for entry in self.entries:
<<<<<<< HEAD
            self.filename_to_entry_id_map[(entry.path / entry.filename)] = entry.id
=======
            if os.name == "nt":
                # print(str(os.path.normpath(
                # 	f'{entry.path}/{entry.filename}')).lower().lstrip('\\').lstrip('/'))
                self.filename_to_entry_id_map[
                    str(os.path.normpath(f"{entry.path}/{entry.filename}"))
                    .lower()
                    .lstrip("\\")
                    .lstrip("/")
                ] = entry.id
            else:
                self.filename_to_entry_id_map[
                    str(os.path.normpath(f"{entry.path}/{entry.filename}")).lstrip("/")
                ] = entry.id
>>>>>>> b8d72a65

    # def _map_filenames_to_entry_ids(self):
    # 	"""Maps the file paths of entries to their index in the library list."""
    # 	self.file_to_entry_index_map.clear()
    # 	for i, entry in enumerate(self.entries):
    # 		if os.name == 'nt':
    # 			self.file_to_entry_index_map[str(os.path.normpath(
    # 				f'{entry.path}/{entry.filename}')).lower()] = i
    # 		else:
    # 			self.file_to_entry_index_map[str(
    # 				os.path.normpath(f'{entry.path}/{entry.filename}'))] = i

    # def close_library(self, save: bool = True):
    # 	"""Closes the open TagStudio Library."""
    # 	self.clear_internal_vars()

    def to_json(self):
        """
        Creates a JSON serialized string from the Library object.
        Used in saving the library to disk.
        """

        file_to_save: JsonLibary = {
            "ts-version": ts_core.VERSION,
            "ignored_extensions": [],
            "tags": [],
            "collations": [],
            "fields": [],
            "macros": [],
            "entries": [],
        }

        print("[LIBRARY] Formatting Tags to JSON...")

        file_to_save["ignored_extensions"] = [i for i in self.ignored_extensions if i]

        for tag in self.tags:
            file_to_save["tags"].append(tag.compressed_dict())

        file_to_save["tags"] = self.verify_default_tags(file_to_save["tags"])
        print("[LIBRARY] Formatting Entries to JSON...")
        for entry in self.entries:
            file_to_save["entries"].append(entry.compressed_dict())

        print("[LIBRARY] Formatting Collations to JSON...")
        for collation in self.collations:
            file_to_save["collations"].append(collation.compressed_dict())

        print("[LIBRARY] Done Formatting to JSON!")
        return file_to_save

    def save_library_to_disk(self):
        """Saves the Library to disk at the default TagStudio folder location."""

        logging.info(f"[LIBRARY] Saving Library to Disk...")
        start_time = time.time()
        filename = "ts_library.json"

        self.verify_ts_folders()

        with open(
<<<<<<< HEAD
            self.library_dir / ts_core.TS_FOLDER_NAME / filename, "w", encoding="utf-8"
=======
            os.path.normpath(f"{self.library_dir}/{ts_core.TS_FOLDER_NAME}/{filename}"),
            "w",
            encoding="utf-8",
>>>>>>> b8d72a65
        ) as outfile:
            outfile.flush()
            ujson.dump(
                self.to_json(),
                outfile,
                ensure_ascii=False,
                escape_forward_slashes=False,
            )
            # , indent=4 <-- How to prettyprint dump
        end_time = time.time()
        logging.info(
            f"[LIBRARY] Library saved to disk in {(end_time - start_time):.3f} seconds"
        )

    def save_library_backup_to_disk(self) -> str:
        """
        Saves a backup file of the Library to disk at the default TagStudio folder location.
        Returns the filename used, including the date and time."""

        logging.info(f"[LIBRARY] Saving Library Backup to Disk...")
        start_time = time.time()
        filename = f'ts_library_backup_{datetime.datetime.utcnow().strftime("%F_%T").replace(":", "")}.json'

        self.verify_ts_folders()
        with open(
<<<<<<< HEAD
            self.library_dir
            / ts_core.TS_FOLDER_NAME
            / ts_core.BACKUP_FOLDER_NAME
            / filename,
=======
            os.path.normpath(
                f"{self.library_dir}/{ts_core.TS_FOLDER_NAME}/{ts_core.BACKUP_FOLDER_NAME}/{filename}"
            ),
>>>>>>> b8d72a65
            "w",
            encoding="utf-8",
        ) as outfile:
            outfile.flush()
            ujson.dump(
                self.to_json(),
                outfile,
                ensure_ascii=False,
                escape_forward_slashes=False,
            )
        end_time = time.time()
        logging.info(
            f"[LIBRARY] Library backup saved to disk in {(end_time - start_time):.3f} seconds"
        )
        return filename
        # , indent=4 <-- How to prettyprint dump

    def clear_internal_vars(self):
        """Clears the internal variables of the Library object."""
        self.library_dir = None
        self.is_legacy_library = False

        self.entries.clear()
        self._next_entry_id: int = 0
        # self.filtered_entries.clear()
        self._entry_id_to_index_map.clear()

        self._collation_id_to_index_map.clear()

        self.missing_matches = {}
        self.dir_file_count: int = -1
        self.files_not_in_library.clear()
        self.missing_files.clear()
        self.fixed_files.clear()
        self.filename_to_entry_id_map: dict[str, int] = {}
        self.ignored_extensions = self.default_ext_blacklist

        self.tags.clear()
        self._next_tag_id: int = 1000
        self._tag_strings_to_id_map: dict[str, list[int]] = {}
        self._tag_id_to_cluster_map: dict[int, list[int]] = {}
        self._tag_id_to_index_map: dict[int, int] = {}
        self._tag_entry_ref_map.clear()

    def refresh_dir(self):
        """Scans a directory for files, and adds those relative filenames to internal variables."""

        # Reset file interfacing variables.
        # -1 means uninitialized, aka a scan like this was never attempted before.
        self.dir_file_count: int = 0
        self.files_not_in_library.clear()

        # Scans the directory for files, keeping track of:
        #   - Total file count
        #   - Files without library entries
        # for type in ts_core.TYPES:
        start_time = time.time()
<<<<<<< HEAD
        for f in self.library_dir.glob("**/*"):
            # p = Path(os.path.normpath(f))
            if (
                "$RECYCLE.BIN" not in f.parts
                and ts_core.TS_FOLDER_NAME not in f.parts
                and "tagstudio_thumbs" not in f.parts
                and not f.is_dir()
            ):
                if f.suffix not in self.ignored_extensions:
                    self.dir_file_count += 1
                    file = f.relative_to(self.library_dir)
                    try:
                        _ = self.filename_to_entry_id_map[file]
=======
        for f in glob.glob(self.library_dir + "/**/*", recursive=True):
            # p = Path(os.path.normpath(f))
            if (
                "$RECYCLE.BIN" not in f
                and ts_core.TS_FOLDER_NAME not in f
                and "tagstudio_thumbs" not in f
                and not os.path.isdir(f)
            ):
                if os.path.splitext(f)[1][1:].lower() not in self.ignored_extensions:
                    self.dir_file_count += 1
                    file = str(os.path.relpath(f, self.library_dir))

                    try:
                        if os.name == "nt":
                            _ = self.filename_to_entry_id_map[file.lower()]
                        else:
                            _ = self.filename_to_entry_id_map[file]
>>>>>>> b8d72a65
                    except KeyError:
                        # print(file)
                        self.files_not_in_library.append(file)

            # sys.stdout.write(f'\r[LIBRARY] {self.dir_file_count} files found in "{self.library_dir}"...')
            # sys.stdout.flush()
            end_time = time.time()
            # Yield output every 1/30 of a second
            if (end_time - start_time) > 0.034:
                yield self.dir_file_count
                start_time = time.time()
        # print('')
<<<<<<< HEAD
        # Sorts the files by date modified, descending.
        try:
            self.files_not_in_library = sorted(
                self.files_not_in_library,
                key=lambda t: -(self.library_dir / t).stat().st_ctime,
            )
        except FileExistsError:
            print(
                f"[LIBRARY] [ERROR] Couldn't sort files, some were moved during the scanning/sorting process."
            )
            pass
=======

        # Sorts the files by date modified, descending.
        if len(self.files_not_in_library) <= 100000:
            try:
                self.files_not_in_library = sorted(
                    self.files_not_in_library,
                    key=lambda t: -os.stat(
                        os.path.normpath(self.library_dir + "/" + t)
                    ).st_ctime,
                )
            except (FileExistsError, FileNotFoundError):
                print(
                    f"[LIBRARY][ERROR] Couldn't sort files, some were moved during the scanning/sorting process."
                )
                pass
        else:
            print(
                f"[LIBRARY][INFO] Not bothering to sort files because there's OVER 100,000! Better sorting methods will be added in the future."
            )
>>>>>>> b8d72a65

    def refresh_missing_files(self):
        """Tracks the number of Entries that point to an invalid file path."""
        self.missing_files.clear()
        for i, entry in enumerate(self.entries):
<<<<<<< HEAD
            full_path = self.library_dir / entry.path / entry.filename
            if not full_path.is_file():
                self.missing_files.append(full_path.resolve())
=======
            full_path = os.path.normpath(
                f"{self.library_dir}/{entry.path}/{entry.filename}"
            )
            if not os.path.isfile(full_path):
                self.missing_files.append(full_path)
>>>>>>> b8d72a65
            yield i

    def remove_entry(self, entry_id: int) -> None:
        """Removes an Entry from the Library."""
        # del self.entries[entry_index]
        # self._map_filenames_to_entry_indices()

        # Step [1/2]:
        # Remove this Entry from the Entries list.
        entry = self.get_entry(entry_id)
<<<<<<< HEAD
        path = entry.path / entry.filename
        # logging.info(f'Removing path: {path}')

=======
        path = (
            str(os.path.normpath(f"{entry.path}/{entry.filename}"))
            .lstrip("\\")
            .lstrip("/")
        )
        path = path.lower() if os.name == "nt" else path
        # logging.info(f'Removing path: {path}')
>>>>>>> b8d72a65
        del self.filename_to_entry_id_map[path]

        del self.entries[self._entry_id_to_index_map[entry_id]]

        # self.entries.remove(self.entries[self._entry_id_to_index_map[entry_id]])

        # Step [2/2]:
        # Remap the other Entry IDs to their new indices in the Entries list.
        self._entry_id_to_index_map.clear()
        for i, e in enumerate(self.entries):
            self._map_entry_id_to_index(e, i)

        # # Step [3/3]:
        # # Remap filenames to new indices.
        # self._map_filenames_to_entry_ids()

    def refresh_dupe_entries(self):
        """
        Refreshes the list of duplicate Entries.
        A duplicate Entry is defined as an Entry pointing to a file that one or more
        other Entries are also pointing to.\n
        `dupe_entries = tuple(int, list[int])`
        """

        # self.dupe_entries.clear()
        # known_files: set = set()
        # for entry in self.entries:
        # 	full_path = os.path.normpath(f'{self.library_dir}/{entry.path}/{entry.filename}')
        # 	if full_path in known_files:
        # 		self.dupe_entries.append(full_path)
        # 	else:
        # 		known_files.add(full_path)

        self.dupe_entries.clear()
        checked = set()
        remaining: list[Entry] = list(self.entries)
        for p, entry_p in enumerate(self.entries, start=0):
            if p not in checked:
                matched: list[int] = []
                for c, entry_c in enumerate(remaining, start=0):
<<<<<<< HEAD
                    if (
                        entry_p.path == entry_c.path
                        and entry_p.filename == entry_c.filename
                        and c != p
                    ):
                        matched.append(c)
                        checked.add(c)
=======
                    if os.name == "nt":
                        if (
                            entry_p.path.lower() == entry_c.path.lower()
                            and entry_p.filename.lower() == entry_c.filename.lower()
                            and c != p
                        ):
                            matched.append(c)
                            checked.add(c)
                    else:
                        if (
                            entry_p.path == entry_c.path
                            and entry_p.filename == entry_c.filename
                            and c != p
                        ):
                            matched.append(c)
                            checked.add(c)
>>>>>>> b8d72a65
                if matched:
                    self.dupe_entries.append((p, matched))
                    sys.stdout.write(
                        f"\r[LIBRARY] Entry [{p}/{len(self.entries)-1}]: Has Duplicate(s): {matched}"
                    )
                    sys.stdout.flush()
                else:
                    sys.stdout.write(
                        f"\r[LIBRARY] Entry [{p}/{len(self.entries)-1}]: Has No Duplicates"
                    )
                    sys.stdout.flush()
                checked.add(p)
        print("")

    def merge_dupe_entries(self):
        """
        Merges duplicate Entries.
        A duplicate Entry is defined as an Entry pointing to a file that one or more
        other Entries are also pointing to.\n
        `dupe_entries = tuple(int, list[int])`
        """

        print("[LIBRARY] Mirroring Duplicate Entries...")
        for dupe in self.dupe_entries:
            self.mirror_entry_fields([dupe[0]] + dupe[1])

        # print('Consolidating Entries...')
        # for dupe in self.dupe_entries:
        # 	for index in dupe[1]:
        # 		print(f'Consolidating Duplicate: {(self.entries[index].path + os.pathsep + self.entries[index].filename)}')
        # 		self.entries.remove(self.entries[index])
        # self._map_filenames_to_entry_indices()

        print(
            "[LIBRARY] Consolidating Entries... (This may take a while for larger libraries)"
        )
        unique: list[Entry] = []
        for i, e in enumerate(self.entries):
            if e not in unique:
                unique.append(e)
                # print(f'[{i}/{len(self.entries)}] Appending: {(e.path + os.pathsep + e.filename)[0:32]}...')
                sys.stdout.write(
                    f"\r[LIBRARY] [{i}/{len(self.entries)}] Appending Unique Entry..."
                )
            else:
                sys.stdout.write(
<<<<<<< HEAD
                    f"\r[LIBRARY] [{i}/{len(self.entries)}] Consolidating Duplicate: {(e.path / e.filename)[0:]}..."
=======
                    f"\r[LIBRARY] [{i}/{len(self.entries)}] Consolidating Duplicate: {(e.path + os.pathsep + e.filename)[0:]}..."
>>>>>>> b8d72a65
                )
        print("")
        # [unique.append(x) for x in self.entries if x not in unique]
        self.entries = unique
        self._map_filenames_to_entry_ids()

    def refresh_dupe_files(self, results_filepath):
        """
        Refreshes the list of duplicate files.
        A duplicate file is defined as an identical or near-identical file as determined
        by a DupeGuru results file.
        """
<<<<<<< HEAD
        full_results_path = Path(results_path)
        if self.library_dir not in results_filepath.parents:
            full_results_path = self.library_dir / full_results_path

        if full_results_path.is_file():
=======
        full_results_path = (
            os.path.normpath(f"{self.library_dir}/{results_filepath}")
            if self.library_dir not in results_filepath
            else os.path.normpath(f"{results_filepath}")
        )
        if os.path.exists(full_results_path):
>>>>>>> b8d72a65
            self.dupe_files.clear()
            self._map_filenames_to_entry_ids()
            tree = ET.parse(full_results_path)
            root = tree.getroot()
            for i, group in enumerate(root):
                # print(f'-------------------- Match Group {i}---------------------')
                files: list[str] = []
                # (File Index, Matched File Index, Match Percentage)
                matches: list[tuple[int, int, int]] = []
                for element in group:
                    if element.tag == "file":
<<<<<<< HEAD
                        file = Path(element.attrib.get("path")).resolve()
                        files.append(str(file))
=======
                        file = element.attrib.get("path")
                        files.append(file)
>>>>>>> b8d72a65
                    if element.tag == "match":
                        matches.append(
                            (
                                int(element.attrib.get("first")),
                                int(element.attrib.get("second")),
                                int(element.attrib.get("percentage")),
                            )
                        )
                for match in matches:
                    # print(f'MATCHED ({match[2]}%): \n   {files[match[0]]} \n-> {files[match[1]]}')
<<<<<<< HEAD
                    file_1 = str(files[match[0]].relative_to(self.library_dir))
                    file_2 = str(files[match[1]].relative_to(self.library_dir))

                    if (
                        file_1.resolve in self.filename_to_entry_id_map.keys()
                        and file_2 in self.filename_to_entry_id_map.keys()
                    ):
                        self.dupe_files.append(
                            (files[match[0]], files[match[1]], match[2])
                        )
=======
                    if os.name == "nt":
                        file_1 = str(os.path.relpath(files[match[0]], self.library_dir))
                        file_2 = str(os.path.relpath(files[match[1]], self.library_dir))
                        if (
                            file_1.lower() in self.filename_to_entry_id_map.keys()
                            and file_2.lower() in self.filename_to_entry_id_map.keys()
                        ):
                            self.dupe_files.append(
                                (files[match[0]], files[match[1]], match[2])
                            )
                    else:
                        if (
                            file_1 in self.filename_to_entry_id_map.keys()
                            and file_2 in self.filename_to_entry_id_map.keys()
                        ):
                            self.dupe_files.append(
                                (files[match[0]], files[match[1]], match[2])
                            )
>>>>>>> b8d72a65
                    # self.dupe_files.append((files[match[0]], files[match[1]], match[2]))

                print("")

            for dupe in self.dupe_files:
                print(
                    f"[LIBRARY] MATCHED ({dupe[2]}%): \n   {dupe[0]} \n-> {dupe[1]}",
                    end="\n",
                )
                # self.dupe_files.append(full_path)

    def remove_missing_files(self):
        deleted = []
        for i, missing in enumerate(self.missing_files):
            # pb.setValue(i)
            # pb.setLabelText(f'Deleting {i}/{len(self.lib.missing_files)} Unlinked Entries')
            try:
                id = self.get_entry_id_from_filepath(missing)
                logging.info(f"Removing Entry ID {id}:\n\t{missing}")
                self.remove_entry(id)
                # self.driver.purge_item_from_navigation(ItemType.ENTRY, id)
                deleted.append(missing)
<<<<<<< HEAD
            except KeyError as e:
=======
            except KeyError:
>>>>>>> b8d72a65
                logging.info(
                    f'[LIBRARY][ERROR]: "{id}" was reported as missing, but is not in the file_to_entry_id map.'
                )
            yield (i, id)
        for d in deleted:
            self.missing_files.remove(d)

    def remove_missing_matches(self, fixed_indices: list[int]):
        """Removes a list of fixed Entry indices from the internal missing_matches list."""
        for i in fixed_indices:
            del self.missing_matches[i]

    def fix_missing_files(self):
        """
        Attempts to repair Entries that point to invalid file paths.
        """

        # self.refresh_missing_files()

        # matched_json_filepath = os.path.normpath(
        # 	f'{self.library_dir}/{TS_FOLDER_NAME}/missing_matched.json')
        # # if not os.path.exists(matched_json_filepath):
        # # 	self.match_missing_files()

        self.missing_matches.clear()

        fixed_indices = []
        # if os.path.exists(matched_json_filepath):
        # 	with open(matched_json_filepath, "r", encoding="utf8") as f:
        # 		self.missing_matches = json.load(f)

        # 	self.refresh_missing_files()
        for i, missing in enumerate(self.missing_files):
            print(missing)
            if missing not in self.missing_matches.keys():
                matches = self._match_missing_file(missing)
                if matches:
                    print(f"[LIBRARY] Adding key {missing} with matches {matches}")
                    self.missing_matches[missing] = matches
                    yield (i, True)
                else:
                    yield (i, False)

        # self._purge_empty_missing_entries()

        for i, matches in enumerate(self.missing_matches):
            if len(self.missing_matches[matches]) == 1:
                id = self.get_entry_id_from_filepath(matches)
                self.update_entry_path(id, self.missing_matches[matches][0])
                fixed_indices.append(matches)
                # print(f'Fixed {self.entries[self.get_entry_index_from_filename(i)].filename}')
                print(f"[LIBRARY] Fixed {self.get_entry(id).filename}")
            # (int, str)

        self._map_filenames_to_entry_ids()
        self.remove_missing_matches(fixed_indices)

        # for i in fixed_indices:
        # 	# print(json_dump[i])
        # 	del self.missing_matches[i]

        # with open(matched_json_filepath, "w") as outfile:
        # 	outfile.flush()
        # 	json.dump({}, outfile, indent=4)
        # print(f'Re-saved to disk at {matched_json_filepath}')

    def _match_missing_file(self, file: str) -> list[str]:
        """
        Tries to find missing entry files within the library directory.
        Works if files were just moved to different subfolders and don't have duplicate names.
        """

        # self.refresh_missing_files()

        matches = []

        # for file in self.missing_files:
<<<<<<< HEAD
        path = Path(file)
        for root, dirs, files in self.library_dir.walk():
            for f in files:
                # print(f'{tail} --- {f}')
                if path.name == f and "$recycle.bin" not in str(root).lower():
                    # self.fixed_files.append(tail)

                    new_path = root.relative_to(self.library_dir)
=======
        head, tail = os.path.split(file)
        for root, dirs, files in os.walk(self.library_dir, topdown=True):
            for f in files:
                # print(f'{tail} --- {f}')
                if tail == f and "$recycle.bin" not in root.lower():
                    # self.fixed_files.append(tail)

                    new_path = str(os.path.relpath(root, self.library_dir))
>>>>>>> b8d72a65

                    matches.append(new_path)

                    # if file not in matches.keys():
                    # 	matches[file] = []
                    # matches[file].append(new_path)

                    print(
<<<<<<< HEAD
                        f"[LIBRARY] MATCH: {file} \n\t-> {self.library_dir / new_path / path.name}\n"
=======
                        f'[LIBRARY] MATCH: {file} \n\t-> {os.path.normpath(self.library_dir + "/" + new_path + "/" + tail)}\n'
>>>>>>> b8d72a65
                    )

        if not matches:
            print(f"[LIBRARY] No matches found for: {file}")

        return matches

<<<<<<< HEAD
        # print(f'╡ {os.path.normpath(os.path.relpath(file, self.library_dir))} ╞'.center(
        #     os.get_terminal_size()[0], "═"))
        # print('↓ ↓ ↓'.center(os.get_terminal_size()[0], " "))
        # print(
        #     f'╡ {os.path.normpath(new_path + "/" + tail)} ╞'.center(os.get_terminal_size()[0], "═"))
        # print(self.entries[self.file_to_entry_index_map[str(
        #     os.path.normpath(os.path.relpath(file, self.library_dir)))]])

        # # print(
        # #     f'{file} -> {os.path.normpath(self.library_dir + "/" + new_path + "/" + tail)}')
        # # # TODO: Update the Entry path with the 'new_path' variable via a completed update_entry() method.

        # if (str(os.path.normpath(new_path + "/" + tail))) in self.file_to_entry_index_map.keys():
        #     print(
        #         'Existing Entry ->'.center(os.get_terminal_size()[0], " "))
        #     print(self.entries[self.file_to_entry_index_map[str(
        #         os.path.normpath(new_path + "/" + tail))]])

        # print(f''.center(os.get_terminal_size()[0], "─"))
        # print('')

        # for match in matches.keys():
        #     self.fixed_files.append(match)
        #     # print(match)
        #     # print(f'\t{matches[match]}')

        with open(
            self.library_dir / TS_FOLDER_NAME / "missing_matched.json", "w"
        ) as outfile:
            outfile.flush()
            json.dump(matches, outfile, indent=4)
        print(
            f'[LIBRARY] Saved to disk at {self.library_dir / TS_FOLDER_NAME / "missing_matched.json"}'
        )
=======
        # with open(
        #     os.path.normpath(
        #         f"{self.library_dir}/{TS_FOLDER_NAME}/missing_matched.json"
        #     ),
        #     "w",
        # ) as outfile:
        #     outfile.flush()
        #     json.dump(matches, outfile, indent=4)
        # print(
        #     f'[LIBRARY] Saved to disk at {os.path.normpath(self.library_dir + "/" + TS_FOLDER_NAME + "/missing_matched.json")}'
        # )
>>>>>>> b8d72a65

    def count_tag_entry_refs(self) -> None:
        """
        Counts the number of entry references for each tag. Stores results
        in `tag_entry_ref_map`.
        """
        self._tag_entry_ref_map.clear()
        self.tag_entry_refs.clear()
        local_hits: set = set()

        for entry in self.entries:
            local_hits.clear()
            if entry.fields:
                for field in entry.fields:
                    if self.get_field_attr(field, "type") == "tag_box":
                        for tag_id in self.get_field_attr(field, "content"):
                            local_hits.add(tag_id)

            for hit in list(local_hits):
                try:
                    _ = self._tag_entry_ref_map[hit]
                except KeyError:
                    self._tag_entry_ref_map[hit] = 0
                self._tag_entry_ref_map[hit] += 1

        # keys = list(self.tag_entry_ref_map.keys())
        # values = list(self.tag_entry_ref_map.values())
        self.tag_entry_refs = sorted(
            self._tag_entry_ref_map.items(), key=lambda x: x[1], reverse=True
        )

    def add_entry_to_library(self, entry: Entry):
        """Adds a new Entry to the Library."""
        self.entries.append(entry)
        self._map_entry_id_to_index(entry, -1)

    def add_new_files_as_entries(self) -> list[int]:
        """Adds files from the `files_not_in_library` list to the Library as Entries. Returns list of added indices."""
        new_ids: list[int] = []
        for file in self.files_not_in_library:
<<<<<<< HEAD
            path = Path(file)
            # print(os.path.split(file))
            entry = Entry(
                id=self._next_entry_id, filename=path.name, path=path.parent, fields=[]
=======
            path, filename = os.path.split(file)
            # print(os.path.split(file))
            entry = Entry(
                id=self._next_entry_id, filename=filename, path=path, fields=[]
>>>>>>> b8d72a65
            )
            self._next_entry_id += 1
            self.add_entry_to_library(entry)
            new_ids.append(entry.id)
        self._map_filenames_to_entry_ids()
        self.files_not_in_library.clear()
        return new_ids

        self.files_not_in_library.clear()

    def get_entry(self, entry_id: int) -> Entry:
        """Returns an Entry object given an Entry ID."""
        return self.entries[self._entry_id_to_index_map[int(entry_id)]]

    def get_collation(self, collation_id: int) -> Collation:
        """Returns a Collation object given an Collation ID."""
        return self.collations[self._collation_id_to_index_map[int(collation_id)]]

    # @deprecated('Use new Entry ID system.')
    def get_entry_from_index(self, index: int) -> Entry:
        """Returns a Library Entry object given its index in the unfiltered Entries list."""
        if self.entries:
            return self.entries[int(index)]

    # @deprecated('Use new Entry ID system.')
    def get_entry_id_from_filepath(self, filename):
        """Returns an Entry ID given the full filepath it points to."""
        try:
            if self.entries:
<<<<<<< HEAD
                return self.filename_to_entry_id_map[
                    Path(filename).relative_to(self.library_dir)
                ]
        except KeyError:
=======
                if os.name == "nt":
                    return self.filename_to_entry_id_map[
                        str(
                            os.path.normpath(
                                os.path.relpath(filename, self.library_dir)
                            )
                        ).lower()
                    ]
                return self.filename_to_entry_id_map[
                    str(os.path.normpath(os.path.relpath(filename, self.library_dir)))
                ]
        except:
>>>>>>> b8d72a65
            return -1

    def search_library(
        self, query: str = None, entries=True, collations=True, tag_groups=True
    ) -> list[tuple[ItemType, int]]:
        """
        Uses a search query to generate a filtered results list.
        Returns a list of (str, int) tuples consisting of a result type and ID.
        """

        # self.filtered_entries.clear()
        results: list[tuple[ItemType, int]] = []
        collations_added = []

        if query:
            # start_time = time.time()
            query: str = query.strip().lower()
            query_words: list[str] = query.split(" ")
            all_tag_terms: list[str] = []
            only_untagged: bool = "untagged" in query or "no tags" in query
            only_empty: bool = "empty" in query or "no fields" in query
            only_missing: bool = "missing" in query or "no file" in query
            allow_adv: bool = "filename:" in query_words
            tag_only: bool = "tag_id:" in query_words
            if allow_adv:
                query_words.remove("filename:")
            if tag_only:
                query_words.remove("tag_id:")
            # TODO: Expand this to allow for dynamic fields to work.
            only_no_author: bool = "no author" in query or "no artist" in query

            # Preprocess the Tag terms.
            if query_words:
                for i, term in enumerate(query_words):
                    for j, term in enumerate(query_words):
                        if (
                            query_words[i : j + 1]
                            and " ".join(query_words[i : j + 1])
                            in self._tag_strings_to_id_map
                        ):
                            all_tag_terms.append(" ".join(query_words[i : j + 1]))
                # This gets rid of any accidental term inclusions because they were words
                # in another term. Ex. "3d" getting added in "3d art"
                for i, term in enumerate(all_tag_terms):
                    for j, term2 in enumerate(all_tag_terms):
                        if i != j and all_tag_terms[i] in all_tag_terms[j]:
                            # print(
                            #     f'removing {all_tag_terms[i]} because {all_tag_terms[i]} was in {all_tag_terms[j]}')
                            all_tag_terms.remove(all_tag_terms[i])
                            break

            # print(all_tag_terms)

            # non_entry_count = 0
            # Iterate over all Entries =============================================================
            for entry in self.entries:
<<<<<<< HEAD
                allowed_ext: bool = entry.filename.suffix not in self.ignored_extensions
=======
                allowed_ext: bool = (
                    os.path.splitext(entry.filename)[1][1:].lower()
                    not in self.ignored_extensions
                )
>>>>>>> b8d72a65
                # try:
                # entry: Entry = self.entries[self.file_to_library_index_map[self._source_filenames[i]]]
                # print(f'{entry}')

                if allowed_ext:
                    # If the entry has tags of any kind, append them to this main tag list.
                    entry_tags: list[int] = []
                    entry_authors: list[str] = []
                    if entry.fields:
                        for field in entry.fields:
                            field_id = list(field.keys())[0]
                            if self.get_field_obj(field_id)["type"] == "tag_box":
                                entry_tags.extend(field[field_id])
                            if self.get_field_obj(field_id)["name"] == "Author":
                                entry_authors.extend(field[field_id])
                            if self.get_field_obj(field_id)["name"] == "Artist":
                                entry_authors.extend(field[field_id])

                    # print(f'Entry Tags: {entry_tags}')

                    # Add Entries from special flags -------------------------------
                    # TODO: Come up with a more user-resistent way to 'archived' and 'favorite' tags.
                    if only_untagged:
                        if not entry_tags:
                            results.append((ItemType.ENTRY, entry.id))
                    elif only_no_author:
                        if not entry_authors:
                            results.append((ItemType.ENTRY, entry.id))
                    elif only_empty:
                        if not entry.fields:
                            results.append((ItemType.ENTRY, entry.id))
                    elif only_missing:
                        if (
<<<<<<< HEAD
                            self.library_dir / entry.path / entry.filename
                        ).resolve() in self.missing_files:
=======
                            os.path.normpath(
                                f"{self.library_dir}/{entry.path}/{entry.filename}"
                            )
                            in self.missing_files
                        ):
>>>>>>> b8d72a65
                            results.append((ItemType.ENTRY, entry.id))

                    # elif query == "archived":
                    #     if entry.tags and self._tag_names_to_tag_id_map[self.archived_word.lower()][0] in entry.tags:
                    #         self.filtered_file_list.append(file)
                    #         pb.value = len(self.filtered_file_list)
                    # elif query in entry.path.lower():

                    # NOTE: This searches path and filenames.
<<<<<<< HEAD

                    if allow_adv:
                        if [q for q in query_words if (q in str(entry.path).lower())]:
                            results.append((ItemType.ENTRY, entry.id))
                        elif [
                            q for q in query_words if (q in str(entry.filename).lower())
                        ]:
=======
                    if allow_adv:
                        if [q for q in query_words if (q in entry.path.lower())]:
                            results.append((ItemType.ENTRY, entry.id))
                        elif [q for q in query_words if (q in entry.filename.lower())]:
>>>>>>> b8d72a65
                            results.append((ItemType.ENTRY, entry.id))
                    elif tag_only:
                        if entry.has_tag(self, int(query_words[0])):
                            results.append((ItemType.ENTRY, entry.id))

                    # elif query in entry.filename.lower():
                    # 	self.filtered_entries.append(index)
                    elif entry_tags:
                        # For each verified, extracted Tag term.
                        failure_to_union_terms = False
                        for term in all_tag_terms:
                            # If the term from the previous loop was already verified:
                            if not failure_to_union_terms:
                                cluster: set = set()
                                # Add the immediate associated Tags to the set (ex. Name, Alias hits)
                                # Since this term could technically map to multiple IDs, iterate over it
                                # (You're 99.9999999% likely to just get 1 item)
                                for id in self._tag_strings_to_id_map[term]:
                                    cluster.add(id)
                                    cluster = cluster.union(
                                        set(self.get_tag_cluster(id))
                                    )
                                # print(f'Full Cluster: {cluster}')
                                # For each of the Tag IDs in the term's ID cluster:
                                for t in cluster:
                                    # Assume that this ID from the cluster is not in the Entry.
                                    # Wait to see if proven wrong.
                                    failure_to_union_terms = True
                                    # If the ID actually is in the Entry,
                                    if t in entry_tags:
                                        # There wasn't a failure to find one of the term's cluster IDs in the Entry.
                                        # There is also no more need to keep checking the rest of the terms in the cluster.
                                        failure_to_union_terms = False
                                        # print(f'FOUND MATCH: {t}')
                                        break
                                    # print(f'\tFailure to Match: {t}')
                        # If there even were tag terms to search through AND they all match an entry
                        if all_tag_terms and not failure_to_union_terms:
                            # self.filter_entries.append()
                            # self.filtered_file_list.append(file)
                            # results.append((SearchItemType.ENTRY, entry.id))
                            added = False
                            for f in entry.fields:
                                if self.get_field_attr(f, "type") == "collation":
                                    if (
                                        self.get_field_attr(f, "content")
                                        not in collations_added
                                    ):
                                        results.append(
                                            (
                                                ItemType.COLLATION,
                                                self.get_field_attr(f, "content"),
                                            )
                                        )
                                        collations_added.append(
                                            self.get_field_attr(f, "content")
                                        )
                                    added = True

                            if not added:
                                results.append((ItemType.ENTRY, entry.id))

                # sys.stdout.write(
                #     f'\r[INFO][FILTER]: {len(self.filtered_file_list)} matches found')
                # sys.stdout.flush()

                # except:
                #     # # Put this here to have new non-registered images show up
                #     # if query == "untagged" or query == "no author" or query == "no artist":
                #     #     self.filtered_file_list.append(file)
                #     # non_entry_count = non_entry_count + 1
                #     pass

            # end_time = time.time()
            # print(
            # 	f'[INFO][FILTER]: {len(self.filtered_entries)} matches found ({(end_time - start_time):.3f} seconds)')

            # if non_entry_count:
            # 	print(
            # 		f'[INFO][FILTER]: There are {non_entry_count} new files in {self.source_dir} that do not have entries. These will not appear in most filtered results.')
            # if not self.filtered_entries:
            # 	print("[INFO][FILTER]: Filter returned no results.")
        else:
            for entry in self.entries:
                added = False
<<<<<<< HEAD
                allowed_ext: bool = entry.filename.suffix not in self.ignored_extensions
=======
                allowed_ext: bool = (
                    os.path.splitext(entry.filename)[1][1:].lower()
                    not in self.ignored_extensions
                )
>>>>>>> b8d72a65
                if allowed_ext:
                    for f in entry.fields:
                        if self.get_field_attr(f, "type") == "collation":
                            if (
                                self.get_field_attr(f, "content")
                                not in collations_added
                            ):
                                results.append(
                                    (
                                        ItemType.COLLATION,
                                        self.get_field_attr(f, "content"),
                                    )
                                )
                                collations_added.append(
                                    self.get_field_attr(f, "content")
                                )
                            added = True

                    if not added:
                        results.append((ItemType.ENTRY, entry.id))
            # for file in self._source_filenames:
            #     self.filtered_file_list.append(file)
        results.reverse()
        return results

    def search_tags(
        self,
        query: str,
        include_cluster=False,
        ignore_builtin=False,
        threshold: int = 1,
        context: list[str] = None,
    ) -> list[int]:
        """Returns a list of Tag IDs returned from a string query."""
        # tag_ids: list[int] = []
        # if query:
        # 	query = query.lower()
        # 	query_words = query.split(' ')
        # 	all_tag_terms: list[str] = []

        # 	# Preprocess the Tag terms.
        # 	if len(query_words) > 0:
        # 		for i, term in enumerate(query_words):
        # 			for j, term in enumerate(query_words):
        # 				if query_words[i:j+1] and " ".join(query_words[i:j+1]) in self._tag_names_to_tag_id_map:
        # 					all_tag_terms.append(" ".join(query_words[i:j+1]))
        # 		# This gets rid of any accidental term inclusions because they were words
        # 		# in another term. Ex. "3d" getting added in "3d art"
        # 		for i, term in enumerate(all_tag_terms):
        # 			for j, term2 in enumerate(all_tag_terms):
        # 				if i != j and all_tag_terms[i] in all_tag_terms[j]:
        # 					# print(
        # 					#     f'removing {all_tag_terms[i]} because {all_tag_terms[i]} was in {all_tag_terms[j]}')
        # 					all_tag_terms.remove(all_tag_terms[i])
        # 					break

        # 		for term in all_tag_terms:
        # 			for id in self._tag_names_to_tag_id_map[term]:
        # 				if id not in tag_ids:
        # 					tag_ids.append(id)
        # return tag_ids

        # NOTE: I'd expect a blank query to return all with the other implementation, but
        # it misses stuff like Archive (id 0) so here's this as a catch-all.
<<<<<<< HEAD
        if query == "":
=======
        query = query.strip()
        if not query:
>>>>>>> b8d72a65
            all: list[int] = []
            for tag in self.tags:
                if ignore_builtin and tag.id >= 1000:
                    all.append(tag.id)
                elif not ignore_builtin:
                    all.append(tag.id)
            return all

        # Direct port from Version 8 ===========================================
        # TODO: Make this more efficient (if needed)
        # ids: list[int] = []
        id_weights: list[tuple[int, int]] = []
        # partial_id_weights: list[int] = []
        priority_ids: list[int] = []
        # print(f'Query: \"{query}\" -------------------------------------')
        for string in self._tag_strings_to_id_map:  # O(n), n = tags
            exact_match: bool = False
            partial_match: bool = False
            query = strip_punctuation(query).lower()
            string = strip_punctuation(string).lower()

            if query == string:
                exact_match = True
            elif string.startswith(query):
                if len(query) >= (
                    len(string) // (len(string) if threshold == 1 else threshold)
                ):
                    partial_match = True

            if exact_match or partial_match:
                # Avg O(1), usually 1 item
                for tag_id in self._tag_strings_to_id_map[string]:
                    proceed: bool = False
                    if ignore_builtin and tag_id >= 1000:
                        proceed = True
                    elif not ignore_builtin:
                        proceed = True

                    if proceed:
                        if tag_id not in [x[0] for x in id_weights]:
                            if exact_match:
                                # print(f'[{query}] EXACT MATCH:')
                                # print(self.get_tag_from_id(tag_id).display_name(self))
                                # print('')
                                # time.sleep(0.1)
                                priority_ids.append(tag_id)
                                id_weights.append((tag_id, 100000000))
                            else:
                                # print(f'[{query}] Partial Match:')
                                # print(self.get_tag_from_id(tag_id).display_name(self))
                                # print('')
                                # time.sleep(0.1)
                                # ids.append(id)
                                id_weights.append((tag_id, 0))
                        # O(m), m = # of references
                        if include_cluster:
                            for id in self.get_tag_cluster(tag_id):
                                if (id, 0) not in id_weights:
                                    id_weights.append((id, 0))

        # Contextual Weighing
        if context and (
            (len(id_weights) > 1 and len(priority_ids) > 1) or (len(priority_ids) > 1)
        ):
            context_strings: list[str] = [
                s.replace(" ", "")
                .replace("_", "")
                .replace("-", "")
                .replace("'", "")
                .replace("(", "")
                .replace(")", "")
                .replace("[", "")
                .replace("]", "")
                .lower()
                for s in context
            ]
            for term in context:
                if len(term.split(" ")) > 1:
                    context_strings += term.split(" ")
                if len(term.split("_")) > 1:
                    context_strings += term.split("_")
                if len(term.split("-")) > 1:
                    context_strings += term.split("-")
            context_strings = list(set(context_strings))
            # context_strings.sort() # NOTE: TEMP!!!!!!!!!!!!!!!!!!
            # print(f'Context Strings: {context_strings}')
            # time.sleep(3)
            # for term in context:
            # 	context_ids += self.filter_tags(query=term, include_cluster=True, ignore_builtin=ignore_builtin)
            for i, idw in enumerate(id_weights, start=0):
                weight: int = 0
                tag_strings: list[str] = []
                subtag_ids: list[int] = self.get_all_child_tag_ids(idw[0])
                for id in self.get_tag_cluster(idw[0]):
                    subtag_ids += self.get_all_child_tag_ids(id)
                subtag_ids = list(set(subtag_ids))

                for sub_id in subtag_ids:
                    tag_strings += (
                        [self.get_tag(sub_id).name]
                        + [self.get_tag(sub_id).shorthand]
                        + self.get_tag(sub_id).aliases
                    )

                # for id in self.get_tag_cluster(idw[0]):
                # 	tag_strings += [self.get_tag_from_id(id).name] + [self.get_tag_from_id(id).shorthand] + self.get_tag_from_id(id).aliases
                split: list[str] = []
                for ts in tag_strings:
                    if len(ts.split(" ")) > 1:
                        split += ts.split(" ")
                tag_strings += split
                tag_strings = [
                    s.replace(" ", "")
                    .replace("_", "")
                    .replace("-", "")
                    .replace("'", "")
                    .lower()
                    for s in tag_strings
                ]
                while "" in tag_strings:
                    tag_strings.remove("")
                tag_strings = list(set(tag_strings))
                # tag_strings.sort() # NOTE: TEMP!!!!!!!!!!!!!!!!!!
                for ts in tag_strings:
                    weight += context_strings.count(ts)
                id_weights[i] = (idw[0], idw[1] + weight)

                # print(f'Tag Strings for {self.get_tag_from_id(idw[0]).display_name(self)}: {tag_strings}')
                # time.sleep(3)
        id_weights = sorted(id_weights, key=lambda id: id[1], reverse=True)

        # if len(id_weights) > 1:
        # 	print(f'Context Weights: \"{id_weights}\"')

        final: list[int] = []

        # if context and id_weights:
        # 	time.sleep(3)
        [final.append(idw[0]) for idw in id_weights if idw[0] not in final]
        # print(f'Final IDs: \"{[self.get_tag_from_id(id).display_name(self) for id in final]}\"')
        # print('')
        return final

    def get_all_child_tag_ids(self, tag_id: int) -> list[int]:
        """Recursively traverse a Tag's subtags and return a list of all children tags."""
        subtag_ids: list[int] = []
        if self.get_tag(tag_id).subtag_ids:
            for sub_id in self.get_tag(tag_id).subtag_ids:
                if sub_id not in subtag_ids:
                    subtag_ids.append(sub_id)
                    subtag_ids += self.get_all_child_tag_ids(sub_id)
        else:
            return [tag_id]

        return subtag_ids

    def filter_field_templates(self: str, query) -> list[int]:
        """Returns a list of Field Template IDs returned from a string query."""

        matches: list[int] = []
        for ft in self.default_fields:
            if ft["name"].lower().startswith(query.lower()):
                matches.append(ft["id"])

        return matches

    def update_tag(self, tag: Tag) -> None:
        """
        Edits a Tag in the Library.
        This function undoes and redos the following parts of the 'add_tag_to_library()' process:\n
        - Un-maps the old Tag name, shorthand, and aliases from the Tag ID
        and re-maps the new strings to its ID via '_map_tag_names_to_tag_id()'.\n
        - Un
        """
        tag.subtag_ids = [x for x in tag.subtag_ids if x != tag.id]

        # Since the ID stays the same when editing, only the Tag object is needed.
        # Merging Tags is handled in a different function.
        old_tag: Tag = self.get_tag(tag.id)

        # Undo and Redo 'self._map_tag_names_to_tag_id(tag)' ===========================================================
        # got to map[old names] and remove reference to this id.
        # Remember that _tag_names_to_tag_id_map maps strings to a LIST of ids.
        # print(
        #     f'Removing connection from "{old_tag.name.lower()}" to {old_tag.id} in {self._tag_names_to_tag_id_map[old_tag.name.lower()]}')
        old_name: str = strip_punctuation(old_tag.name).lower()
        self._tag_strings_to_id_map[old_name].remove(old_tag.id)
        # Delete the map key if it doesn't point to any other IDs.
        if not self._tag_strings_to_id_map[old_name]:
            del self._tag_strings_to_id_map[old_name]
        if old_tag.shorthand:
            old_sh: str = strip_punctuation(old_tag.shorthand).lower()
            # print(
            #     f'Removing connection from "{old_tag.shorthand.lower()}" to {old_tag.id} in {self._tag_names_to_tag_id_map[old_tag.shorthand.lower()]}')
            self._tag_strings_to_id_map[old_sh].remove(old_tag.id)
            # Delete the map key if it doesn't point to any other IDs.
            if not self._tag_strings_to_id_map[old_sh]:
                del self._tag_strings_to_id_map[old_sh]
        if old_tag.aliases:
            for alias in old_tag.aliases:
                old_a: str = strip_punctuation(alias).lower()
                # print(
                #     f'Removing connection from "{alias.lower()}" to {old_tag.id} in {self._tag_names_to_tag_id_map[alias.lower()]}')
                self._tag_strings_to_id_map[old_a].remove(old_tag.id)
                # Delete the map key if it doesn't point to any other IDs.
                if not self._tag_strings_to_id_map[old_a]:
                    del self._tag_strings_to_id_map[old_a]
        # then add new reference to this id at map[new names]
        # print(f'Mapping new names for "{tag.name.lower()}" (ID: {tag.id})')
        self._map_tag_strings_to_tag_id(tag)

        # Redo 'self.tags.append(tag)' =================================================================================
        # then swap out the tag in the tags list to this one
        # print(f'Swapping {self.tags[self._tag_id_to_index_map[old_tag.id]]} *FOR* {tag} in tags list.')
        self.tags[self._tag_id_to_index_map[old_tag.id]] = tag
        print(f"Edited Tag: {tag}")

        # Undo and Redo 'self._map_tag_id_to_cluster(tag)' =============================================================
        # NOTE: Currently the tag is getting updated outside of this due to python
        # entanglement shenanigans so for now this method will always update the cluster maps.
        # if old_tag.subtag_ids != tag.subtag_ids:
        # TODO: Optimize this by 1,000,000% buy building an inverse recursive map function
        # instead of literally just deleting the whole map and building it again
        # print('Reticulating Splines...')
        self._tag_id_to_cluster_map.clear()
        for tag in self.tags:
            self._map_tag_id_to_cluster(tag)
            # print('Splines Reticulated.')

            self._map_tag_id_to_cluster(tag)

    def remove_tag(self, tag_id: int) -> None:
        """
        Removes a Tag from the Library.
        Disconnects it from all internal lists and maps, then remaps others as needed.
        """
        tag = self.get_tag(tag_id)

        # Step [1/7]:
        # Remove from Entries.
        for e in self.entries:
            if e.fields:
                for f in e.fields:
                    if self.get_field_attr(f, "type") == "tag_box":
                        if tag_id in self.get_field_attr(f, "content"):
                            self.get_field_attr(f, "content").remove(tag.id)

        # Step [2/7]:
        # Remove from Subtags.
        for t in self.tags:
            if t.subtag_ids:
                if tag_id in t.subtag_ids:
                    t.subtag_ids.remove(tag.id)

        # Step [3/7]:
        # Remove ID -> cluster reference.
        if tag_id in self._tag_id_to_cluster_map:
            del self._tag_id_to_cluster_map[tag.id]
        # Remove mentions of this ID in all clusters.
        for key, values in self._tag_id_to_cluster_map.items():
            if tag_id in values:
                values.remove(tag.id)

        # Step [4/7]:
        # Remove mapping of this ID to its index in the tags list.
        if tag.id in self._tag_id_to_index_map:
            del self._tag_id_to_index_map[tag.id]

        # Step [5/7]:
        # Remove this Tag from the tags list.
        self.tags.remove(tag)

        # Step [6/7]:
        # Remap the other Tag IDs to their new indices in the tags list.
        self._tag_id_to_index_map.clear()
        for i, t in enumerate(self.tags):
            self._map_tag_id_to_index(t, i)

        # Step [7/7]:
        # Remap all existing Tag names.
        self._tag_strings_to_id_map.clear()
        for t in self.tags:
            self._map_tag_strings_to_tag_id(t)

    def get_tag_ref_count(self, tag_id: int) -> tuple[int, int]:
        """Returns an int tuple (entry_ref_count, subtag_ref_count) of Tag reference counts."""
        entry_ref_count: int = 0
        subtag_ref_count: int = 0

        for e in self.entries:
            if e.fields:
                for f in e.fields:
                    if self.get_field_attr(f, "type") == "tag_box":
                        if tag_id in self.get_field_attr(f, "content"):
                            entry_ref_count += 1
                            break

        for t in self.tags:
            if t.subtag_ids:
                if tag_id in t.subtag_ids:
                    subtag_ref_count += 1

        # input()
        return (entry_ref_count, subtag_ref_count)

<<<<<<< HEAD
    def update_entry_path(self, entry_id: int, path: str | Path) -> None:
        """Updates an Entry's path."""
        self.get_entry(entry_id).path = Path(path)

    def update_entry_filename(self, entry_id: int, filename: str | Path) -> None:
        """Updates an Entry's filename."""
        self.get_entry(entry_id).filename = Path(filename)
=======
    def update_entry_path(self, entry_id: int, path: str) -> None:
        """Updates an Entry's path."""
        self.get_entry(entry_id).path = path

    def update_entry_filename(self, entry_id: int, filename: str) -> None:
        """Updates an Entry's filename."""
        self.get_entry(entry_id).filename = filename
>>>>>>> b8d72a65

    def update_entry_field(self, entry_id: int, field_index: int, content, mode: str):
        """Updates an Entry's specific field. Modes: append, remove, replace."""

        field_id: int = list(self.get_entry(entry_id).fields[field_index].keys())[0]
        if mode.lower() == "append" or mode.lower() == "extend":
            for i in content:
                if i not in self.get_entry(entry_id).fields[field_index][field_id]:
                    self.get_entry(entry_id).fields[field_index][field_id].append(i)
        elif mode.lower() == "replace":
            self.get_entry(entry_id).fields[field_index][field_id] = content
        elif mode.lower() == "remove":
            for i in content:
                self.get_entry(entry_id).fields[field_index][field_id].remove(i)

    def does_field_content_exist(self, entry_id: int, field_id: int, content) -> bool:
        """Returns whether or not content exists in a specific entry field type."""
        # entry = self.entries[entry_index]
        entry = self.get_entry(entry_id)
        indices = self.get_field_index_in_entry(entry, field_id)
        for i in indices:
            if self.get_field_attr(entry.fields[i], "content") == content:
                return True
        return False

    def add_generic_data_to_entry(self, data, entry_id: int):
        """Adds generic data to an Entry on a "best guess" basis. Used in adding scraped data."""
        if data:
            # Add a Title Field if the data doesn't already exist.
            if data.get("title"):
                field_id = 0  # Title Field ID
                if not self.does_field_content_exist(entry_id, field_id, data["title"]):
                    self.add_field_to_entry(entry_id, field_id)
                    self.update_entry_field(entry_id, -1, data["title"], "replace")

            # Add an Author Field if the data doesn't already exist.
            if data.get("author"):
                field_id = 1  # Author Field ID
                if not self.does_field_content_exist(
                    entry_id, field_id, data["author"]
                ):
                    self.add_field_to_entry(entry_id, field_id)
                    self.update_entry_field(entry_id, -1, data["author"], "replace")

            # Add an Artist Field if the data doesn't already exist.
            if data.get("artist"):
                field_id = 2  # Artist Field ID
                if not self.does_field_content_exist(
                    entry_id, field_id, data["artist"]
                ):
                    self.add_field_to_entry(entry_id, field_id)
                    self.update_entry_field(entry_id, -1, data["artist"], "replace")

            # Add a Date Published Field if the data doesn't already exist.
            if data.get("date_published"):
                field_id = 14  # Date Published Field ID
                date = str(
                    datetime.datetime.strptime(
                        data["date_published"], "%Y-%m-%d %H:%M:%S"
                    )
                )
                if not self.does_field_content_exist(entry_id, field_id, date):
                    self.add_field_to_entry(entry_id, field_id)
                    # entry = self.entries[entry_id]
                    self.update_entry_field(entry_id, -1, date, "replace")

            # Process String Tags if the data doesn't already exist.
            if data.get("tags"):
                tags_field_id = 6  # Tags Field ID
                content_tags_field_id = 7  # Content Tags Field ID
                meta_tags_field_id = 8  # Meta Tags Field ID
                notes_field_id = 5  # Notes Field ID
                tags: list[str] = data["tags"]
                # extra: list[str] = []
                # for tag in tags:
                # 	if len(tag.split(' ')) > 1:
                # 		extra += tag.split(' ')
                # 	if len(tag.split('_')) > 1:
                # 		extra += tag.split('_')
                # 	if len(tag.split('-')) > 1:
                # 		extra += tag.split('-')
                # tags = tags + extra
                # tags = list(set(tags))
                extra: list[str] = []
                for tag in tags:
                    if len(tag.split("_(")) > 1:
                        extra += tag.replace(")", "").split("_(")
                tags += extra
                tags = list(set(tags))
                tags.sort()

                while "" in tags:
                    tags.remove("")

                # # If the tags were a single string (space delimitated), split them into a list.
                # if isinstance(data["tags"], str):
                # 	tags.clear()
                # 	tags = data["tags"].split(' ')

                # Try to add matching tags in library.
                for tag in tags:
                    matching: list[int] = self.search_tags(
                        tag.replace("_", " ").replace("-", " "),
                        include_cluster=False,
                        ignore_builtin=True,
                        threshold=2,
                        context=tags,
                    )
                    priority_field_index = -1
                    if matching:
                        # NOTE: The following commented-out code enables the ability
                        # to prefer an existing built-in tag_box field to add to
                        # rather than preferring or creating a 'Content Tags' felid.
                        # In my experience, this feature isn't actually what I want,
                        # but the idea behind it isn't bad. Maybe this could be
                        # user configurable and scale with custom fields.

                        # tag_field_indices = self.get_field_index_in_entry(
                        # 	entry_index, tags_field_id)
                        content_tags_field_indices = self.get_field_index_in_entry(
                            self.get_entry(entry_id), content_tags_field_id
                        )
                        # meta_tags_field_indices = self.get_field_index_in_entry(
                        # 	entry_index, meta_tags_field_id)

                        if content_tags_field_indices:
                            priority_field_index = content_tags_field_indices[0]
                        # elif tag_field_indices:
                        # 	priority_field_index = tag_field_indices[0]
                        # elif meta_tags_field_indices:
                        # 	priority_field_index = meta_tags_field_indices[0]

                        if priority_field_index > 0:
                            self.update_entry_field(
                                entry_id, priority_field_index, [matching[0]], "append"
                            )
                        else:
                            self.add_field_to_entry(entry_id, content_tags_field_id)
                            self.update_entry_field(
                                entry_id, -1, [matching[0]], "append"
                            )

                # Add all original string tags as a note.
                str_tags = f"Original Tags: {tags}"
                if not self.does_field_content_exist(
                    entry_id, notes_field_id, str_tags
                ):
                    self.add_field_to_entry(entry_id, notes_field_id)
                    self.update_entry_field(entry_id, -1, str_tags, "replace")

            # Add a Description Field if the data doesn't already exist.
            if "description" in data.keys() and data["description"]:
                field_id = 4  # Description Field ID
                if not self.does_field_content_exist(
                    entry_id, field_id, data["description"]
                ):
                    self.add_field_to_entry(entry_id, field_id)
                    self.update_entry_field(
                        entry_id, -1, data["description"], "replace"
                    )
            if "content" in data.keys() and data["content"]:
                field_id = 4  # Description Field ID
                if not self.does_field_content_exist(
                    entry_id, field_id, data["content"]
                ):
                    self.add_field_to_entry(entry_id, field_id)
                    self.update_entry_field(entry_id, -1, data["content"], "replace")
            if "source" in data.keys() and data["source"]:
                field_id = 21  # Source Field ID
                for source in data["source"].split(" "):
                    if source and source != " ":
                        source = strip_web_protocol(string=source)
                        if not self.does_field_content_exist(
                            entry_id, field_id, source
                        ):
                            self.add_field_to_entry(entry_id, field_id)
                            self.update_entry_field(entry_id, -1, source, "replace")

    def add_field_to_entry(self, entry_id: int, field_id: int) -> None:
        """Adds an empty Field, specified by Field ID, to an Entry via its index."""
        # entry = self.entries[entry_index]
        entry = self.get_entry(entry_id)
        field_type = self.get_field_obj(field_id)["type"]
        if field_type in ts_core.TEXT_FIELDS:
            entry.fields.append({int(field_id): ""})
        elif field_type == "tag_box":
            entry.fields.append({int(field_id): []})
        elif field_type == "datetime":
            entry.fields.append({int(field_id): ""})
        else:
            logging.info(
                f"[LIBRARY][ERROR]: Unknown field id attempted to be added to entry: {field_id}"
            )

    def mirror_entry_fields(self, entry_ids: list[int]) -> None:
        """Combines and mirrors all fields across a list of given Entry IDs."""

        all_fields = []
        all_ids = []  # Parallel to all_fields
        # Extract and merge all fields from all given Entries.
        for id in entry_ids:
            if id:
                entry: Entry = self.get_entry(id)
                if entry and entry.fields:
                    for field in entry.fields:
                        # First checks if their are matching tag_boxes to append to
                        if (
                            self.get_field_attr(field, "type") == "tag_box"
                            and self.get_field_attr(field, "id") in all_ids
                        ):
                            content = self.get_field_attr(field, "content")
                            for i in content:
                                id = int(self.get_field_attr(field, "id"))
                                field_index = all_ids.index(id)
                                if i not in all_fields[field_index][id]:
                                    all_fields[field_index][id].append(i)
                        # If not, go ahead and whichever new field.
                        elif field not in all_fields:
                            all_fields.append(field)
                            all_ids.append(int(self.get_field_attr(field, "id")))

        # Replace each Entry's fields with the new merged ones.
        for id in entry_ids:
            entry: Entry = self.get_entry(id)
            if entry:
                entry.fields = all_fields

                # TODO: Replace this and any in CLI with a proper user-defined
                # field storing method.
                order: list[int] = (
                    [0]
                    + [1, 2]
                    + [9, 17, 18, 19, 20]
                    + [10, 14, 11, 12, 13, 22]
                    + [4, 5]
                    + [8, 7, 6]
                    + [3, 21]
                )

                # NOTE: This code is copied from the sort_fields() method.
                entry.fields = sorted(
                    entry.fields,
                    key=lambda x: order.index(self.get_field_attr(x, "id")),
                )

    # def move_entry_field(self, entry_index, old_index, new_index) -> None:
    # 	"""Moves a field in entry[entry_index] from position entry.fields[old_index] to entry.fields[new_index]"""
    # 	entry = self.entries[entry_index]
    # 	pass
    # 	# TODO: Implement.

    def get_field_attr(self, entry_field, attribute: str):
        """Returns the value of a specified attribute inside an Entry field."""
        if attribute.lower() == "id":
            return list(entry_field.keys())[0]
        elif attribute.lower() == "content":
            return entry_field[self.get_field_attr(entry_field, "id")]
        else:
            return self.get_field_obj(self.get_field_attr(entry_field, "id"))[
                attribute.lower()
            ]

    def get_field_obj(self, field_id: int) -> dict:
        """
        Returns a field template object associated with a field ID.
        The objects have "id", "name", and "type" fields.
        """
        if int(field_id) < len(self.default_fields):
            return self.default_fields[int(field_id)]
        else:
            return {"id": -1, "name": "Unknown Field", "type": "unknown"}

    def get_field_index_in_entry(self, entry: Entry, field_id: int) -> list[int]:
        """
        Returns matched indices for the field type in an entry.\n
        Returns an empty list of no field of that type is found in the entry.
        """
        matched = []
        # entry: Entry = self.entries[entry_index]
        # entry = self.get_entry(entry_id)
        if entry.fields:
            for i, field in enumerate(entry.fields):
                if self.get_field_attr(field, "id") == int(field_id):
                    matched.append(i)

        return matched

    def _map_tag_strings_to_tag_id(self, tag: Tag) -> None:
        """
        Maps a Tag's name, shorthand, and aliases to their ID's (in the form of a list).\n
        ⚠️DO NOT USE FOR CONFIDENT DATA REFERENCES!⚠️\n
        This is intended to be used for quick search queries.\n
        Uses name_and_alias_to_tag_id_map.
        """
        # tag_id: int, tag_name: str, tag_aliases: list[str] = []
        name: str = strip_punctuation(tag.name).lower()
        if name not in self._tag_strings_to_id_map:
            self._tag_strings_to_id_map[name] = []
        self._tag_strings_to_id_map[name].append(tag.id)

        shorthand: str = strip_punctuation(tag.shorthand).lower()
        if shorthand not in self._tag_strings_to_id_map:
            self._tag_strings_to_id_map[shorthand] = []
        self._tag_strings_to_id_map[shorthand].append(tag.id)

        for alias in tag.aliases:
            alias: str = strip_punctuation(alias).lower()
            if alias not in self._tag_strings_to_id_map:
                self._tag_strings_to_id_map[alias] = []
            self._tag_strings_to_id_map[alias].append(tag.id)
            # print(f'{alias.lower()} -> {tag.id}')

    def _map_tag_id_to_cluster(self, tag: Tag, subtags: list[Tag] = None) -> None:
        """
        Maps a Tag's subtag's ID's back to it's parent Tag's ID (in the form of a list).
        Uses tag_id_to_cluster_map.\n
        EX: Tag: "Johnny Bravo", Subtags: "Cartoon Network (TV)", "Character".\n
        Maps "Cartoon Network" -> Johnny Bravo, "Character" -> "Johnny Bravo", and "TV" -> Johnny Bravo."
        """
        # If a list of subtags is not provided, the method will revert to a level 1-depth
        # mapping based on the given Tag's own subtags.
        if not subtags:
            subtags = [self.get_tag(sub_id) for sub_id in tag.subtag_ids]
        for subtag in subtags:
            if subtag.id not in self._tag_id_to_cluster_map.keys():
                self._tag_id_to_cluster_map[subtag.id] = []
            # Stops circular references
            if tag.id not in self._tag_id_to_cluster_map[subtag.id]:
                self._tag_id_to_cluster_map[subtag.id].append(tag.id)
                # If the subtag has subtags of it own, recursively link those to the original Tag.
                if subtag.subtag_ids:
                    self._map_tag_id_to_cluster(
                        tag,
                        [
                            self.get_tag(sub_id)
                            for sub_id in subtag.subtag_ids
                            if sub_id != tag.id
                        ],
                    )

    def _map_tag_id_to_index(self, tag: Tag, index: int) -> None:
        """
        Maps a Tag's ID to the Tag's Index in self.tags.
        Uses _tag_id_to_index_map.
        """
        # self._tag_id_to_index_map[tag.id_] = self.tags.index(tag)
        if index < 0:
            index = len(self.tags) + index
        self._tag_id_to_index_map[tag.id] = index
        # print(f'{tag.id} - {self._tag_id_to_index_map[tag.id]}')

    def _map_entry_id_to_index(self, entry: Entry, index: int) -> None:
        """
        Maps an Entry's ID to the Entry's Index in self.entries.
        Uses _entry_id_to_index_map.
        """
        # if index != None:
        if index < 0:
            index = len(self.entries) + index
        self._entry_id_to_index_map[entry.id] = index
        # else:
        # 	self._entry_id_to_index_map[entry.id_] = self.entries.index(entry)

    def _map_collation_id_to_index(self, collation: Collation, index: int) -> None:
        """
        Maps a Collation's ID to the Collation's Index in self.collations.
        Uses _entry_id_to_index_map.
        """
        # if index != None:
        if index < 0:
            index = len(self.collations) + index
        self._collation_id_to_index_map[collation.id] = index

    def add_tag_to_library(self, tag: Tag) -> int:
        """
        Adds a Tag to the Library. ⚠️Only use at runtime! (Cannot reference tags that are not loaded yet)⚠️\n
        For adding Tags from the Library save file, append Tags to the Tags list
        and then map them using map_library_tags().
        """
        tag.subtag_ids = [x for x in tag.subtag_ids if x != tag.id]
        tag.id = self._next_tag_id
        self._next_tag_id += 1

        self._map_tag_strings_to_tag_id(tag)
        self.tags.append(tag)  # Must be appended before mapping the index!
        self._map_tag_id_to_index(tag, -1)
        self._map_tag_id_to_cluster(tag)

        return tag.id

    def get_tag(self, tag_id: int) -> Tag:
        """Returns a Tag object given a Tag ID."""
        return self.tags[self._tag_id_to_index_map[int(tag_id)]]

    def get_tag_cluster(self, tag_id: int) -> list[int]:
        """Returns a list of Tag IDs that reference this Tag."""
        if tag_id in self._tag_id_to_cluster_map:
            return self._tag_id_to_cluster_map[int(tag_id)]
        return []

    def sort_fields(self, entry_id: int, order: list[int]) -> None:
        """Sorts an Entry's Fields given an ordered list of Field IDs."""
        entry = self.get_entry(entry_id)
        entry.fields = sorted(
            entry.fields, key=lambda x: order.index(self.get_field_attr(x, "id"))
        )<|MERGE_RESOLUTION|>--- conflicted
+++ resolved
@@ -38,7 +38,6 @@
 class Entry:
     """A Library Entry Object. Referenced by ID."""
 
-<<<<<<< HEAD
     def __init__(
         self, id: int, filename: str | Path, path: str | Path, fields: list[dict]
     ) -> None:
@@ -46,13 +45,6 @@
         self.id = int(id)
         self.filename = Path(filename)
         self.path = Path(path)
-=======
-    def __init__(self, id: int, filename: str, path: str, fields: list[dict]) -> None:
-        # Required Fields ======================================================
-        self.id = int(id)
-        self.filename = filename
-        self.path = path
->>>>>>> b8d72a65
         self.fields = fields
         self.type = None
 
@@ -86,29 +78,12 @@
         return self.__str__()
 
     def __eq__(self, __value: object) -> bool:
-<<<<<<< HEAD
         return (
             int(self.id) == int(__value.id)
             and self.filename == __value.filename
             and self.path == __value.path
             and self.fields == __value.fields
         )
-=======
-        if os.name == "nt":
-            return (
-                int(self.id) == int(__value.id)
-                and self.filename.lower() == __value.filename.lower()
-                and self.path.lower() == __value.path.lower()
-                and self.fields == __value.fields
-            )
-        else:
-            return (
-                int(self.id) == int(__value.id)
-                and self.filename == __value.filename
-                and self.path == __value.path
-                and self.fields == __value.fields
-            )
->>>>>>> b8d72a65
 
     def compressed_dict(self) -> JsonEntry:
         """
@@ -117,15 +92,9 @@
         """
         obj: JsonEntry = {"id": self.id}
         if self.filename:
-<<<<<<< HEAD
             obj["filename"] = str(self.filename)
         if self.path:
             obj["path"] = str(self.path)
-=======
-            obj["filename"] = self.filename
-        if self.path:
-            obj["path"] = self.path
->>>>>>> b8d72a65
         if self.fields:
             obj["fields"] = self.fields
 
@@ -302,24 +271,7 @@
         return self.__str__()
 
     def __eq__(self, __value: object) -> bool:
-<<<<<<< HEAD
         return int(self.id) == int(__value.id_) and self.fields == __value.fields
-=======
-        if os.name == "nt":
-            return (
-                int(self.id) == int(__value.id_)
-                and self.filename.lower() == __value.filename.lower()
-                and self.path.lower() == __value.path.lower()
-                and self.fields == __value.fields
-            )
-        else:
-            return (
-                int(self.id) == int(__value.id_)
-                and self.filename == __value.filename
-                and self.path == __value.path
-                and self.fields == __value.fields
-            )
->>>>>>> b8d72a65
 
     def compressed_dict(self) -> JsonCollation:
         """
@@ -346,11 +298,7 @@
 
     def __init__(self) -> None:
         # Library Info =========================================================
-<<<<<<< HEAD
         self.library_dir: Path = None
-=======
-        self.library_dir: str = None
->>>>>>> b8d72a65
 
         # Entries ==============================================================
         # List of every Entry object.
@@ -384,10 +332,7 @@
         # Maps the filenames of entries in the Library to their entry's index in the self.entries list.
         #   Used for O(1) lookup of a file based on the current index (page number - 1) of the image being looked at.
         #   That filename can then be used to provide quick lookup to image metadata entries in the Library.
-<<<<<<< HEAD
-=======
-        # 	NOTE: On Windows, these strings are always lowercase.
->>>>>>> b8d72a65
+
         self.filename_to_entry_id_map: dict[str, int] = {}
         # A list of file extensions to be ignored by TagStudio.
         self.default_ext_blacklist: list = ["json", "xmp", "aae"]
@@ -472,23 +417,11 @@
         2: File creation error
         """
 
-<<<<<<< HEAD
         path = self._fix_lib_path(path)
 
         try:
             self.clear_internal_vars()
             self.library_dir = Path(path)
-=======
-        path = os.path.normpath(path).rstrip("\\")
-
-        # If '.TagStudio' is included in the path, trim the path up to it.
-        if ts_core.TS_FOLDER_NAME in path:
-            path = path.split(ts_core.TS_FOLDER_NAME)[0]
-
-        try:
-            self.clear_internal_vars()
-            self.library_dir = path
->>>>>>> b8d72a65
             self.verify_ts_folders()
             self.save_library_to_disk()
             self.open_library(self.library_dir)
@@ -498,7 +431,6 @@
 
         return 0
 
-<<<<<<< HEAD
     def _fix_lib_path(self, path):
         """If '.TagStudio' is included in the path, trim the path up to it."""
         path = Path(path)
@@ -516,17 +448,6 @@
         )
         full_collage_path = (
             self.library_dir / ts_core.TS_FOLDER_NAME / ts_core.COLLAGE_FOLDER_NAME
-=======
-    def verify_ts_folders(self) -> None:
-        """Verifies/creates folders required by TagStudio."""
-
-        full_ts_path = os.path.normpath(f"{self.library_dir}/{ts_core.TS_FOLDER_NAME}")
-        full_backup_path = os.path.normpath(
-            f"{self.library_dir}/{ts_core.TS_FOLDER_NAME}/{ts_core.BACKUP_FOLDER_NAME}"
-        )
-        full_collage_path = os.path.normpath(
-            f"{self.library_dir}/{ts_core.TS_FOLDER_NAME}/{ts_core.COLLAGE_FOLDER_NAME}"
->>>>>>> b8d72a65
         )
 
         if not os.path.isdir(full_ts_path):
@@ -554,49 +475,24 @@
 
         return tag_list
 
-<<<<<<< HEAD
     def open_library(self, path: str | Path) -> int:
-=======
-    def open_library(self, path: str) -> int:
->>>>>>> b8d72a65
         """
         Opens a TagStudio v9+ Library.
         Returns 0 if library does not exist, 1 if successfully opened, 2 if corrupted.
         """
 
         return_code: int = 2
-<<<<<<< HEAD
         path = self._fix_lib_path(path)
 
         if (path / ts_core.TS_FOLDER_NAME / "ts_library.json").exists():
             try:
                 with open(
                     path / ts_core.TS_FOLDER_NAME / "ts_library.json",
-=======
-        path = os.path.normpath(path).rstrip("\\")
-
-        # If '.TagStudio' is included in the path, trim the path up to it.
-        if ts_core.TS_FOLDER_NAME in path:
-            path = path.split(ts_core.TS_FOLDER_NAME)[0]
-
-        if os.path.exists(
-            os.path.normpath(f"{path}/{ts_core.TS_FOLDER_NAME}/ts_library.json")
-        ):
-            try:
-                with open(
-                    os.path.normpath(
-                        f"{path}/{ts_core.TS_FOLDER_NAME}/ts_library.json"
-                    ),
->>>>>>> b8d72a65
                     "r",
                     encoding="utf-8",
                 ) as f:
                     json_dump: JsonLibary = ujson.load(f)
-<<<<<<< HEAD
                     self.library_dir = Path(path)
-=======
-                    self.library_dir = str(path)
->>>>>>> b8d72a65
                     self.verify_ts_folders()
                     major, minor, patch = json_dump["ts-version"].split(".")
 
@@ -676,11 +572,8 @@
                             fields = []
                             if "fields" in entry:
                                 # Cast JSON str keys to ints
-<<<<<<< HEAD
-                                for f in fields:
-=======
+
                                 for f in entry["fields"]:
->>>>>>> b8d72a65
                                     f[int(list(f.keys())[0])] = f[list(f.keys())[0]]
                                     del f[list(f.keys())[0]]
                                 fields = entry["fields"]
@@ -803,19 +696,9 @@
 
         # If the Library is loaded, continue other processes.
         if return_code == 1:
-<<<<<<< HEAD
             (self.library_dir / ts_core.TS_FOLDER_NAME).mkdir(
                 parents=True, exist_ok=True
             )
-=======
-            if not os.path.exists(
-                os.path.normpath(f"{self.library_dir}/{ts_core.TS_FOLDER_NAME}")
-            ):
-                os.makedirs(
-                    os.path.normpath(f"{self.library_dir}/{ts_core.TS_FOLDER_NAME}")
-                )
-
->>>>>>> b8d72a65
             self._map_filenames_to_entry_ids()
 
         return return_code
@@ -825,23 +708,7 @@
         """Maps a full filepath to its corresponding Entry's ID."""
         self.filename_to_entry_id_map.clear()
         for entry in self.entries:
-<<<<<<< HEAD
             self.filename_to_entry_id_map[(entry.path / entry.filename)] = entry.id
-=======
-            if os.name == "nt":
-                # print(str(os.path.normpath(
-                # 	f'{entry.path}/{entry.filename}')).lower().lstrip('\\').lstrip('/'))
-                self.filename_to_entry_id_map[
-                    str(os.path.normpath(f"{entry.path}/{entry.filename}"))
-                    .lower()
-                    .lstrip("\\")
-                    .lstrip("/")
-                ] = entry.id
-            else:
-                self.filename_to_entry_id_map[
-                    str(os.path.normpath(f"{entry.path}/{entry.filename}")).lstrip("/")
-                ] = entry.id
->>>>>>> b8d72a65
 
     # def _map_filenames_to_entry_ids(self):
     # 	"""Maps the file paths of entries to their index in the library list."""
@@ -903,13 +770,7 @@
         self.verify_ts_folders()
 
         with open(
-<<<<<<< HEAD
             self.library_dir / ts_core.TS_FOLDER_NAME / filename, "w", encoding="utf-8"
-=======
-            os.path.normpath(f"{self.library_dir}/{ts_core.TS_FOLDER_NAME}/{filename}"),
-            "w",
-            encoding="utf-8",
->>>>>>> b8d72a65
         ) as outfile:
             outfile.flush()
             ujson.dump(
@@ -935,16 +796,10 @@
 
         self.verify_ts_folders()
         with open(
-<<<<<<< HEAD
             self.library_dir
             / ts_core.TS_FOLDER_NAME
             / ts_core.BACKUP_FOLDER_NAME
             / filename,
-=======
-            os.path.normpath(
-                f"{self.library_dir}/{ts_core.TS_FOLDER_NAME}/{ts_core.BACKUP_FOLDER_NAME}/{filename}"
-            ),
->>>>>>> b8d72a65
             "w",
             encoding="utf-8",
         ) as outfile:
@@ -1002,7 +857,6 @@
         #   - Files without library entries
         # for type in ts_core.TYPES:
         start_time = time.time()
-<<<<<<< HEAD
         for f in self.library_dir.glob("**/*"):
             # p = Path(os.path.normpath(f))
             if (
@@ -1016,25 +870,6 @@
                     file = f.relative_to(self.library_dir)
                     try:
                         _ = self.filename_to_entry_id_map[file]
-=======
-        for f in glob.glob(self.library_dir + "/**/*", recursive=True):
-            # p = Path(os.path.normpath(f))
-            if (
-                "$RECYCLE.BIN" not in f
-                and ts_core.TS_FOLDER_NAME not in f
-                and "tagstudio_thumbs" not in f
-                and not os.path.isdir(f)
-            ):
-                if os.path.splitext(f)[1][1:].lower() not in self.ignored_extensions:
-                    self.dir_file_count += 1
-                    file = str(os.path.relpath(f, self.library_dir))
-
-                    try:
-                        if os.name == "nt":
-                            _ = self.filename_to_entry_id_map[file.lower()]
-                        else:
-                            _ = self.filename_to_entry_id_map[file]
->>>>>>> b8d72a65
                     except KeyError:
                         # print(file)
                         self.files_not_in_library.append(file)
@@ -1047,55 +882,30 @@
                 yield self.dir_file_count
                 start_time = time.time()
         # print('')
-<<<<<<< HEAD
-        # Sorts the files by date modified, descending.
-        try:
-            self.files_not_in_library = sorted(
-                self.files_not_in_library,
-                key=lambda t: -(self.library_dir / t).stat().st_ctime,
-            )
-        except FileExistsError:
-            print(
-                f"[LIBRARY] [ERROR] Couldn't sort files, some were moved during the scanning/sorting process."
-            )
-            pass
-=======
-
         # Sorts the files by date modified, descending.
         if len(self.files_not_in_library) <= 100000:
-            try:
-                self.files_not_in_library = sorted(
-                    self.files_not_in_library,
-                    key=lambda t: -os.stat(
-                        os.path.normpath(self.library_dir + "/" + t)
-                    ).st_ctime,
-                )
-            except (FileExistsError, FileNotFoundError):
-                print(
-                    f"[LIBRARY][ERROR] Couldn't sort files, some were moved during the scanning/sorting process."
-                )
-                pass
+          try:
+              self.files_not_in_library = sorted(
+                  self.files_not_in_library,
+                  key=lambda t: -(self.library_dir / t).stat().st_ctime,
+              )
+          except (FileExistsError, FileNotFoundError):
+              print(
+                  f"[LIBRARY] [ERROR] Couldn't sort files, some were moved during the scanning/sorting process."
+              )
+              pass
         else:
             print(
                 f"[LIBRARY][INFO] Not bothering to sort files because there's OVER 100,000! Better sorting methods will be added in the future."
             )
->>>>>>> b8d72a65
 
     def refresh_missing_files(self):
         """Tracks the number of Entries that point to an invalid file path."""
         self.missing_files.clear()
         for i, entry in enumerate(self.entries):
-<<<<<<< HEAD
             full_path = self.library_dir / entry.path / entry.filename
             if not full_path.is_file():
                 self.missing_files.append(full_path.resolve())
-=======
-            full_path = os.path.normpath(
-                f"{self.library_dir}/{entry.path}/{entry.filename}"
-            )
-            if not os.path.isfile(full_path):
-                self.missing_files.append(full_path)
->>>>>>> b8d72a65
             yield i
 
     def remove_entry(self, entry_id: int) -> None:
@@ -1106,19 +916,9 @@
         # Step [1/2]:
         # Remove this Entry from the Entries list.
         entry = self.get_entry(entry_id)
-<<<<<<< HEAD
         path = entry.path / entry.filename
         # logging.info(f'Removing path: {path}')
 
-=======
-        path = (
-            str(os.path.normpath(f"{entry.path}/{entry.filename}"))
-            .lstrip("\\")
-            .lstrip("/")
-        )
-        path = path.lower() if os.name == "nt" else path
-        # logging.info(f'Removing path: {path}')
->>>>>>> b8d72a65
         del self.filename_to_entry_id_map[path]
 
         del self.entries[self._entry_id_to_index_map[entry_id]]
@@ -1159,7 +959,6 @@
             if p not in checked:
                 matched: list[int] = []
                 for c, entry_c in enumerate(remaining, start=0):
-<<<<<<< HEAD
                     if (
                         entry_p.path == entry_c.path
                         and entry_p.filename == entry_c.filename
@@ -1167,24 +966,6 @@
                     ):
                         matched.append(c)
                         checked.add(c)
-=======
-                    if os.name == "nt":
-                        if (
-                            entry_p.path.lower() == entry_c.path.lower()
-                            and entry_p.filename.lower() == entry_c.filename.lower()
-                            and c != p
-                        ):
-                            matched.append(c)
-                            checked.add(c)
-                    else:
-                        if (
-                            entry_p.path == entry_c.path
-                            and entry_p.filename == entry_c.filename
-                            and c != p
-                        ):
-                            matched.append(c)
-                            checked.add(c)
->>>>>>> b8d72a65
                 if matched:
                     self.dupe_entries.append((p, matched))
                     sys.stdout.write(
@@ -1231,11 +1012,7 @@
                 )
             else:
                 sys.stdout.write(
-<<<<<<< HEAD
                     f"\r[LIBRARY] [{i}/{len(self.entries)}] Consolidating Duplicate: {(e.path / e.filename)[0:]}..."
-=======
-                    f"\r[LIBRARY] [{i}/{len(self.entries)}] Consolidating Duplicate: {(e.path + os.pathsep + e.filename)[0:]}..."
->>>>>>> b8d72a65
                 )
         print("")
         # [unique.append(x) for x in self.entries if x not in unique]
@@ -1248,20 +1025,11 @@
         A duplicate file is defined as an identical or near-identical file as determined
         by a DupeGuru results file.
         """
-<<<<<<< HEAD
         full_results_path = Path(results_path)
         if self.library_dir not in results_filepath.parents:
             full_results_path = self.library_dir / full_results_path
 
         if full_results_path.is_file():
-=======
-        full_results_path = (
-            os.path.normpath(f"{self.library_dir}/{results_filepath}")
-            if self.library_dir not in results_filepath
-            else os.path.normpath(f"{results_filepath}")
-        )
-        if os.path.exists(full_results_path):
->>>>>>> b8d72a65
             self.dupe_files.clear()
             self._map_filenames_to_entry_ids()
             tree = ET.parse(full_results_path)
@@ -1273,13 +1041,8 @@
                 matches: list[tuple[int, int, int]] = []
                 for element in group:
                     if element.tag == "file":
-<<<<<<< HEAD
                         file = Path(element.attrib.get("path")).resolve()
                         files.append(str(file))
-=======
-                        file = element.attrib.get("path")
-                        files.append(file)
->>>>>>> b8d72a65
                     if element.tag == "match":
                         matches.append(
                             (
@@ -1290,7 +1053,6 @@
                         )
                 for match in matches:
                     # print(f'MATCHED ({match[2]}%): \n   {files[match[0]]} \n-> {files[match[1]]}')
-<<<<<<< HEAD
                     file_1 = str(files[match[0]].relative_to(self.library_dir))
                     file_2 = str(files[match[1]].relative_to(self.library_dir))
 
@@ -1301,26 +1063,6 @@
                         self.dupe_files.append(
                             (files[match[0]], files[match[1]], match[2])
                         )
-=======
-                    if os.name == "nt":
-                        file_1 = str(os.path.relpath(files[match[0]], self.library_dir))
-                        file_2 = str(os.path.relpath(files[match[1]], self.library_dir))
-                        if (
-                            file_1.lower() in self.filename_to_entry_id_map.keys()
-                            and file_2.lower() in self.filename_to_entry_id_map.keys()
-                        ):
-                            self.dupe_files.append(
-                                (files[match[0]], files[match[1]], match[2])
-                            )
-                    else:
-                        if (
-                            file_1 in self.filename_to_entry_id_map.keys()
-                            and file_2 in self.filename_to_entry_id_map.keys()
-                        ):
-                            self.dupe_files.append(
-                                (files[match[0]], files[match[1]], match[2])
-                            )
->>>>>>> b8d72a65
                     # self.dupe_files.append((files[match[0]], files[match[1]], match[2]))
 
                 print("")
@@ -1343,11 +1085,7 @@
                 self.remove_entry(id)
                 # self.driver.purge_item_from_navigation(ItemType.ENTRY, id)
                 deleted.append(missing)
-<<<<<<< HEAD
-            except KeyError as e:
-=======
             except KeyError:
->>>>>>> b8d72a65
                 logging.info(
                     f'[LIBRARY][ERROR]: "{id}" was reported as missing, but is not in the file_to_entry_id map.'
                 )
@@ -1425,7 +1163,6 @@
         matches = []
 
         # for file in self.missing_files:
-<<<<<<< HEAD
         path = Path(file)
         for root, dirs, files in self.library_dir.walk():
             for f in files:
@@ -1434,16 +1171,6 @@
                     # self.fixed_files.append(tail)
 
                     new_path = root.relative_to(self.library_dir)
-=======
-        head, tail = os.path.split(file)
-        for root, dirs, files in os.walk(self.library_dir, topdown=True):
-            for f in files:
-                # print(f'{tail} --- {f}')
-                if tail == f and "$recycle.bin" not in root.lower():
-                    # self.fixed_files.append(tail)
-
-                    new_path = str(os.path.relpath(root, self.library_dir))
->>>>>>> b8d72a65
 
                     matches.append(new_path)
 
@@ -1452,11 +1179,7 @@
                     # matches[file].append(new_path)
 
                     print(
-<<<<<<< HEAD
                         f"[LIBRARY] MATCH: {file} \n\t-> {self.library_dir / new_path / path.name}\n"
-=======
-                        f'[LIBRARY] MATCH: {file} \n\t-> {os.path.normpath(self.library_dir + "/" + new_path + "/" + tail)}\n'
->>>>>>> b8d72a65
                     )
 
         if not matches:
@@ -1464,7 +1187,6 @@
 
         return matches
 
-<<<<<<< HEAD
         # print(f'╡ {os.path.normpath(os.path.relpath(file, self.library_dir))} ╞'.center(
         #     os.get_terminal_size()[0], "═"))
         # print('↓ ↓ ↓'.center(os.get_terminal_size()[0], " "))
@@ -1491,27 +1213,14 @@
         #     # print(match)
         #     # print(f'\t{matches[match]}')
 
-        with open(
-            self.library_dir / TS_FOLDER_NAME / "missing_matched.json", "w"
-        ) as outfile:
-            outfile.flush()
-            json.dump(matches, outfile, indent=4)
-        print(
-            f'[LIBRARY] Saved to disk at {self.library_dir / TS_FOLDER_NAME / "missing_matched.json"}'
-        )
-=======
-        # with open(
-        #     os.path.normpath(
-        #         f"{self.library_dir}/{TS_FOLDER_NAME}/missing_matched.json"
-        #     ),
-        #     "w",
-        # ) as outfile:
-        #     outfile.flush()
-        #     json.dump(matches, outfile, indent=4)
-        # print(
-        #     f'[LIBRARY] Saved to disk at {os.path.normpath(self.library_dir + "/" + TS_FOLDER_NAME + "/missing_matched.json")}'
-        # )
->>>>>>> b8d72a65
+        #with open(
+        #    self.library_dir / TS_FOLDER_NAME / "missing_matched.json", "w"
+        #) as outfile:
+        #    outfile.flush()
+        #    json.dump(matches, outfile, indent=4)
+        #print(
+        #    f'[LIBRARY] Saved to disk at {self.library_dir / TS_FOLDER_NAME / "missing_matched.json"}'
+        #)
 
     def count_tag_entry_refs(self) -> None:
         """
@@ -1552,17 +1261,10 @@
         """Adds files from the `files_not_in_library` list to the Library as Entries. Returns list of added indices."""
         new_ids: list[int] = []
         for file in self.files_not_in_library:
-<<<<<<< HEAD
             path = Path(file)
             # print(os.path.split(file))
             entry = Entry(
                 id=self._next_entry_id, filename=path.name, path=path.parent, fields=[]
-=======
-            path, filename = os.path.split(file)
-            # print(os.path.split(file))
-            entry = Entry(
-                id=self._next_entry_id, filename=filename, path=path, fields=[]
->>>>>>> b8d72a65
             )
             self._next_entry_id += 1
             self.add_entry_to_library(entry)
@@ -1592,25 +1294,10 @@
         """Returns an Entry ID given the full filepath it points to."""
         try:
             if self.entries:
-<<<<<<< HEAD
                 return self.filename_to_entry_id_map[
                     Path(filename).relative_to(self.library_dir)
                 ]
         except KeyError:
-=======
-                if os.name == "nt":
-                    return self.filename_to_entry_id_map[
-                        str(
-                            os.path.normpath(
-                                os.path.relpath(filename, self.library_dir)
-                            )
-                        ).lower()
-                    ]
-                return self.filename_to_entry_id_map[
-                    str(os.path.normpath(os.path.relpath(filename, self.library_dir)))
-                ]
-        except:
->>>>>>> b8d72a65
             return -1
 
     def search_library(
@@ -1667,14 +1354,7 @@
             # non_entry_count = 0
             # Iterate over all Entries =============================================================
             for entry in self.entries:
-<<<<<<< HEAD
                 allowed_ext: bool = entry.filename.suffix not in self.ignored_extensions
-=======
-                allowed_ext: bool = (
-                    os.path.splitext(entry.filename)[1][1:].lower()
-                    not in self.ignored_extensions
-                )
->>>>>>> b8d72a65
                 # try:
                 # entry: Entry = self.entries[self.file_to_library_index_map[self._source_filenames[i]]]
                 # print(f'{entry}')
@@ -1708,16 +1388,8 @@
                             results.append((ItemType.ENTRY, entry.id))
                     elif only_missing:
                         if (
-<<<<<<< HEAD
                             self.library_dir / entry.path / entry.filename
                         ).resolve() in self.missing_files:
-=======
-                            os.path.normpath(
-                                f"{self.library_dir}/{entry.path}/{entry.filename}"
-                            )
-                            in self.missing_files
-                        ):
->>>>>>> b8d72a65
                             results.append((ItemType.ENTRY, entry.id))
 
                     # elif query == "archived":
@@ -1727,7 +1399,6 @@
                     # elif query in entry.path.lower():
 
                     # NOTE: This searches path and filenames.
-<<<<<<< HEAD
 
                     if allow_adv:
                         if [q for q in query_words if (q in str(entry.path).lower())]:
@@ -1735,12 +1406,6 @@
                         elif [
                             q for q in query_words if (q in str(entry.filename).lower())
                         ]:
-=======
-                    if allow_adv:
-                        if [q for q in query_words if (q in entry.path.lower())]:
-                            results.append((ItemType.ENTRY, entry.id))
-                        elif [q for q in query_words if (q in entry.filename.lower())]:
->>>>>>> b8d72a65
                             results.append((ItemType.ENTRY, entry.id))
                     elif tag_only:
                         if entry.has_tag(self, int(query_words[0])):
@@ -1826,14 +1491,7 @@
         else:
             for entry in self.entries:
                 added = False
-<<<<<<< HEAD
                 allowed_ext: bool = entry.filename.suffix not in self.ignored_extensions
-=======
-                allowed_ext: bool = (
-                    os.path.splitext(entry.filename)[1][1:].lower()
-                    not in self.ignored_extensions
-                )
->>>>>>> b8d72a65
                 if allowed_ext:
                     for f in entry.fields:
                         if self.get_field_attr(f, "type") == "collation":
@@ -1898,12 +1556,8 @@
 
         # NOTE: I'd expect a blank query to return all with the other implementation, but
         # it misses stuff like Archive (id 0) so here's this as a catch-all.
-<<<<<<< HEAD
+
         if query == "":
-=======
-        query = query.strip()
-        if not query:
->>>>>>> b8d72a65
             all: list[int] = []
             for tag in self.tags:
                 if ignore_builtin and tag.id >= 1000:
@@ -2209,7 +1863,6 @@
         # input()
         return (entry_ref_count, subtag_ref_count)
 
-<<<<<<< HEAD
     def update_entry_path(self, entry_id: int, path: str | Path) -> None:
         """Updates an Entry's path."""
         self.get_entry(entry_id).path = Path(path)
@@ -2217,15 +1870,6 @@
     def update_entry_filename(self, entry_id: int, filename: str | Path) -> None:
         """Updates an Entry's filename."""
         self.get_entry(entry_id).filename = Path(filename)
-=======
-    def update_entry_path(self, entry_id: int, path: str) -> None:
-        """Updates an Entry's path."""
-        self.get_entry(entry_id).path = path
-
-    def update_entry_filename(self, entry_id: int, filename: str) -> None:
-        """Updates an Entry's filename."""
-        self.get_entry(entry_id).filename = filename
->>>>>>> b8d72a65
 
     def update_entry_field(self, entry_id: int, field_index: int, content, mode: str):
         """Updates an Entry's specific field. Modes: append, remove, replace."""
