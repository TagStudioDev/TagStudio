# Copyright (C) 2025
# Licensed under the GPL-3.0 License.
# Created for TagStudio: https://github.com/CyanVoxel/TagStudio

from pathlib import Path

import structlog
from sqlalchemy import Dialect, Engine, String, TypeDecorator, create_engine, text
from sqlalchemy.exc import OperationalError
from sqlalchemy.orm import DeclarativeBase
from src.core.constants import RESERVED_TAG_END

logger = structlog.getLogger(__name__)


class PathType(TypeDecorator):
    impl = String
    cache_ok = True

    def process_bind_param(self, value: Path, dialect: Dialect):
        if value is not None:
            return Path(value).as_posix()
        return None

    def process_result_value(self, value: str, dialect: Dialect):
        if value is not None:
            return Path(value)
        return None


class Base(DeclarativeBase):
    type_annotation_map = {Path: PathType}


def make_engine(connection_string: str) -> Engine:
    return create_engine(connection_string)


def make_tables(engine: Engine) -> None:
    logger.info("[Library] Creating DB tables...")
    Base.metadata.create_all(engine)

    # tag IDs < 1000 are reserved
    # create tag and delete it to bump the autoincrement sequence
    # TODO - find a better way
    # is this the better way?
    with engine.connect() as conn:
        result = conn.execute(text("SELECT SEQ FROM sqlite_sequence WHERE name='tags'"))
        autoincrement_val = result.scalar()
        if not autoincrement_val or autoincrement_val <= RESERVED_TAG_END:
<<<<<<< HEAD
            try:
                conn.execute(
                    text(
                        "INSERT INTO tags (id, name, color, is_category) VALUES "
                        f"({RESERVED_TAG_END}, 'temp', 1, false)"
                    )
=======
            conn.execute(
                text(
                    "INSERT INTO tags (id, name, color_namespace, color_slug, is_category) VALUES "
                    f"({RESERVED_TAG_END}, 'temp', NULL, NULL, false)"
>>>>>>> 2a97a5b3
                )
                conn.execute(text(f"DELETE FROM tags WHERE id = {RESERVED_TAG_END}"))
                conn.commit()
            except OperationalError as e:
                logger.error("Could not initialize built-in tags", error=e)
                conn.rollback()


def drop_tables(engine: Engine) -> None:
    logger.info("dropping db tables")
    Base.metadata.drop_all(engine)<|MERGE_RESOLUTION|>--- conflicted
+++ resolved
@@ -48,19 +48,12 @@
         result = conn.execute(text("SELECT SEQ FROM sqlite_sequence WHERE name='tags'"))
         autoincrement_val = result.scalar()
         if not autoincrement_val or autoincrement_val <= RESERVED_TAG_END:
-<<<<<<< HEAD
             try:
                 conn.execute(
                     text(
-                        "INSERT INTO tags (id, name, color, is_category) VALUES "
-                        f"({RESERVED_TAG_END}, 'temp', 1, false)"
+                        "INSERT INTO tags (id, name, color_namespace, color_slug, is_category) VALUES "
+                        f"({RESERVED_TAG_END}, 'temp', NULL, NULL, false)"
                     )
-=======
-            conn.execute(
-                text(
-                    "INSERT INTO tags (id, name, color_namespace, color_slug, is_category) VALUES "
-                    f"({RESERVED_TAG_END}, 'temp', NULL, NULL, false)"
->>>>>>> 2a97a5b3
                 )
                 conn.execute(text(f"DELETE FROM tags WHERE id = {RESERVED_TAG_END}"))
                 conn.commit()
