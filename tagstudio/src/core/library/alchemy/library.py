--- conflicted
+++ resolved
@@ -302,47 +302,6 @@
         )
         self.engine = create_engine(connection_string, poolclass=poolclass)
         with Session(self.engine) as session:
-<<<<<<< HEAD
-=======
-            make_tables(self.engine)
-
-            # TODO: Determine a good way of updating built-in data after updates.
-
-            # Add default tag color namespaces.
-            if is_new:
-                namespaces = default_color_groups.namespaces()
-                try:
-                    session.add_all(namespaces)
-                    session.commit()
-                except IntegrityError as e:
-                    logger.error("[Library] Couldn't add default tag color namespaces", error=e)
-                    session.rollback()
-
-            # Add default tag colors.
-            if is_new:
-                tag_colors: list[TagColorGroup] = default_color_groups.standard()
-                tag_colors += default_color_groups.pastels()
-                tag_colors += default_color_groups.shades()
-                tag_colors += default_color_groups.grayscale()
-                tag_colors += default_color_groups.earth_tones()
-                tag_colors += default_color_groups.neon()
-                try:
-                    session.add_all(tag_colors)
-                    session.commit()
-                except IntegrityError as e:
-                    logger.error("[Library] Couldn't add default tag colors", error=e)
-                    session.rollback()
-
-            # Add default tags.
-            if is_new:
-                tags = get_default_tags()
-                try:
-                    session.add_all(tags)
-                    session.commit()
-                except IntegrityError:
-                    session.rollback()
-
->>>>>>> 2a97a5b3
             # dont check db version when creating new library
             if not is_new:
                 db_version = session.scalar(
@@ -368,7 +327,34 @@
 
             make_tables(self.engine)
 
-            # Add default tags to new libraries only.
+            # TODO: Determine a good way of updating built-in data after updates.
+
+            # Add default tag color namespaces.
+            if is_new:
+                namespaces = default_color_groups.namespaces()
+                try:
+                    session.add_all(namespaces)
+                    session.commit()
+                except IntegrityError as e:
+                    logger.error("[Library] Couldn't add default tag color namespaces", error=e)
+                    session.rollback()
+
+            # Add default tag colors.
+            if is_new:
+                tag_colors: list[TagColorGroup] = default_color_groups.standard()
+                tag_colors += default_color_groups.pastels()
+                tag_colors += default_color_groups.shades()
+                tag_colors += default_color_groups.grayscale()
+                tag_colors += default_color_groups.earth_tones()
+                tag_colors += default_color_groups.neon()
+                try:
+                    session.add_all(tag_colors)
+                    session.commit()
+                except IntegrityError as e:
+                    logger.error("[Library] Couldn't add default tag colors", error=e)
+                    session.rollback()
+
+            # Add default tags.
             if is_new:
                 tags = get_default_tags()
                 try:
