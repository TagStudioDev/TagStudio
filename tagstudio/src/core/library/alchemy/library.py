# Copyright (C) 2025
# Licensed under the GPL-3.0 License.
# Created for TagStudio: https://github.com/CyanVoxel/TagStudio

import re
import shutil
import time
import unicodedata
from collections.abc import Iterator
from dataclasses import dataclass
from datetime import UTC, datetime
from os import makedirs
from pathlib import Path
from uuid import uuid4
from warnings import catch_warnings

import structlog
from humanfriendly import format_timespan
from sqlalchemy import (
    URL,
    ColumnExpressionArgument,
    Engine,
    NullPool,
    ScalarResult,
    and_,
    asc,
    create_engine,
    delete,
    desc,
    exists,
    func,
    or_,
    select,
    update,
)
from sqlalchemy.exc import IntegrityError
from sqlalchemy.orm import (
    Session,
    contains_eager,
    joinedload,
    make_transient,
    selectinload,
)
from src.core.library.json.library import Library as JsonLibrary  # type: ignore
from src.qt.translations import Translations

from ...constants import (
    BACKUP_FOLDER_NAME,
    LEGACY_TAG_FIELD_IDS,
    RESERVED_TAG_END,
    RESERVED_TAG_START,
    TAG_ARCHIVED,
    TAG_FAVORITE,
    TAG_META,
    TS_FOLDER_NAME,
)
from ...enums import LibraryPrefs
from . import default_color_groups
from .db import make_tables
from .enums import MAX_SQL_VARIABLES, FieldTypeEnum, FilterState, SortingModeEnum
from .fields import (
    BaseField,
    DatetimeField,
    TextField,
    _FieldID,
)
from .joins import TagEntry, TagParent
from .models import Entry, Folder, Namespace, Preferences, Tag, TagAlias, TagColorGroup, ValueType
from .visitors import SQLBoolExpressionBuilder

logger = structlog.get_logger(__name__)


def slugify(input_string: str) -> str:
    # Convert to lowercase and normalize unicode characters
    slug = unicodedata.normalize("NFKD", input_string.lower())

    # Remove non-word characters (except hyphens and spaces)
    slug = re.sub(r"[^\w\s-]", "", slug).strip()

    # Replace spaces with hyphens
    slug = re.sub(r"[-\s]+", "-", slug)

    return slug


def get_default_tags() -> tuple[Tag, ...]:
    meta_tag = Tag(
        id=TAG_META,
        name="Meta Tags",
        aliases={TagAlias(name="Meta"), TagAlias(name="Meta Tag")},
        is_category=True,
    )
    archive_tag = Tag(
        id=TAG_ARCHIVED,
        name="Archived",
        aliases={TagAlias(name="Archive")},
        parent_tags={meta_tag},
        color_slug="red",
        color_namespace="tagstudio-standard",
    )
    favorite_tag = Tag(
        id=TAG_FAVORITE,
        name="Favorite",
        aliases={
            TagAlias(name="Favorited"),
            TagAlias(name="Favorites"),
        },
        parent_tags={meta_tag},
        color_slug="yellow",
        color_namespace="tagstudio-standard",
    )

    return archive_tag, favorite_tag, meta_tag


# The difference in the number of default JSON tags vs default tags in the current version.
DEFAULT_TAG_DIFF: int = len(get_default_tags()) - len([TAG_ARCHIVED, TAG_FAVORITE])


@dataclass(frozen=True)
class SearchResult:
    """Wrapper for search results.

    Attributes:
        total_count(int): total number of items for given query, might be different than len(items).
        items(list[Entry]): for current page (size matches filter.page_size).
    """

    total_count: int
    items: list[Entry]

    def __bool__(self) -> bool:
        """Boolean evaluation for the wrapper.

        :return: True if there are items in the result.
        """
        return self.total_count > 0

    def __len__(self) -> int:
        """Return the total number of items in the result."""
        return len(self.items)

    def __getitem__(self, index: int) -> Entry:
        """Allow to access items via index directly on the wrapper."""
        return self.items[index]


@dataclass
class LibraryStatus:
    """Keep status of library opening operation."""

    success: bool
    library_path: Path | None = None
    message: str | None = None
    json_migration_req: bool = False


class Library:
    """Class for the Library object, and all CRUD operations made upon it."""

    library_dir: Path | None = None
    storage_path: Path | str | None
    engine: Engine | None
    folder: Folder | None
    included_files: set[Path] = set()

    SQL_FILENAME: str = "ts_library.sqlite"
    JSON_FILENAME: str = "ts_library.json"

    def close(self):
        if self.engine:
            self.engine.dispose()
        self.library_dir: Path | None = None
        self.storage_path = None
        self.folder = None
        self.included_files = set()

    def migrate_json_to_sqlite(self, json_lib: JsonLibrary):
        """Migrate JSON library data to the SQLite database."""
        logger.info("Starting Library Conversion...")
        start_time = time.time()
        folder: Folder = Folder(path=self.library_dir, uuid=str(uuid4()))

        # Tags
        for tag in json_lib.tags:
            color_namespace, color_slug = default_color_groups.json_to_sql_color(tag.color)
            self.add_tag(
                Tag(
                    id=tag.id,
                    name=tag.name,
                    shorthand=tag.shorthand,
                    color_namespace=color_namespace,
                    color_slug=color_slug,
                )
            )
            # Apply user edits to built-in JSON tags.
            if tag.id in range(RESERVED_TAG_START, RESERVED_TAG_END + 1):
                updated_tag = self.get_tag(tag.id)
                if not updated_tag:
                    continue
                updated_tag.color_namespace = color_namespace
                updated_tag.color_slug = color_slug
                self.update_tag(updated_tag)  # NOTE: This just calls add_tag?

        # Tag Aliases
        for tag in json_lib.tags:
            for alias in tag.aliases:
                if not alias:
                    break
                # Only add new (user-created) aliases to the default tags.
                # This prevents pre-existing built-in aliases from being added as duplicates.
                if tag.id in range(RESERVED_TAG_START, RESERVED_TAG_END + 1):
                    for dt in get_default_tags():
                        if dt.id == tag.id and alias not in dt.alias_strings:
                            self.add_alias(name=alias, tag_id=tag.id)
                else:
                    self.add_alias(name=alias, tag_id=tag.id)

        # Parent Tags (Previously known as "Subtags" in JSON)
        for tag in json_lib.tags:
            for child_id in tag.subtag_ids:
                self.add_parent_tag(parent_id=tag.id, child_id=child_id)

        # Entries
        self.add_entries(
            [
                Entry(
                    path=entry.path / entry.filename,
                    folder=folder,
                    fields=[],
                    id=entry.id + 1,  # JSON IDs start at 0 instead of 1
                )
                for entry in json_lib.entries
            ]
        )
        for entry in json_lib.entries:
            for field in entry.fields:
                for k, v in field.items():
                    # Old tag fields get added as tags
                    if k in LEGACY_TAG_FIELD_IDS:
                        self.add_tags_to_entry(entry_id=entry.id + 1, tag_ids=v)
                    else:
                        self.add_field_to_entry(
                            entry_id=(entry.id + 1),  # JSON IDs start at 0 instead of 1
                            field_id=self.get_field_name_from_id(k),
                            value=v,
                        )

        # Preferences
        self.set_prefs(LibraryPrefs.EXTENSION_LIST, [x.strip(".") for x in json_lib.ext_list])
        self.set_prefs(LibraryPrefs.IS_EXCLUDE_LIST, json_lib.is_exclude_list)

        end_time = time.time()
        logger.info(f"Library Converted! ({format_timespan(end_time-start_time)})")

    def get_field_name_from_id(self, field_id: int) -> _FieldID:
        for f in _FieldID:
            if field_id == f.value.id:
                return f
        return None

    def open_library(self, library_dir: Path, storage_path: str | None = None) -> LibraryStatus:
        is_new: bool = True
        if storage_path == ":memory:":
            self.storage_path = storage_path
            is_new = True
            return self.open_sqlite_library(library_dir, is_new)
        else:
            self.storage_path = library_dir / TS_FOLDER_NAME / self.SQL_FILENAME

            if self.verify_ts_folder(library_dir) and (is_new := not self.storage_path.exists()):
                json_path = library_dir / TS_FOLDER_NAME / self.JSON_FILENAME
                if json_path.exists():
                    return LibraryStatus(
                        success=False,
                        library_path=library_dir,
                        message="[JSON] Legacy v9.4 library requires conversion to v9.5+",
                        json_migration_req=True,
                    )

        return self.open_sqlite_library(library_dir, is_new)

    def open_sqlite_library(self, library_dir: Path, is_new: bool) -> LibraryStatus:
        connection_string = URL.create(
            drivername="sqlite",
            database=str(self.storage_path),
        )
        # NOTE: File-based databases should use NullPool to create new DB connection in order to
        # keep connections on separate threads, which prevents the DB files from being locked
        # even after a connection has been closed.
        # SingletonThreadPool (the default for :memory:) should still be used for in-memory DBs.
        # More info can be found on the SQLAlchemy docs:
        # https://docs.sqlalchemy.org/en/20/changelog/migration_07.html
        # Under -> sqlite-the-sqlite-dialect-now-uses-nullpool-for-file-based-databases
        poolclass = None if self.storage_path == ":memory:" else NullPool

        logger.info(
            "[Library] Opening SQLite Library",
            library_dir=library_dir,
            connection_string=connection_string,
        )
        self.engine = create_engine(connection_string, poolclass=poolclass)
        with Session(self.engine) as session:
            # dont check db version when creating new library
            if not is_new:
                db_version = session.scalar(
                    select(Preferences).where(Preferences.key == LibraryPrefs.DB_VERSION.name)
                )

                if not db_version or db_version.value != LibraryPrefs.DB_VERSION.default:
                    mismatch_text = Translations.translate_formatted(
                        "status.library_version_mismatch"
                    )
                    found_text = Translations.translate_formatted("status.library_version_found")
                    expected_text = Translations.translate_formatted(
                        "status.library_version_expected"
                    )
                    return LibraryStatus(
                        success=False,
                        message=(
                            f"{mismatch_text}\n"
                            f"{found_text} v{0 if not db_version else db_version.value}, "
                            f"{expected_text} v{LibraryPrefs.DB_VERSION.default}"
                        ),
                    )

            make_tables(self.engine)

            # TODO: Determine a good way of updating built-in data after updates.

            # Add default tag color namespaces.
            if is_new:
                namespaces = default_color_groups.namespaces()
                try:
                    session.add_all(namespaces)
                    session.commit()
                except IntegrityError as e:
                    logger.error("[Library] Couldn't add default tag color namespaces", error=e)
                    session.rollback()

            # Add default tag colors.
            if is_new:
                tag_colors: list[TagColorGroup] = default_color_groups.standard()
                tag_colors += default_color_groups.pastels()
                tag_colors += default_color_groups.shades()
                tag_colors += default_color_groups.grayscale()
                tag_colors += default_color_groups.earth_tones()
                tag_colors += default_color_groups.neon()
                try:
                    session.add_all(tag_colors)
                    session.commit()
                except IntegrityError as e:
                    logger.error("[Library] Couldn't add default tag colors", error=e)
                    session.rollback()

            # Add default tags.
            if is_new:
                tags = get_default_tags()
                try:
                    session.add_all(tags)
                    session.commit()
                except IntegrityError:
                    session.rollback()

            for pref in LibraryPrefs:
                with catch_warnings(record=True):
                    try:
                        session.add(Preferences(key=pref.name, value=pref.default))
                        session.commit()
                    except IntegrityError:
                        logger.debug("preference already exists", pref=pref)
                        session.rollback()

            for field in _FieldID:
                try:
                    session.add(
                        ValueType(
                            key=field.name,
                            name=field.value.name,
                            type=field.value.type,
                            position=field.value.id,
                            is_default=field.value.is_default,
                        )
                    )
                    session.commit()
                except IntegrityError:
                    logger.debug("ValueType already exists", field=field)
                    session.rollback()

            # check if folder matching current path exists already
            self.folder = session.scalar(select(Folder).where(Folder.path == library_dir))
            if not self.folder:
                folder = Folder(
                    path=library_dir,
                    uuid=str(uuid4()),
                )
                session.add(folder)
                session.expunge(folder)

                session.commit()
                self.folder = folder

        # everything is fine, set the library path
        self.library_dir = library_dir
        return LibraryStatus(success=True, library_path=library_dir)

    @property
    def default_fields(self) -> list[BaseField]:
        with Session(self.engine) as session:
            types = session.scalars(
                select(ValueType).where(
                    # check if field is default
                    ValueType.is_default.is_(True)
                )
            )
            return [x.as_field for x in types]

    def delete_item(self, item):
        logger.info("deleting item", item=item)
        with Session(self.engine) as session:
            session.delete(item)
            session.commit()

    def get_entry(self, entry_id: int) -> Entry | None:
        """Load entry without joins."""
        with Session(self.engine) as session:
            entry = session.scalar(select(Entry).where(Entry.id == entry_id))
            if not entry:
                return None
            session.expunge(entry)
            make_transient(entry)
            return entry

    def get_entry_full(
        self, entry_id: int, with_fields: bool = True, with_tags: bool = True
    ) -> Entry | None:
        """Load entry and join with all joins and all tags."""
        with Session(self.engine) as session:
            statement = select(Entry).where(Entry.id == entry_id)
            if with_fields:
                statement = (
                    statement.outerjoin(Entry.text_fields)
                    .outerjoin(Entry.datetime_fields)
                    .options(selectinload(Entry.text_fields), selectinload(Entry.datetime_fields))
                )
            if with_tags:
                statement = (
                    statement.outerjoin(Entry.tags)
                    .outerjoin(TagAlias)
                    .options(
                        selectinload(Entry.tags).options(
                            joinedload(Tag.aliases),
                            joinedload(Tag.parent_tags),
                        )
                    )
                )
            entry = session.scalar(statement)
            if not entry:
                return None
            session.expunge(entry)
            make_transient(entry)
            return entry

    def get_entries_full(self, entry_ids: list[int] | set[int]) -> Iterator[Entry]:
        """Load entry and join with all joins and all tags."""
        with Session(self.engine) as session:
            statement = select(Entry).where(Entry.id.in_(set(entry_ids)))
            statement = (
                statement.outerjoin(Entry.text_fields)
                .outerjoin(Entry.datetime_fields)
                .outerjoin(Entry.tags)
            )
            statement = statement.options(
                selectinload(Entry.text_fields),
                selectinload(Entry.datetime_fields),
                selectinload(Entry.tags).options(
                    selectinload(Tag.aliases),
                    selectinload(Tag.parent_tags),
                ),
            )
            statement = statement.distinct()
            entries: ScalarResult[Entry] | list[Entry] = session.execute(statement).scalars()
            entries = entries.unique()  # type: ignore

            entry_order_dict = {e_id: order for order, e_id in enumerate(entry_ids)}
            entries = sorted(entries, key=lambda e: entry_order_dict[e.id])

            for entry in entries:
                yield entry
                session.expunge(entry)

    def get_entry_full_by_path(self, path: Path) -> Entry | None:
        """Get the entry with the corresponding path."""
        with Session(self.engine) as session:
            stmt = select(Entry).where(Entry.path == path)
            stmt = (
                stmt.outerjoin(Entry.text_fields)
                .outerjoin(Entry.datetime_fields)
                .options(selectinload(Entry.text_fields), selectinload(Entry.datetime_fields))
            )
            stmt = (
                stmt.outerjoin(Entry.tags)
                .outerjoin(TagAlias)
                .options(
                    selectinload(Entry.tags).options(
                        joinedload(Tag.aliases),
                        joinedload(Tag.parent_tags),
                    )
                )
            )
            entry = session.scalar(stmt)
            if not entry:
                return None
            session.expunge(entry)
            make_transient(entry)
            return entry

    @property
    def entries_count(self) -> int:
        with Session(self.engine) as session:
            return session.scalar(select(func.count(Entry.id)))

    def get_entries(self, with_joins: bool = False) -> Iterator[Entry]:
        """Load entries without joins."""
        with Session(self.engine) as session:
            stmt = select(Entry)
            if with_joins:
                # load Entry with all joins and all tags
                stmt = (
                    stmt.outerjoin(Entry.text_fields)
                    .outerjoin(Entry.datetime_fields)
                    .outerjoin(Entry.tags)
                )
                stmt = stmt.options(
                    contains_eager(Entry.text_fields),
                    contains_eager(Entry.datetime_fields),
                    contains_eager(Entry.tags),
                )

            stmt = stmt.distinct()

            entries = session.execute(stmt).scalars()
            if with_joins:
                entries = entries.unique()

            for entry in entries:
                yield entry
                session.expunge(entry)

    @property
    def tags(self) -> list[Tag]:
        with Session(self.engine) as session:
            # load all tags and join parent tags
            tags_query = select(Tag).options(selectinload(Tag.parent_tags))
            tags = session.scalars(tags_query).unique()
            tags_list = list(tags)

            for tag in tags_list:
                session.expunge(tag)

        return list(tags_list)

    def verify_ts_folder(self, library_dir: Path) -> bool:
        """Verify/create folders required by TagStudio.

        Returns:
            bool: True if path exists, False if it needed to be created.
        """
        if library_dir is None:
            raise ValueError("No path set.")

        if not library_dir.exists():
            raise ValueError("Invalid library directory.")

        full_ts_path = library_dir / TS_FOLDER_NAME
        if not full_ts_path.exists():
            logger.info("creating library directory", dir=full_ts_path)
            full_ts_path.mkdir(parents=True, exist_ok=True)
            return False
        return True

    def add_entries(self, items: list[Entry]) -> list[int]:
        """Add multiple Entry records to the Library."""
        assert items

        with Session(self.engine) as session:
            # add all items

            try:
                session.add_all(items)
                session.commit()
            except IntegrityError:
                session.rollback()
                logger.exception("IntegrityError")
                return []

            new_ids = [item.id for item in items]
            session.expunge_all()

        return new_ids

    def remove_entries(self, entry_ids: list[int]) -> None:
        """Remove Entry items matching supplied IDs from the Library."""
        with Session(self.engine) as session:
            for sub_list in [
                entry_ids[i : i + MAX_SQL_VARIABLES]
                for i in range(0, len(entry_ids), MAX_SQL_VARIABLES)
            ]:
                session.query(Entry).where(Entry.id.in_(sub_list)).delete()
            session.commit()

    def has_path_entry(self, path: Path) -> bool:
        """Check if item with given path is in library already."""
        with Session(self.engine) as session:
            return session.query(exists().where(Entry.path == path)).scalar()

    def get_paths(self, glob: str | None = None) -> list[str]:
        with Session(self.engine) as session:
            paths = session.scalars(select(Entry.path)).unique()

        path_strings: list[str] = list(map(lambda x: x.as_posix(), paths))
        return path_strings

    def search_library(
        self,
        search: FilterState,
    ) -> SearchResult:
        """Filter library by search query.

        :return: number of entries matching the query and one page of results.
        """
        assert isinstance(search, FilterState)
        assert self.engine

        with Session(self.engine, expire_on_commit=False) as session:
            statement = select(Entry)

            if search.ast:
                start_time = time.time()
                statement = statement.where(SQLBoolExpressionBuilder(self).visit(search.ast))
                end_time = time.time()
                logger.info(
                    f"SQL Expression Builder finished ({format_timespan(end_time - start_time)})"
                )

            extensions = self.prefs(LibraryPrefs.EXTENSION_LIST)
            is_exclude_list = self.prefs(LibraryPrefs.IS_EXCLUDE_LIST)

            if extensions and is_exclude_list:
                statement = statement.where(Entry.suffix.notin_(extensions))
            elif extensions:
                statement = statement.where(Entry.suffix.in_(extensions))

            statement = statement.distinct(Entry.id)
            start_time = time.time()
            query_count = select(func.count()).select_from(statement.alias("entries"))
            count_all: int = session.execute(query_count).scalar()
            end_time = time.time()
            logger.info(f"finished counting ({format_timespan(end_time-start_time)})")

            sort_on: ColumnExpressionArgument = Entry.id
            match search.sorting_mode:
                case SortingModeEnum.DATE_ADDED:
                    sort_on = Entry.id

            statement = statement.order_by(asc(sort_on) if search.ascending else desc(sort_on))
            statement = statement.limit(search.limit).offset(search.offset)

            logger.info(
                "searching library",
                filter=search,
                query_full=str(statement.compile(compile_kwargs={"literal_binds": True})),
            )

            start_time = time.time()
            items = session.scalars(statement).fetchall()
            end_time = time.time()
            logger.info(f"SQL Execution finished ({format_timespan(end_time - start_time)})")

            res = SearchResult(
                total_count=count_all,
                items=list(items),
            )

            session.expunge_all()

            return res

    def search_tags(
        self,
        name: str | None,
    ) -> list[Tag]:
        """Return a list of Tag records matching the query."""
        tag_limit = 100

        with Session(self.engine) as session:
            query = select(Tag).outerjoin(TagAlias)
            query = query.options(
                selectinload(Tag.parent_tags),
                selectinload(Tag.aliases),
            ).limit(tag_limit)

            if name:
                query = query.where(
                    or_(
                        Tag.name.icontains(name),
                        Tag.shorthand.icontains(name),
                        TagAlias.name.icontains(name),
                    )
                )

            tags = session.scalars(query)
            res = list(set(tags))

            logger.info(
                "searching tags",
                search=name,
                statement=str(query),
                results=len(res),
            )

            session.expunge_all()

            return res

    def update_entry_path(self, entry_id: int | Entry, path: Path) -> bool:
        """Set the path field of an entry.

        Returns True if the action succeeded and False if the path already exists.
        """
        if self.has_path_entry(path):
            return False
        if isinstance(entry_id, Entry):
            entry_id = entry_id.id

        with Session(self.engine) as session:
            update_stmt = (
                update(Entry)
                .where(
                    and_(
                        Entry.id == entry_id,
                    )
                )
                .values(path=path)
            )

            session.execute(update_stmt)
            session.commit()
        return True

    def remove_tag(self, tag: Tag):
        with Session(self.engine, expire_on_commit=False) as session:
            try:
                child_tags = session.scalars(
                    select(TagParent).where(TagParent.child_id == tag.id)
                ).all()
                tags_query = select(Tag).options(
                    selectinload(Tag.parent_tags), selectinload(Tag.aliases)
                )
                tag = session.scalar(tags_query.where(Tag.id == tag.id))
                aliases = session.scalars(select(TagAlias).where(TagAlias.tag_id == tag.id))

                for alias in aliases or []:
                    session.delete(alias)

                for child_tag in child_tags or []:
                    session.delete(child_tag)
                    session.expunge(child_tag)

                session.delete(tag)
                session.commit()
                session.expunge(tag)

                return tag

            except IntegrityError as e:
                logger.exception(e)
                session.rollback()

                return None

    def update_field_position(
        self,
        field_class: type[BaseField],
        field_type: str,
        entry_ids: list[int] | int,
    ):
        if isinstance(entry_ids, int):
            entry_ids = [entry_ids]

        with Session(self.engine) as session:
            for entry_id in entry_ids:
                rows = list(
                    session.scalars(
                        select(field_class)
                        .where(
                            and_(
                                field_class.entry_id == entry_id,
                                field_class.type_key == field_type,
                            )
                        )
                        .order_by(field_class.id)
                    )
                )

                # Reassign `order` starting from 0
                for index, row in enumerate(rows):
                    row.position = index
                    session.add(row)
                    session.flush()
                if rows:
                    session.commit()

    def remove_entry_field(
        self,
        field: BaseField,
        entry_ids: list[int],
    ) -> None:
        FieldClass = type(field)  # noqa: N806

        logger.info(
            "remove_entry_field",
            field=field,
            entry_ids=entry_ids,
            field_type=field.type,
            cls=FieldClass,
            pos=field.position,
        )

        with Session(self.engine) as session:
            # remove all fields matching entry and field_type
            delete_stmt = delete(FieldClass).where(
                and_(
                    FieldClass.position == field.position,
                    FieldClass.type_key == field.type_key,
                    FieldClass.entry_id.in_(entry_ids),
                )
            )

            session.execute(delete_stmt)

            session.commit()

        # recalculate the remaining positions
        # self.update_field_position(type(field), field.type, entry_ids)

    def update_entry_field(
        self,
        entry_ids: list[int] | int,
        field: BaseField,
        content: str | datetime,
    ):
        if isinstance(entry_ids, int):
            entry_ids = [entry_ids]

        FieldClass = type(field)  # noqa: N806

        with Session(self.engine) as session:
            update_stmt = (
                update(FieldClass)
                .where(
                    and_(
                        FieldClass.position == field.position,
                        FieldClass.type == field.type,
                        FieldClass.entry_id.in_(entry_ids),
                    )
                )
                .values(value=content)
            )

            session.execute(update_stmt)
            session.commit()

    @property
    def field_types(self) -> dict[str, ValueType]:
        with Session(self.engine) as session:
            return {x.key: x for x in session.scalars(select(ValueType)).all()}

    def get_value_type(self, field_key: str) -> ValueType:
        with Session(self.engine) as session:
            field = session.scalar(select(ValueType).where(ValueType.key == field_key))
            session.expunge(field)
            return field

    def add_field_to_entry(
        self,
        entry_id: int,
        *,
        field: ValueType | None = None,
        field_id: _FieldID | str | None = None,
        value: str | datetime | None = None,
    ) -> bool:
        logger.info(
            "add_field_to_entry",
            entry_id=entry_id,
            field_type=field,
            field_id=field_id,
            value=value,
        )
        # supply only instance or ID, not both
        assert bool(field) != (field_id is not None)

        if not field:
            if isinstance(field_id, _FieldID):
                field_id = field_id.name
            field = self.get_value_type(field_id)

        field_model: TextField | DatetimeField
        if field.type in (FieldTypeEnum.TEXT_LINE, FieldTypeEnum.TEXT_BOX):
            field_model = TextField(
                type_key=field.key,
                value=value or "",
            )

        elif field.type == FieldTypeEnum.DATETIME:
            field_model = DatetimeField(
                type_key=field.key,
                value=value,
            )
        else:
            raise NotImplementedError(f"field type not implemented: {field.type}")

        with Session(self.engine) as session:
            try:
                field_model.entry_id = entry_id
                session.add(field_model)
                session.flush()
                session.commit()
            except IntegrityError as e:
                logger.exception(e)
                session.rollback()
                return False
                # TODO - trigger error signal

        # recalculate the positions of fields
        self.update_field_position(
            field_class=type(field_model),
            field_type=field.key,
            entry_ids=entry_id,
        )
        return True

    def tag_from_strings(self, strings: list[str] | str) -> list[int]:
        """Create a Tag from a given string."""
        # TODO: Port over tag searching with aliases fallbacks
        # and context clue ranking for string searches.
        tags: list[int] = []

        if isinstance(strings, str):
            strings = [strings]

        with Session(self.engine) as session:
            for string in strings:
                tag = session.scalar(select(Tag).where(Tag.name == string))
                if tag:
                    tags.append(tag.id)
                else:
                    new = session.add(Tag(name=string))
                    if new:
                        tags.append(new.id)
                        session.flush()
            session.commit()
        return tags

    def add_tag(
        self,
        tag: Tag,
        parent_ids: list[int] | set[int] | None = None,
        alias_names: list[str] | set[str] | None = None,
        alias_ids: list[int] | set[int] | None = None,
    ) -> Tag | None:
        with Session(self.engine, expire_on_commit=False) as session:
            try:
                session.add(tag)
                session.flush()

                if parent_ids is not None:
                    self.update_parent_tags(tag, parent_ids, session)

                if alias_ids is not None and alias_names is not None:
                    self.update_aliases(tag, alias_ids, alias_names, session)

                session.commit()
                session.expunge(tag)
                return tag

            except IntegrityError as e:
                logger.exception(e)
                session.rollback()
                return None

    def add_tags_to_entry(self, entry_id: int, tag_ids: int | list[int] | set[int]) -> bool:
        """Add one or more tags to an entry."""
        tag_ids_ = [tag_ids] if isinstance(tag_ids, int) else tag_ids
        with Session(self.engine, expire_on_commit=False) as session:
            try:
                # TODO: Optimize this by using a single query to update.
                for tag_id in tag_ids_:
                    session.add(TagEntry(tag_id=tag_id, entry_id=entry_id))
                    session.flush()
                session.commit()
                return True
            except IntegrityError as e:
                logger.warning("[add_tags_to_entry]", warning=e)
                session.rollback()
                return False

    def remove_tags_from_entry(self, entry_id: int, tag_ids: int | list[int] | set[int]) -> bool:
        """Remove one or more tags from an entry."""
        tag_ids_ = [tag_ids] if isinstance(tag_ids, int) else tag_ids
        with Session(self.engine, expire_on_commit=False) as session:
            try:
                for tag_id in tag_ids_:
                    tag_entry = session.scalars(
                        select(TagEntry).where(
                            and_(
                                TagEntry.tag_id == tag_id,
                                TagEntry.entry_id == entry_id,
                            )
                        )
                    ).first()
                    if tag_entry:
                        session.delete(tag_entry)
                        session.commit()
                session.commit()
                return True
            except IntegrityError as e:
                logger.exception(e)
                session.rollback()
                return False

    def save_library_backup_to_disk(self) -> Path:
        assert isinstance(self.library_dir, Path)
        makedirs(str(self.library_dir / TS_FOLDER_NAME / BACKUP_FOLDER_NAME), exist_ok=True)

        filename = f'ts_library_backup_{datetime.now(UTC).strftime("%Y_%m_%d_%H%M%S")}.sqlite'

        target_path = self.library_dir / TS_FOLDER_NAME / BACKUP_FOLDER_NAME / filename

        shutil.copy2(
            self.library_dir / TS_FOLDER_NAME / self.SQL_FILENAME,
            target_path,
        )

        return target_path

    def get_tag(self, tag_id: int) -> Tag | None:
        with Session(self.engine) as session:
            tags_query = select(Tag).options(
                selectinload(Tag.parent_tags),
                selectinload(Tag.aliases),
                joinedload(Tag.color),
            )
            tag = session.scalar(tags_query.where(Tag.id == tag_id))

            session.expunge(tag)
            for parent in tag.parent_tags:
                session.expunge(parent)

            for alias in tag.aliases:
                session.expunge(alias)

        return tag

    def get_tag_by_name(self, tag_name: str) -> Tag | None:
        with Session(self.engine) as session:
            statement = (
                select(Tag)
                .outerjoin(TagAlias)
                .where(or_(Tag.name == tag_name, TagAlias.name == tag_name))
            )
            return session.scalar(statement)

    def get_alias(self, tag_id: int, alias_id: int) -> TagAlias | None:
        with Session(self.engine) as session:
            alias_query = select(TagAlias).where(TagAlias.id == alias_id, TagAlias.tag_id == tag_id)

            return session.scalar(alias_query.where(TagAlias.id == alias_id))

    def get_tag_color(self, slug: str, namespace: str) -> TagColorGroup | None:
        with Session(self.engine) as session:
            statement = select(TagColorGroup).where(
                and_(TagColorGroup.slug == slug, TagColorGroup.namespace == namespace)
            )

            return session.scalar(statement)

    def add_parent_tag(self, parent_id: int, child_id: int) -> bool:
        if parent_id == child_id:
            return False

        # open session and save as parent tag
        with Session(self.engine) as session:
            parent_tag = TagParent(
                parent_id=parent_id,
                child_id=child_id,
            )

            try:
                session.add(parent_tag)
                session.commit()
                return True
            except IntegrityError:
                session.rollback()
                logger.exception("IntegrityError")
                return False

    def add_alias(self, name: str, tag_id: int) -> bool:
        with Session(self.engine) as session:
            if not name:
                logger.warning("[LIBRARY][add_alias] Alias value must not be empty")
                return False
            alias = TagAlias(
                name=name,
                tag_id=tag_id,
            )

            try:
                session.add(alias)
                session.commit()
                return True
            except IntegrityError:
                session.rollback()
                logger.exception("IntegrityError")
                return False

    def remove_parent_tag(self, base_id: int, remove_tag_id: int) -> bool:
        with Session(self.engine) as session:
            p_id = base_id
            r_id = remove_tag_id
            remove = session.query(TagParent).filter_by(parent_id=p_id, child_id=r_id).one()
            session.delete(remove)
            session.commit()

        return True

    def update_tag(
        self,
        tag: Tag,
        parent_ids: list[int] | set[int] | None = None,
        alias_names: list[str] | set[str] | None = None,
        alias_ids: list[int] | set[int] | None = None,
    ) -> None:
        """Edit a Tag in the Library."""
        self.add_tag(tag, parent_ids, alias_names, alias_ids)

    def update_aliases(self, tag, alias_ids, alias_names, session):
        prev_aliases = session.scalars(select(TagAlias).where(TagAlias.tag_id == tag.id)).all()

        for alias in prev_aliases:
            if alias.id not in alias_ids or alias.name not in alias_names:
                session.delete(alias)
            else:
                alias_ids.remove(alias.id)
                alias_names.remove(alias.name)

        for alias_name in alias_names:
            alias = TagAlias(alias_name, tag.id)
            session.add(alias)

    def update_parent_tags(self, tag, parent_ids, session):
        if tag.id in parent_ids:
            parent_ids.remove(tag.id)

        # load all tag's parent tags to know which to remove
        prev_parent_tags = session.scalars(
            select(TagParent).where(TagParent.parent_id == tag.id)
        ).all()

        for parent_tag in prev_parent_tags:
            if parent_tag.child_id not in parent_ids:
                session.delete(parent_tag)
            else:
                # no change, remove from list
                parent_ids.remove(parent_tag.child_id)

                # create remaining items
        for parent_id in parent_ids:
            # add new parent tag
            parent_tag = TagParent(
                parent_id=tag.id,
                child_id=parent_id,
            )
            session.add(parent_tag)

    def prefs(self, key: LibraryPrefs):
        # load given item from Preferences table
        with Session(self.engine) as session:
            return session.scalar(select(Preferences).where(Preferences.key == key.name)).value

    def set_prefs(self, key: LibraryPrefs, value) -> None:
        # set given item in Preferences table
        with Session(self.engine) as session:
            # load existing preference and update value
            pref = session.scalar(select(Preferences).where(Preferences.key == key.name))
            pref.value = value
            session.add(pref)
            session.commit()
            # TODO - try/except

    def mirror_entry_fields(self, *entries: Entry) -> None:
        """Mirror fields among multiple Entry items."""
        fields = {}
        # load all fields
        existing_fields = {field.type_key for field in entries[0].fields}
        for entry in entries:
            for entry_field in entry.fields:
                fields[entry_field.type_key] = entry_field

        # assign the field to all entries
        for entry in entries:
            for field_key, field in fields.items():
                if field_key not in existing_fields:
                    self.add_field_to_entry(
                        entry_id=entry.id,
                        field_id=field.type_key,
                        value=field.value,
                    )

<<<<<<< HEAD
    def merge_entries(self, from_entry: Entry, into_entry: Entry) -> None:
        """Add fields and tags from the first entry to the second, and then delete the first."""
        for field in from_entry.fields:
            self.add_field_to_entry(
                entry_id=into_entry.id,
                field_id=field.type_key,
                value=field.value,
            )
        tag_ids = [tag.id for tag in from_entry.tags]
        self.add_tags_to_entry(into_entry.id, tag_ids)
        self.remove_entries([from_entry.id])
=======
    @property
    def tag_color_groups(self) -> dict[str, list[TagColorGroup]]:
        """Return every TagColorGroup in the library."""
        with Session(self.engine) as session:
            color_groups: dict[str, list[TagColorGroup]] = {}
            results = session.scalars(select(TagColorGroup).order_by(asc(TagColorGroup.namespace)))
            for color in results:
                if not color_groups.get(color.namespace):
                    color_groups[color.namespace] = []
                color_groups[color.namespace].append(color)
                session.expunge(color)
        return color_groups

    def get_namespace_name(self, namespace: str) -> str:
        with Session(self.engine) as session:
            result = session.scalar(select(Namespace).where(Namespace.namespace == namespace))
            if result:
                session.expunge(result)

        return "" if not result else result.name
>>>>>>> 458925fb
<|MERGE_RESOLUTION|>--- conflicted
+++ resolved
@@ -1218,7 +1218,7 @@
                         value=field.value,
                     )
 
-<<<<<<< HEAD
+
     def merge_entries(self, from_entry: Entry, into_entry: Entry) -> None:
         """Add fields and tags from the first entry to the second, and then delete the first."""
         for field in from_entry.fields:
@@ -1230,7 +1230,7 @@
         tag_ids = [tag.id for tag in from_entry.tags]
         self.add_tags_to_entry(into_entry.id, tag_ids)
         self.remove_entries([from_entry.id])
-=======
+
     @property
     def tag_color_groups(self) -> dict[str, list[TagColorGroup]]:
         """Return every TagColorGroup in the library."""
@@ -1250,5 +1250,4 @@
             if result:
                 session.expunge(result)
 
-        return "" if not result else result.name
->>>>>>> 458925fb
+        return "" if not result else result.name