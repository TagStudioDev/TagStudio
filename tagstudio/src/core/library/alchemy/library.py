--- conflicted
+++ resolved
@@ -613,14 +613,9 @@
         with Session(self.engine) as session:
             query = select(Tag)
             query = query.options(
-<<<<<<< HEAD
-                selectinload(Tag.subtags), selectinload(Tag.aliases), selectinload(Tag.parent_tags)
-            )
-=======
                 selectinload(Tag.subtags),
                 selectinload(Tag.aliases),
             ).limit(tag_limit)
->>>>>>> 1974ff16
 
             if name:
                 query = query.where(
