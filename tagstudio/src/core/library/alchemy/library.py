--- conflicted
+++ resolved
@@ -827,16 +827,11 @@
 
             if value:
                 assert isinstance(value, list)
-<<<<<<< HEAD
-                for tag in value:
-                    field_model.tags.add(self.get_tag_by_name(tag) or Tag(name=tag))
-=======
                 with Session(self.engine) as session:
                     for tag_id in list(set(value)):
                         tag = session.scalar(select(Tag).where(Tag.id == tag_id))
                         field_model.tags.add(tag)
                         session.flush()
->>>>>>> dffa3635
 
         elif field.type == FieldTypeEnum.DATETIME:
             field_model = DatetimeField(
