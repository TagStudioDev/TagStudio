import re
import shutil
import unicodedata
from dataclasses import dataclass
from datetime import UTC, datetime
from os import makedirs
from pathlib import Path
from typing import Any, Iterator, Type
from uuid import uuid4

import structlog
from sqlalchemy import (
    URL,
    Engine,
    and_,
    create_engine,
    delete,
    exists,
    func,
    or_,
    select,
    update,
)
from sqlalchemy.exc import IntegrityError
from sqlalchemy.orm import (
    Session,
    contains_eager,
    make_transient,
    selectinload,
)

from ...constants import (
    BACKUP_FOLDER_NAME,
    TAG_ARCHIVED,
    TAG_FAVORITE,
    TS_FOLDER_NAME,
)
from ...enums import LibraryPrefs
from ...media_types import MediaCategories
from .db import make_tables
from .enums import FieldTypeEnum, FilterState, TagColor
from .fields import (
    BaseField,
    DatetimeField,
    TagBoxField,
    TextField,
    _FieldID,
)
from .joins import TagField, TagSubtag
from .models import Entry, Folder, Preferences, Tag, TagAlias, ValueType

logger = structlog.get_logger(__name__)


def slugify(input_string: str) -> str:
    # Convert to lowercase and normalize unicode characters
    slug = unicodedata.normalize("NFKD", input_string.lower())

    # Remove non-word characters (except hyphens and spaces)
    slug = re.sub(r"[^\w\s-]", "", slug).strip()

    # Replace spaces with hyphens
    slug = re.sub(r"[-\s]+", "-", slug)

    return slug


def get_default_tags() -> tuple[Tag, ...]:
    archive_tag = Tag(
        id=TAG_ARCHIVED,
        name="Archived",
        aliases={TagAlias(name="Archive")},
        color=TagColor.RED,
    )

    favorite_tag = Tag(
        id=TAG_FAVORITE,
        name="Favorite",
        aliases={
            TagAlias(name="Favorited"),
            TagAlias(name="Favorites"),
        },
        color=TagColor.YELLOW,
    )

    return archive_tag, favorite_tag


@dataclass(frozen=True)
class SearchResult:
    """Wrapper for search results.

    Attributes:
        total_count(int): total number of items for given query, might be different than len(items).
        items(list[Entry]): for current page (size matches filter.page_size).
    """

    total_count: int
    items: list[Entry]

    def __bool__(self) -> bool:
        """Boolean evaluation for the wrapper.

        :return: True if there are items in the result.
        """
        return self.total_count > 0

    def __len__(self) -> int:
        """Return the total number of items in the result."""
        return len(self.items)

    def __getitem__(self, index: int) -> Entry:
        """Allow to access items via index directly on the wrapper."""
        return self.items[index]


@dataclass
class LibraryStatus:
    """Keep status of library opening operation."""

    success: bool
    library_path: Path | None = None
    message: str | None = None


class Library:
    """Class for the Library object, and all CRUD operations made upon it."""

    library_dir: Path | None = None
    storage_path: Path | str | None
    engine: Engine | None
    folder: Folder | None

    FILENAME: str = "ts_library.sqlite"

    def close(self):
        if self.engine:
            self.engine.dispose()
        self.library_dir = None
        self.storage_path = None
        self.folder = None

    def open_library(self, library_dir: Path, storage_path: str | None = None) -> LibraryStatus:
        if storage_path == ":memory:":
            self.storage_path = storage_path
            is_new = True
        else:
            self.verify_ts_folders(library_dir)
            self.storage_path = library_dir / TS_FOLDER_NAME / self.FILENAME
            is_new = not self.storage_path.exists()

        connection_string = URL.create(
            drivername="sqlite",
            database=str(self.storage_path),
        )

        logger.info("opening library", library_dir=library_dir, connection_string=connection_string)
        self.engine = create_engine(connection_string)
        with Session(self.engine) as session:
            make_tables(self.engine)

            tags = get_default_tags()
            try:
                session.add_all(tags)
                session.commit()
            except IntegrityError:
                # default tags may exist already
                session.rollback()

            # dont check db version when creating new library
            if not is_new:
                db_version = session.scalar(
                    select(Preferences).where(Preferences.key == LibraryPrefs.DB_VERSION.name)
                )

                if not db_version:
                    return LibraryStatus(
                        success=False,
                        message=(
                            "Library version mismatch.\n"
                            f"Found: v0, expected: v{LibraryPrefs.DB_VERSION.default}"
                        ),
                    )

            for pref in LibraryPrefs:
                try:
                    session.add(Preferences(key=pref.name, value=pref.default))
                    session.commit()
                except IntegrityError:
                    logger.debug("preference already exists", pref=pref)
                    session.rollback()

            for field in _FieldID:
                try:
                    session.add(
                        ValueType(
                            key=field.name,
                            name=field.value.name,
                            type=field.value.type,
                            position=field.value.id,
                            is_default=field.value.is_default,
                        )
                    )
                    session.commit()
                except IntegrityError:
                    logger.debug("ValueType already exists", field=field)
                    session.rollback()

            db_version = session.scalar(
                select(Preferences).where(Preferences.key == LibraryPrefs.DB_VERSION.name)
            )
            # if the db version is different, we cant proceed
            if db_version.value != LibraryPrefs.DB_VERSION.default:
                logger.error(
                    "DB version mismatch",
                    db_version=db_version.value,
                    expected=LibraryPrefs.DB_VERSION.default,
                )
                # TODO - handle migration
                return LibraryStatus(
                    success=False,
                    message=(
                        "Library version mismatch.\n"
                        f"Found: v{db_version.value}, expected: v{LibraryPrefs.DB_VERSION.default}"
                    ),
                )

            # check if folder matching current path exists already
            self.folder = session.scalar(select(Folder).where(Folder.path == library_dir))
            if not self.folder:
                folder = Folder(
                    path=library_dir,
                    uuid=str(uuid4()),
                )
                session.add(folder)
                session.expunge(folder)

                session.commit()
                self.folder = folder

        # everything is fine, set the library path
        self.library_dir = library_dir
        return LibraryStatus(success=True, library_path=library_dir)

    @property
    def default_fields(self) -> list[BaseField]:
        with Session(self.engine) as session:
            types = session.scalars(
                select(ValueType).where(
                    # check if field is default
                    ValueType.is_default.is_(True)
                )
            )
            return [x.as_field for x in types]

    def delete_item(self, item):
        logger.info("deleting item", item=item)
        with Session(self.engine) as session:
            session.delete(item)
            session.commit()

    def remove_field_tag(self, entry: Entry, tag_id: int, field_key: str) -> bool:
        assert isinstance(field_key, str), f"field_key is {type(field_key)}"
        with Session(self.engine) as session:
            # find field matching entry and field_type
            field = session.scalars(
                select(TagBoxField).where(
                    and_(
                        TagBoxField.entry_id == entry.id,
                        TagBoxField.type_key == field_key,
                    )
                )
            ).first()

            if not field:
                logger.error("no field found", entry=entry, field=field)
                return False

            try:
                # find the record in `TagField` table and delete it
                tag_field = session.scalars(
                    select(TagField).where(
                        and_(
                            TagField.tag_id == tag_id,
                            TagField.field_id == field.id,
                        )
                    )
                ).first()
                if tag_field:
                    session.delete(tag_field)
                    session.commit()

                return True
            except IntegrityError as e:
                logger.exception(e)
                session.rollback()
                return False

    def get_entry(self, entry_id: int) -> Entry | None:
        """Load entry without joins."""
        with Session(self.engine) as session:
            entry = session.scalar(select(Entry).where(Entry.id == entry_id))
            if not entry:
                return None
            session.expunge(entry)
            make_transient(entry)
            return entry

    @property
    def entries_count(self) -> int:
        with Session(self.engine) as session:
            return session.scalar(select(func.count(Entry.id)))

    def get_entries(self, with_joins: bool = False) -> Iterator[Entry]:
        """Load entries without joins."""
        with Session(self.engine) as session:
            stmt = select(Entry)
            if with_joins:
                # load Entry with all joins and all tags
                stmt = (
                    stmt.outerjoin(Entry.text_fields)
                    .outerjoin(Entry.datetime_fields)
                    .outerjoin(Entry.tag_box_fields)
                )
                stmt = stmt.options(
                    contains_eager(Entry.text_fields),
                    contains_eager(Entry.datetime_fields),
                    contains_eager(Entry.tag_box_fields).selectinload(TagBoxField.tags),
                )

            stmt = stmt.distinct()

            entries = session.execute(stmt).scalars()
            if with_joins:
                entries = entries.unique()

            for entry in entries:
                yield entry
                session.expunge(entry)

    @property
    def tags(self) -> list[Tag]:
        with Session(self.engine) as session:
            # load all tags and join subtags
            tags_query = select(Tag).options(selectinload(Tag.subtags))
            tags = session.scalars(tags_query).unique()
            tags_list = list(tags)

            for tag in tags_list:
                session.expunge(tag)

        return list(tags_list)

    def verify_ts_folders(self, library_dir: Path) -> None:
        """Verify/create folders required by TagStudio."""
        if library_dir is None:
            raise ValueError("No path set.")

        if not library_dir.exists():
            raise ValueError("Invalid library directory.")

        full_ts_path = library_dir / TS_FOLDER_NAME
        if not full_ts_path.exists():
            logger.info("creating library directory", dir=full_ts_path)
            full_ts_path.mkdir(parents=True, exist_ok=True)

    def add_entries(self, items: list[Entry]) -> list[int]:
        """Add multiple Entry records to the Library."""
        assert items

        with Session(self.engine) as session:
            # add all items

            try:
                session.add_all(items)
                session.commit()
            except IntegrityError:
                session.rollback()
                logger.exception("IntegrityError")
                return []

            new_ids = [item.id for item in items]
            session.expunge_all()

        return new_ids

    def remove_entries(self, entry_ids: list[int]) -> None:
        """Remove Entry items matching supplied IDs from the Library."""
        with Session(self.engine) as session:
            session.query(Entry).where(Entry.id.in_(entry_ids)).delete()
            session.commit()

    def has_path_entry(self, path: Path) -> bool:
        """Check if item with given path is in library already."""
        with Session(self.engine) as session:
            return session.query(exists().where(Entry.path == path)).scalar()

    def search_library(
        self,
        search: FilterState,
    ) -> SearchResult:
        """Filter library by search query.

        :return: number of entries matching the query and one page of results.
        """
        assert isinstance(search, FilterState)
        assert self.engine

        with Session(self.engine, expire_on_commit=False) as session:
            statement = select(Entry)

            if search.tag:
                statement = (
                    statement.join(Entry.tag_box_fields)
                    .join(TagBoxField.tags)
                    .where(
                        or_(
                            Tag.name.ilike(search.tag),
                            Tag.shorthand.ilike(search.tag),
                        )
                    )
                )
            elif search.tag_id:
                statement = (
                    statement.join(Entry.tag_box_fields)
                    .join(TagBoxField.tags)
                    .where(Tag.id == search.tag_id)
                )

            elif search.id:
                statement = statement.where(Entry.id == search.id)
            elif search.name:
                statement = select(Entry).where(
                    and_(
                        Entry.path.ilike(f"%{search.name}%"),
                        # dont match directory name (ie. has following slash)
                        ~Entry.path.ilike(f"%{search.name}%/%"),
                    )
                )
            elif search.path:
<<<<<<< HEAD
                search_str = str(search.path).replace("*", "%")
                statement = statement.where(Entry.path.ilike(search_str))
=======
                statement = statement.where(Entry.path.ilike(f"%{search.path}%"))
            elif search.filetype:
                statement = statement.where(Entry.suffix.ilike(f"{search.filetype}"))
            elif search.mediatype:
                extensions: set[str] = set[str]()
                for media_cat in MediaCategories.ALL_CATEGORIES:
                    if search.mediatype == media_cat.name:
                        extensions = extensions | media_cat.extensions
                        break
                # just need to map it to search db - suffixes do not have '.'
                statement = statement.where(
                    Entry.suffix.in_(map(lambda x: x.replace(".", ""), extensions))
                )
>>>>>>> 97e0e80f

            extensions = self.prefs(LibraryPrefs.EXTENSION_LIST)
            is_exclude_list = self.prefs(LibraryPrefs.IS_EXCLUDE_LIST)

            if not search.id:  # if `id` is set, we don't need to filter by extensions
                if extensions and is_exclude_list:
                    statement = statement.where(Entry.suffix.notin_(extensions))
                elif extensions:
                    statement = statement.where(Entry.suffix.in_(extensions))

            statement = statement.options(
                selectinload(Entry.text_fields),
                selectinload(Entry.datetime_fields),
                selectinload(Entry.tag_box_fields)
                .joinedload(TagBoxField.tags)
                .options(selectinload(Tag.aliases), selectinload(Tag.subtags)),
            )

            query_count = select(func.count()).select_from(statement.alias("entries"))
            count_all: int = session.execute(query_count).scalar()

            statement = statement.limit(search.limit).offset(search.offset)

            logger.info(
                "searching library",
                filter=search,
                query_full=str(statement.compile(compile_kwargs={"literal_binds": True})),
            )

            res = SearchResult(
                total_count=count_all,
                items=list(session.scalars(statement).unique()),
            )

            session.expunge_all()

            return res

    def search_tags(
        self,
        search: FilterState,
    ) -> list[Tag]:
        """Return a list of Tag records matching the query."""
        with Session(self.engine) as session:
            query = select(Tag)
            query = query.options(
                selectinload(Tag.subtags),
                selectinload(Tag.aliases),
            )

            if search.tag:
                query = query.where(
                    or_(
                        Tag.name.icontains(search.tag),
                        Tag.shorthand.icontains(search.tag),
                    )
                )

            tags = session.scalars(query)

            res = list(tags)

            logger.info(
                "searching tags",
                search=search,
                statement=str(query),
                results=len(res),
            )

            session.expunge_all()
            return res

    def get_all_child_tag_ids(self, tag_id: int) -> list[int]:
        """Recursively traverse a Tag's subtags and return a list of all children tags."""
        all_subtags: set[int] = {tag_id}

        with Session(self.engine) as session:
            tag = session.scalar(select(Tag).where(Tag.id == tag_id))
            if tag is None:
                raise ValueError(f"No tag found with id {tag_id}.")

            subtag_ids = tag.subtag_ids

        all_subtags.update(subtag_ids)

        for sub_id in subtag_ids:
            all_subtags.update(self.get_all_child_tag_ids(sub_id))

        return list(all_subtags)

    def update_entry_path(self, entry_id: int | Entry, path: Path) -> None:
        if isinstance(entry_id, Entry):
            entry_id = entry_id.id

        with Session(self.engine) as session:
            update_stmt = (
                update(Entry)
                .where(
                    and_(
                        Entry.id == entry_id,
                    )
                )
                .values(path=path)
            )

            session.execute(update_stmt)
            session.commit()

    def remove_tag_from_field(self, tag: Tag, field: TagBoxField) -> None:
        with Session(self.engine) as session:
            field_ = session.scalars(select(TagBoxField).where(TagBoxField.id == field.id)).one()

            tag = session.scalars(select(Tag).where(Tag.id == tag.id)).one()

            field_.tags.remove(tag)
            session.add(field_)
            session.commit()

    def update_field_position(
        self,
        field_class: Type[BaseField],
        field_type: str,
        entry_ids: list[int] | int,
    ):
        if isinstance(entry_ids, int):
            entry_ids = [entry_ids]

        with Session(self.engine) as session:
            for entry_id in entry_ids:
                rows = list(
                    session.scalars(
                        select(field_class)
                        .where(
                            and_(
                                field_class.entry_id == entry_id,
                                field_class.type_key == field_type,
                            )
                        )
                        .order_by(field_class.id)
                    )
                )

                # Reassign `order` starting from 0
                for index, row in enumerate(rows):
                    row.position = index
                    session.add(row)
                    session.flush()
                if rows:
                    session.commit()

    def remove_entry_field(
        self,
        field: BaseField,
        entry_ids: list[int],
    ) -> None:
        FieldClass = type(field)  # noqa: N806

        logger.info(
            "remove_entry_field",
            field=field,
            entry_ids=entry_ids,
            field_type=field.type,
            cls=FieldClass,
            pos=field.position,
        )

        with Session(self.engine) as session:
            # remove all fields matching entry and field_type
            delete_stmt = delete(FieldClass).where(
                and_(
                    FieldClass.position == field.position,
                    FieldClass.type_key == field.type_key,
                    FieldClass.entry_id.in_(entry_ids),
                )
            )

            session.execute(delete_stmt)

            session.commit()

        # recalculate the remaining positions
        # self.update_field_position(type(field), field.type, entry_ids)

    def update_entry_field(
        self,
        entry_ids: list[int] | int,
        field: BaseField,
        content: str | datetime | set[Tag],
    ):
        if isinstance(entry_ids, int):
            entry_ids = [entry_ids]

        FieldClass = type(field)  # noqa: N806

        with Session(self.engine) as session:
            update_stmt = (
                update(FieldClass)
                .where(
                    and_(
                        FieldClass.position == field.position,
                        FieldClass.type == field.type,
                        FieldClass.entry_id.in_(entry_ids),
                    )
                )
                .values(value=content)
            )

            session.execute(update_stmt)
            session.commit()

    @property
    def field_types(self) -> dict[str, ValueType]:
        with Session(self.engine) as session:
            return {x.key: x for x in session.scalars(select(ValueType)).all()}

    def get_value_type(self, field_key: str) -> ValueType:
        with Session(self.engine) as session:
            field = session.scalar(select(ValueType).where(ValueType.key == field_key))
            session.expunge(field)
            return field

    def add_entry_field_type(
        self,
        entry_ids: list[int] | int,
        *,
        field: ValueType | None = None,
        field_id: _FieldID | str | None = None,
        value: str | datetime | list[str] | None = None,
    ) -> bool:
        logger.info(
            "add_field_to_entry",
            entry_ids=entry_ids,
            field_type=field,
            field_id=field_id,
            value=value,
        )
        # supply only instance or ID, not both
        assert bool(field) != (field_id is not None)

        if isinstance(entry_ids, int):
            entry_ids = [entry_ids]

        if not field:
            if isinstance(field_id, _FieldID):
                field_id = field_id.name
            field = self.get_value_type(field_id)

        field_model: TextField | DatetimeField | TagBoxField
        if field.type in (FieldTypeEnum.TEXT_LINE, FieldTypeEnum.TEXT_BOX):
            field_model = TextField(
                type_key=field.key,
                value=value or "",
            )
        elif field.type == FieldTypeEnum.TAGS:
            field_model = TagBoxField(
                type_key=field.key,
            )

            if value:
                assert isinstance(value, list)
                for tag in value:
                    field_model.tags.add(Tag(name=tag))

        elif field.type == FieldTypeEnum.DATETIME:
            field_model = DatetimeField(
                type_key=field.key,
                value=value,
            )
        else:
            raise NotImplementedError(f"field type not implemented: {field.type}")

        with Session(self.engine) as session:
            try:
                for entry_id in entry_ids:
                    field_model.entry_id = entry_id
                    session.add(field_model)
                    session.flush()

                session.commit()
            except IntegrityError as e:
                logger.exception(e)
                session.rollback()
                return False
                # TODO - trigger error signal

        # recalculate the positions of fields
        self.update_field_position(
            field_class=type(field_model),
            field_type=field.key,
            entry_ids=entry_ids,
        )
        return True

    def add_tag(self, tag: Tag, subtag_ids: list[int] | None = None) -> Tag | None:
        with Session(self.engine, expire_on_commit=False) as session:
            try:
                session.add(tag)
                session.flush()

                for subtag_id in subtag_ids or []:
                    subtag = TagSubtag(
                        parent_id=tag.id,
                        child_id=subtag_id,
                    )
                    session.add(subtag)

                session.commit()

                session.expunge(tag)
                return tag

            except IntegrityError as e:
                logger.exception(e)
                session.rollback()
                return None

    def add_field_tag(
        self,
        entry: Entry,
        tag: Tag,
        field_key: str = _FieldID.TAGS.name,
        create_field: bool = False,
    ) -> bool:
        assert isinstance(field_key, str), f"field_key is {type(field_key)}"

        with Session(self.engine) as session:
            # find field matching entry and field_type
            field = session.scalars(
                select(TagBoxField).where(
                    and_(
                        TagBoxField.entry_id == entry.id,
                        TagBoxField.type_key == field_key,
                    )
                )
            ).first()

            if not field and not create_field:
                logger.error("no field found", entry=entry, field_key=field_key)
                return False

            try:
                if not field:
                    field = TagBoxField(
                        type_key=field_key,
                        entry_id=entry.id,
                        position=0,
                    )
                    session.add(field)
                    session.flush()

                # create record for `TagField` table
                if not tag.id:
                    session.add(tag)
                    session.flush()

                tag_field = TagField(
                    tag_id=tag.id,
                    field_id=field.id,
                )

                session.add(tag_field)
                session.commit()
                logger.info("tag added to field", tag=tag, field=field, entry_id=entry.id)

                return True
            except IntegrityError as e:
                logger.exception(e)
                session.rollback()

                return False

    def save_library_backup_to_disk(self) -> Path:
        assert isinstance(self.library_dir, Path)
        makedirs(str(self.library_dir / TS_FOLDER_NAME / BACKUP_FOLDER_NAME), exist_ok=True)

        filename = f'ts_library_backup_{datetime.now(UTC).strftime("%Y_%m_%d_%H%M%S")}.sqlite'

        target_path = self.library_dir / TS_FOLDER_NAME / BACKUP_FOLDER_NAME / filename

        shutil.copy2(
            self.library_dir / TS_FOLDER_NAME / self.FILENAME,
            target_path,
        )

        return target_path

    def get_tag(self, tag_id: int) -> Tag:
        with Session(self.engine) as session:
            tags_query = select(Tag).options(selectinload(Tag.subtags))
            tag = session.scalar(tags_query.where(Tag.id == tag_id))

            session.expunge(tag)
            for subtag in tag.subtags:
                session.expunge(subtag)

        return tag

    def add_subtag(self, base_id: int, new_tag_id: int) -> bool:
        # open session and save as parent tag
        with Session(self.engine) as session:
            tag = TagSubtag(
                parent_id=base_id,
                child_id=new_tag_id,
            )

            try:
                session.add(tag)
                session.commit()
                return True
            except IntegrityError:
                session.rollback()
                logger.exception("IntegrityError")
                return False

    def update_tag(self, tag: Tag, subtag_ids: list[int]) -> None:
        """Edit a Tag in the Library."""
        # TODO - maybe merge this with add_tag?

        if tag.shorthand:
            tag.shorthand = slugify(tag.shorthand)

        if tag.aliases:
            # TODO
            ...

        # save the tag
        with Session(self.engine) as session:
            try:
                # update the existing tag
                session.add(tag)
                session.flush()

                # load all tag's subtag to know which to remove
                prev_subtags = session.scalars(
                    select(TagSubtag).where(TagSubtag.parent_id == tag.id)
                ).all()

                for subtag in prev_subtags:
                    if subtag.child_id not in subtag_ids:
                        session.delete(subtag)
                    else:
                        # no change, remove from list
                        subtag_ids.remove(subtag.child_id)

                # create remaining items
                for subtag_id in subtag_ids:
                    # add new subtag
                    subtag = TagSubtag(
                        parent_id=tag.id,
                        child_id=subtag_id,
                    )
                    session.add(subtag)

                session.commit()
            except IntegrityError:
                session.rollback()
                logger.exception("IntegrityError")

    def prefs(self, key: LibraryPrefs) -> Any:
        # load given item from Preferences table
        with Session(self.engine) as session:
            return session.scalar(select(Preferences).where(Preferences.key == key.name)).value

    def set_prefs(self, key: LibraryPrefs, value: Any) -> None:
        # set given item in Preferences table
        with Session(self.engine) as session:
            # load existing preference and update value
            pref = session.scalar(select(Preferences).where(Preferences.key == key.name))
            pref.value = value
            session.add(pref)
            session.commit()
            # TODO - try/except

    def mirror_entry_fields(self, *entries: Entry) -> None:
        """Mirror fields among multiple Entry items."""
        fields = {}
        # load all fields
        existing_fields = {field.type_key for field in entries[0].fields}
        for entry in entries:
            for entry_field in entry.fields:
                fields[entry_field.type_key] = entry_field

        # assign the field to all entries
        for entry in entries:
            for field_key, field in fields.items():
                if field_key not in existing_fields:
                    self.add_entry_field_type(
                        entry_ids=entry.id,
                        field_id=field.type_key,
                        value=field.value,
                    )<|MERGE_RESOLUTION|>--- conflicted
+++ resolved
@@ -438,11 +438,8 @@
                     )
                 )
             elif search.path:
-<<<<<<< HEAD
                 search_str = str(search.path).replace("*", "%")
                 statement = statement.where(Entry.path.ilike(search_str))
-=======
-                statement = statement.where(Entry.path.ilike(f"%{search.path}%"))
             elif search.filetype:
                 statement = statement.where(Entry.suffix.ilike(f"{search.filetype}"))
             elif search.mediatype:
@@ -455,7 +452,6 @@
                 statement = statement.where(
                     Entry.suffix.in_(map(lambda x: x.replace(".", ""), extensions))
                 )
->>>>>>> 97e0e80f
 
             extensions = self.prefs(LibraryPrefs.EXTENSION_LIST)
             is_exclude_list = self.prefs(LibraryPrefs.IS_EXCLUDE_LIST)
