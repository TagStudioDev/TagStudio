--- conflicted
+++ resolved
@@ -9,10 +9,7 @@
 FONT_SAMPLE_TEXT: str = (
     """ABCDEFGHIJKLMNOPQRSTUVWXYZabcdefghijklmnopqrstuvwxyz0123456789!?@$%(){}[]"""
 )
-<<<<<<< HEAD
 FONT_SAMPLE_SIZES: list[int] = [10, 15, 20]
-=======
->>>>>>> e0752828
 
 TAG_FAVORITE = 1
 TAG_ARCHIVED = 0