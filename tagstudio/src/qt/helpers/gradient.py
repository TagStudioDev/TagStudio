--- conflicted
+++ resolved
@@ -9,18 +9,6 @@
     image: Image.Image, size: tuple[int, int], mask: Image.Image
 ) -> Image.Image:
     if image.size != size:
-<<<<<<< HEAD
-        # Old 1 color method.
-        # bg_col = image.copy().resize((1, 1)).getpixel((0,0))
-        # bg = Image.new(mode='RGB',size=size,color=bg_col)
-        # bg.thumbnail((1, 1))
-        # bg = bg.resize(size, resample=Image.Resampling.NEAREST)
-
-        # Small gradient background. Looks decent, and is only a one-liner.
-        # bg = image.copy().resize((2, 2), resample=Image.Resampling.BILINEAR).resize(size,resample=Image.Resampling.BILINEAR)
-
-=======
->>>>>>> dcb8ded9
         # Four-Corner Gradient Background.
         tl = image.getpixel((0, 0))
         tr = image.getpixel(((image.size[0] - 1), 0))
@@ -42,19 +30,8 @@
 
         final = Image.new("RGBA", bg.size, (0, 0, 0, 0))
         final.paste(bg, mask=mask.getchannel(0))
-<<<<<<< HEAD
-
-        # bg.putalpha(mask)
-        # final = bg
 
     else:
-        # image.putalpha(mask)
-        # final = image
-
-=======
-
-    else:
->>>>>>> dcb8ded9
         final = Image.new("RGBA", size, (0, 0, 0, 0))
         final.paste(image, mask=mask.getchannel(0))
 
