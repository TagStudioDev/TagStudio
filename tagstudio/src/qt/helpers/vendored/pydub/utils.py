--- conflicted
+++ resolved
@@ -7,13 +7,8 @@
     fsdecode,
     get_extra_info,
 )
-<<<<<<< HEAD
-from src.qt.helpers.silent_popen import promptless_Popen
+from src.qt.helpers.silent_popen import silent_Popen
 from src.qt.helpers.vendored.ffmpeg import FFPROBE_CMD
-=======
-from src.qt.helpers.silent_popen import silent_Popen
->>>>>>> 921a8875
-
 
 def _mediainfo_json(filepath, read_ahead_limit=-1):
     """Return json dictionary with media info(codec, duration, size, bitrate...) from filepath."""
