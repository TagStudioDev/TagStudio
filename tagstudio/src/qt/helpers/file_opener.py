--- conflicted
+++ resolved
@@ -5,13 +5,10 @@
 import logging
 import os
 import subprocess
-<<<<<<< HEAD
 import shutil
 import sys
 import traceback
-=======
 import sys
->>>>>>> f40be005
 
 from PySide6.QtWidgets import QLabel
 
@@ -22,7 +19,6 @@
 logging.basicConfig(format="%(message)s", level=logging.INFO)
 
 
-<<<<<<< HEAD
 def open_file(path: str, file_manager: bool = False):
 	logging.info(f'Opening file: {path}')
 	if not os.path.exists(path):
@@ -63,19 +59,6 @@
 				logging.info(f"Could not find {command_name} on system PATH")
 	except:
 		traceback.print_exc()
-=======
-def file_open(filepath: str, check_first: bool = True):
-	if check_first and not os.path.isfile(filepath):
-		logging.error(f'File not found: {filepath}')
-		return False
-
-	if os.name == 'nt':
-		os.startfile(filepath)
-	elif sys.platform == 'darwin':
-		subprocess.Popen(['open', filepath])
-	else:
-		subprocess.call(["xdg-open", filepath])
->>>>>>> f40be005
 
 
 class FileOpenerHelper:
@@ -86,33 +69,10 @@
 		self.filepath = filepath
 
 	def open_file(self):
-<<<<<<< HEAD
 		open_file(self.filepath)
 
 	def open_explorer(self):
 		open_file(self.filepath, True)
-=======
-		logging.info(f'Opening file: {self.filepath}')
-		file_open(self.filepath)
-
-	def open_explorer(self):
-		if not os.path.exists(self.filepath):
-			logging.error(f'File not found: {self.filepath}')
-			return
-
-		logging.info(f'Opening file: {self.filepath}')
-		if os.name == 'nt':  # Windows
-			command = f'explorer /select,"{self.filepath}"'
-			subprocess.run(command, shell=True)
-		elif sys.platform == 'darwin':
-			subprocess.Popen(['open', '-R', self.filepath])
-		else:  # Linux
-			command = f'nautilus --select "{self.filepath}"'  # Adjust for your Linux file manager if different
-			if subprocess.run(command, shell=True).returncode == 0:
-				file_loc = os.path.dirname(self.filepath)
-				file_loc = os.path.normpath(file_loc)
-				os.startfile(file_loc)
->>>>>>> f40be005
 
 
 class FileOpenerLabel(QLabel):
