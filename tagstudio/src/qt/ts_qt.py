--- conflicted
+++ resolved
@@ -65,12 +65,9 @@
     TS_FOLDER_NAME,
     VERSION_BRANCH,
     VERSION,
-<<<<<<< HEAD
     TEXT_FIELDS,
-=======
     TAG_FAVORITE,
     TAG_ARCHIVED,
->>>>>>> bebca634
 )
 from src.core.utils.web import strip_web_protocol
 from src.qt.flowlayout import FlowLayout
