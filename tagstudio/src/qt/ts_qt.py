--- conflicted
+++ resolved
@@ -659,16 +659,10 @@
 
     def show_tag_database(self):
         self.modal = PanelModal(
-<<<<<<< HEAD
-            TagDatabasePanel(self.lib),
-            "Library Tags",
-            "Library Tags",
-=======
             widget=TagDatabasePanel(self.lib),
             title="Library Tags",
             window_title="Library Tags",
             done_callback=self.preview_panel.update_widgets,
->>>>>>> 9e0c4f39
             has_save=False,
         )
         self.modal.show()
