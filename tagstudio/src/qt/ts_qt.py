--- conflicted
+++ resolved
@@ -955,7 +955,6 @@
         for entry_id in self.selected:
             self.lib.add_tags_to_entry(entry_id, tag_ids)
 
-<<<<<<< HEAD
     def delete_files_callback(self, origin_path: str | Path, origin_id: int | None = None):
         """Callback to send on or more files to the system trash.
 
@@ -1091,30 +1090,6 @@
 
         return msg.exec()
 
-    def show_tag_manager(self):
-        self.modal = PanelModal(
-            widget=TagDatabasePanel(self.lib),
-            done_callback=lambda: self.preview_panel.update_widgets(update_preview=False),
-            has_save=False,
-        )
-        Translations.translate_with_setter(self.modal.setTitle, "tag_manager.title")
-        Translations.translate_with_setter(self.modal.setWindowTitle, "tag_manager.title")
-        self.modal.show()
-
-    def show_file_extension_modal(self):
-        panel = FileExtensionModal(self.lib)
-        self.modal = PanelModal(
-            panel,
-            has_save=True,
-        )
-        Translations.translate_with_setter(self.modal.setTitle, "ignore_list.title")
-        Translations.translate_with_setter(self.modal.setWindowTitle, "ignore_list.title")
-
-        self.modal.saved.connect(lambda: (panel.save(), self.filter_items()))
-        self.modal.show()
-
-=======
->>>>>>> 466af1e6
     def add_new_files_callback(self):
         """Run when user initiates adding new files to the Library."""
         tracker = RefreshDirTracker(self.lib)
