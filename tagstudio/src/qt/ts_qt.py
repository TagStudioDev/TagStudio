# Copyright (C) 2024 Travis Abendshien (CyanVoxel).
# Licensed under the GPL-3.0 License.
# Created for TagStudio: https://github.com/CyanVoxel/TagStudio

# SIGTERM handling based on the implementation by Virgil Dupras for dupeGuru:
# https://github.com/arsenetar/dupeguru/blob/master/run.py#L71

"""A Qt driver for TagStudio."""

import ctypes
import copy
import logging
import math
import os
import platform
import sys
import time
import typing
import webbrowser
from datetime import datetime as dt
from pathlib import Path
from queue import Queue
from typing import Optional
from PIL import Image
from PySide6 import QtCore
from PySide6.QtCore import (
    QObject,
    QThread,
    Signal,
    Qt,
    QThreadPool,
    QTimer,
    QSettings,
)
from PySide6.QtGui import (
    QGuiApplication,
    QPixmap,
    QMouseEvent,
    QColor,
    QAction,
    QFontDatabase,
    QIcon,
)
from PySide6.QtUiTools import QUiLoader
from PySide6.QtWidgets import (
    QApplication,
    QWidget,
    QHBoxLayout,
    QPushButton,
    QLineEdit,
    QScrollArea,
    QFileDialog,
    QSplashScreen,
    QMenu,
    QMenuBar,
    QComboBox,
    QMessageBox,
)
from humanfriendly import format_timespan

from src.core.enums import SettingItems, SearchMode
from src.core.library import ItemType
from src.core.ts_core import TagStudioCore
from src.core.constants import (
    COLLAGE_FOLDER_NAME,
    BACKUP_FOLDER_NAME,
    TS_FOLDER_NAME,
    VERSION_BRANCH,
    VERSION,
    TEXT_FIELDS,
    TAG_FAVORITE,
    TAG_ARCHIVED,
)
from src.core.palette import ColorType, get_ui_color
from src.core.utils.web import strip_web_protocol
from src.qt.flowlayout import FlowLayout
from src.qt.main_window import Ui_MainWindow
from src.qt.helpers.file_deleter import delete_file
from src.qt.helpers.function_iterator import FunctionIterator
from src.qt.helpers.custom_runnable import CustomRunnable
from src.qt.resource_manager import ResourceManager
from src.qt.widgets.collage_icon import CollageIconRenderer
from src.qt.widgets.panel import PanelModal
from src.qt.widgets.thumb_renderer import ThumbRenderer
from src.qt.widgets.progress import ProgressWidget
from src.qt.widgets.preview_panel import PreviewPanel
from src.qt.widgets.item_thumb import ItemThumb
from src.qt.modals.build_tag import BuildTagPanel
from src.qt.modals.tag_database import TagDatabasePanel
from src.qt.modals.file_extension import FileExtensionModal
from src.qt.modals.fix_unlinked import FixUnlinkedEntriesModal
from src.qt.modals.fix_dupes import FixDupeFilesModal
from src.qt.modals.folders_to_tags import FoldersToTagsModal
from src.qt.modals.drop_import import DropImport
from src.qt.modals.ffmpeg_checker import FfmpegChecker

# this import has side-effect of import PySide resources
import src.qt.resources_rc  # pylint: disable=unused-import

# SIGQUIT is not defined on Windows
if sys.platform == "win32":
    from signal import signal, SIGINT, SIGTERM

    SIGQUIT = SIGTERM
else:
    from signal import signal, SIGINT, SIGTERM, SIGQUIT

ERROR = f"[ERROR]"
WARNING = f"[WARNING]"
INFO = f"[INFO]"

logging.basicConfig(format="%(message)s", level=logging.INFO)


class NavigationState:
    """Represents a state of the Library grid view."""

    def __init__(
        self,
        contents,
        scrollbar_pos: int,
        page_index: int,
        page_count: int,
        search_text: str | None = None,
        thumb_size=None,
        spacing=None,
    ) -> None:
        self.contents = contents
        self.scrollbar_pos = scrollbar_pos
        self.page_index = page_index
        self.page_count = page_count
        self.search_text = search_text
        self.thumb_size = thumb_size
        self.spacing = spacing


class Consumer(QThread):
    MARKER_QUIT = "MARKER_QUIT"

    def __init__(self, queue) -> None:
        self.queue = queue
        QThread.__init__(self)

    def run(self):
        while True:
            try:
                job = self.queue.get()
                if job == self.MARKER_QUIT:
                    break
                job[0](*job[1])
            except RuntimeError:
                pass

    def set_page_count(self, count: int):
        self.page_count = count

    def jump_to_page(self, index: int):
        pass

    def nav_back(self):
        pass

    def nav_forward(self):
        pass


class QtDriver(QObject):
    """A Qt GUI frontend driver for TagStudio."""

    SIGTERM = Signal()

    preview_panel: PreviewPanel

    def __init__(self, core: TagStudioCore, args):
        super().__init__()
        self.core: TagStudioCore = core
        self.lib = self.core.lib
        self.rm: ResourceManager = ResourceManager()
        self.args = args
        self.frame_dict: dict = {}
        self.nav_frames: list[NavigationState] = []
        self.cur_frame_idx: int = -1

        self.search_mode = SearchMode.AND

        # self.main_window = None
        # self.main_window = Ui_MainWindow()

        self.branch: str = (" (" + VERSION_BRANCH + ")") if VERSION_BRANCH else ""
        self.base_title: str = f"TagStudio Alpha {VERSION}{self.branch}"
        # self.title_text: str = self.base_title
        # self.buffer = {}
        self.thumb_job_queue: Queue = Queue()
        self.thumb_threads: list[Consumer] = []
        self.thumb_cutoff: float = time.time()
        # self.selected: list[tuple[int,int]] = [] # (Thumb Index, Page Index)
        self.selected: list[tuple[ItemType, int]] = []  # (Item Type, Item ID)

        self.SIGTERM.connect(self.handleSIGTERM)

        if self.args.config_file:
            path = Path(self.args.config_file)
            if not path.exists():
                logging.warning(
                    f"[QT DRIVER] Config File does not exist creating {str(path)}"
                )
            logging.info(f"[QT DRIVER] Using Config File {str(path)}")
            self.settings = QSettings(str(path), QSettings.Format.IniFormat)
        else:
            self.settings = QSettings(
                QSettings.Format.IniFormat,
                QSettings.Scope.UserScope,
                "TagStudio",
                "TagStudio",
            )
            logging.info(
                f"[QT DRIVER] Config File not specified, defaulting to {self.settings.fileName()}"
            )

        max_threads = os.cpu_count()
        if args.ci:
            # spawn only single worker in CI environment
            max_threads = 1
        for i in range(max_threads):
            # thread = threading.Thread(target=self.consumer, name=f'ThumbRenderer_{i}',args=(), daemon=True)
            # thread.start()
            thread = Consumer(self.thumb_job_queue)
            thread.setObjectName(f"ThumbRenderer_{i}")
            self.thumb_threads.append(thread)
            thread.start()

    def open_library_from_dialog(self):
        dir = QFileDialog.getExistingDirectory(
            None, "Open/Create Library", "/", QFileDialog.ShowDirsOnly
        )
        if dir not in (None, ""):
            self.open_library(Path(dir))

    def signal_handler(self, sig, frame):
        if sig in (SIGINT, SIGTERM, SIGQUIT):
            self.SIGTERM.emit()

    def setup_signals(self):
        signal(SIGINT, self.signal_handler)
        signal(SIGTERM, self.signal_handler)
        signal(SIGQUIT, self.signal_handler)

    def start(self) -> None:
        """Launches the main Qt window."""

        loader = QUiLoader()
        if os.name == "nt":
            sys.argv += ["-platform", "windows:darkmode=2"]
        app = QApplication(sys.argv)
        app.setStyle("Fusion")
        # pal: QPalette = app.palette()
        # pal.setColor(QPalette.ColorGroup.Active,
        # 			 QPalette.ColorRole.Highlight, QColor('#6E4BCE'))
        # pal.setColor(QPalette.ColorGroup.Normal,
        # 			 QPalette.ColorRole.Window, QColor('#110F1B'))
        # app.setPalette(pal)
        home_path = Path(__file__).parent / "ui/home.ui"
        icon_path = Path(__file__).parents[2] / "resources/icon.png"

        # Handle OS signals
        self.setup_signals()
        # allow to process input from console, eg. SIGTERM
        timer = QTimer()
        timer.start(500)
        timer.timeout.connect(lambda: None)

        # self.main_window = loader.load(home_path)
        self.main_window = Ui_MainWindow(self)
        self.main_window.setWindowTitle(self.base_title)
        self.main_window.mousePressEvent = self.mouse_navigation  # type: ignore
        # self.main_window.setStyleSheet(
        # 	f'QScrollBar::{{background:red;}}'
        # 	)

        self.drop_import = DropImport(self)
        self.main_window.dragEnterEvent = self.drop_import.dragEnterEvent  # type: ignore
        self.main_window.dropEvent = self.drop_import.dropEvent  # type: ignore
        self.main_window.dragMoveEvent = self.drop_import.dragMoveEvent  # type: ignore

        # # self.main_window.windowFlags() &
        # # self.main_window.setWindowFlag(Qt.WindowType.FramelessWindowHint, True)
        # self.main_window.setWindowFlag(Qt.WindowType.NoDropShadowWindowHint, True)
        # self.main_window.setWindowFlag(Qt.WindowType.WindowTransparentForInput, False)
        # self.main_window.setAttribute(Qt.WidgetAttribute.WA_TranslucentBackground)

        # self.windowFX = WindowEffect()
        # self.windowFX.setAcrylicEffect(self.main_window.winId())

        splash_pixmap = QPixmap(":/images/splash.png")
        splash_pixmap.setDevicePixelRatio(self.main_window.devicePixelRatio())
        splash_pixmap = splash_pixmap.scaledToWidth(
            math.floor(
                min(
                    (
                        QGuiApplication.primaryScreen().geometry().width()
                        * self.main_window.devicePixelRatio()
                    )
                    / 4,
                    splash_pixmap.width(),
                )
            ),
            Qt.TransformationMode.SmoothTransformation,
        )
        self.splash = QSplashScreen(splash_pixmap, Qt.WindowStaysOnTopHint)  # type: ignore
        self.splash.show()

        if os.name == "nt":
            appid = "cyanvoxel.tagstudio.9"
            ctypes.windll.shell32.SetCurrentProcessExplicitAppUserModelID(appid)  # type: ignore

        if sys.platform != "darwin":
            icon = QIcon()
            icon.addFile(str(icon_path))
            app.setWindowIcon(icon)

        self.copied_fields: list[dict] = []
        self.is_buffer_merged: bool = False

        menu_bar = QMenuBar(self.main_window)
        self.main_window.setMenuBar(menu_bar)
        menu_bar.setNativeMenuBar(True)

        file_menu = QMenu("&File", menu_bar)
        edit_menu = QMenu("&Edit", menu_bar)
        tools_menu = QMenu("&Tools", menu_bar)
        macros_menu = QMenu("&Macros", menu_bar)
        window_menu = QMenu("&Window", menu_bar)
        help_menu = QMenu("&Help", menu_bar)

        # File Menu ============================================================
        # file_menu.addAction(QAction('&New Library', menu_bar))
        # file_menu.addAction(QAction('&Open Library', menu_bar))

        open_library_action = QAction("&Open/Create Library", menu_bar)
        open_library_action.triggered.connect(lambda: self.open_library_from_dialog())
        open_library_action.setShortcut(
            QtCore.QKeyCombination(
                QtCore.Qt.KeyboardModifier(QtCore.Qt.KeyboardModifier.ControlModifier),
                QtCore.Qt.Key.Key_O,
            )
        )
        open_library_action.setToolTip("Ctrl+O")
        file_menu.addAction(open_library_action)

        save_library_action = QAction("&Save Library", menu_bar)
        save_library_action.triggered.connect(
            lambda: self.callback_library_needed_check(self.save_library)
        )
        save_library_action.setShortcut(
            QtCore.QKeyCombination(
                QtCore.Qt.KeyboardModifier(QtCore.Qt.KeyboardModifier.ControlModifier),
                QtCore.Qt.Key.Key_S,
            )
        )
        save_library_action.setStatusTip("Ctrl+S")
        file_menu.addAction(save_library_action)

        save_library_backup_action = QAction("&Save Library Backup", menu_bar)
        save_library_backup_action.triggered.connect(
            lambda: self.callback_library_needed_check(self.backup_library)
        )
        save_library_backup_action.setShortcut(
            QtCore.QKeyCombination(
                QtCore.Qt.KeyboardModifier(
                    QtCore.Qt.KeyboardModifier.ControlModifier
                    | QtCore.Qt.KeyboardModifier.ShiftModifier
                ),
                QtCore.Qt.Key.Key_S,
            )
        )
        save_library_backup_action.setStatusTip("Ctrl+Shift+S")
        file_menu.addAction(save_library_backup_action)

        file_menu.addSeparator()

        # refresh_lib_action = QAction('&Refresh Directories', self.main_window)
        # refresh_lib_action.triggered.connect(lambda: self.lib.refresh_dir())
        add_new_files_action = QAction("&Refresh Directories", menu_bar)
        add_new_files_action.triggered.connect(
            lambda: self.callback_library_needed_check(self.add_new_files_callback)
        )
        add_new_files_action.setShortcut(
            QtCore.QKeyCombination(
                QtCore.Qt.KeyboardModifier(QtCore.Qt.KeyboardModifier.ControlModifier),
                QtCore.Qt.Key.Key_R,
            )
        )
        add_new_files_action.setStatusTip("Ctrl+R")
        # file_menu.addAction(refresh_lib_action)
        file_menu.addAction(add_new_files_action)

        file_menu.addSeparator()

        close_library_action = QAction("&Close Library", menu_bar)
        close_library_action.triggered.connect(lambda: self.close_library())
        file_menu.addAction(close_library_action)

        # Edit Menu ============================================================
        new_tag_action = QAction("New &Tag", menu_bar)
        new_tag_action.triggered.connect(lambda: self.add_tag_action_callback())
        new_tag_action.setShortcut(
            QtCore.QKeyCombination(
                QtCore.Qt.KeyboardModifier(QtCore.Qt.KeyboardModifier.ControlModifier),
                QtCore.Qt.Key.Key_T,
            )
        )
        new_tag_action.setToolTip("Ctrl+T")
        edit_menu.addAction(new_tag_action)

        edit_menu.addSeparator()

        # NOTE: Name is set in update_clipboard_actions()
        self.copy_entry_fields_action = QAction(menu_bar)
        self.copy_entry_fields_action.triggered.connect(
            lambda: self.copy_entry_fields_callback()
        )
        self.copy_entry_fields_action.setShortcut(
            QtCore.QKeyCombination(
                QtCore.Qt.KeyboardModifier(QtCore.Qt.KeyboardModifier.ControlModifier),
                QtCore.Qt.Key.Key_C,
            )
        )
        self.copy_entry_fields_action.setToolTip("Ctrl+C")
        edit_menu.addAction(self.copy_entry_fields_action)

        # NOTE: Name is set in update_clipboard_actions()
        self.paste_entry_fields_action = QAction(menu_bar)
        self.paste_entry_fields_action.triggered.connect(
            self.paste_entry_fields_callback
        )
        self.paste_entry_fields_action.setShortcut(
            QtCore.QKeyCombination(
                QtCore.Qt.KeyboardModifier(QtCore.Qt.KeyboardModifier.ControlModifier),
                QtCore.Qt.Key.Key_V,
            )
        )
        self.paste_entry_fields_action.setToolTip("Ctrl+V")
        edit_menu.addAction(self.paste_entry_fields_action)

        edit_menu.addSeparator()

        select_all_action = QAction("Select All", menu_bar)
        select_all_action.triggered.connect(self.select_all_action_callback)
        select_all_action.setShortcut(
            QtCore.QKeyCombination(
                QtCore.Qt.KeyboardModifier(QtCore.Qt.KeyboardModifier.ControlModifier),
                QtCore.Qt.Key.Key_A,
            )
        )
        select_all_action.setToolTip("Ctrl+A")
        edit_menu.addAction(select_all_action)

        clear_select_action = QAction("Clear Selection", menu_bar)
        clear_select_action.triggered.connect(self.clear_select_action_callback)
        clear_select_action.setShortcut(QtCore.Qt.Key.Key_Escape)
        clear_select_action.setToolTip("Esc")
        edit_menu.addAction(clear_select_action)

        edit_menu.addSeparator()

        self.delete_file_action = QAction("Delete Selected File(s)", menu_bar)
        self.delete_file_action.triggered.connect(
            lambda f="": self.delete_files_callback(f)
        )
        self.delete_file_action.setShortcut(QtCore.Qt.Key.Key_Delete)
        edit_menu.addAction(self.delete_file_action)

        edit_menu.addSeparator()

        manage_file_extensions_action = QAction("Manage File Extensions", menu_bar)
        manage_file_extensions_action.triggered.connect(
            lambda: self.show_file_extension_modal()
        )
        edit_menu.addAction(manage_file_extensions_action)

        tag_database_action = QAction("Manage Tags", menu_bar)
        tag_database_action.triggered.connect(lambda: self.show_tag_database())
        edit_menu.addAction(tag_database_action)

        check_action = QAction("Open library on start", self)
        check_action.setCheckable(True)
        check_action.setChecked(
            self.settings.value(SettingItems.START_LOAD_LAST, True, type=bool)  # type: ignore
        )
        check_action.triggered.connect(
            lambda checked: self.settings.setValue(
                SettingItems.START_LOAD_LAST, checked
            )
        )
        window_menu.addAction(check_action)

        # Tools Menu ===========================================================
        def create_fix_unlinked_entries_modal():
            """Postpone the creation of the modal until it is needed."""
            if not hasattr(self, "unlinked_modal"):
                self.unlinked_modal = FixUnlinkedEntriesModal(self.lib, self)
            self.unlinked_modal.show()

        fix_unlinked_entries_action = QAction("Fix &Unlinked Entries", menu_bar)
        fix_unlinked_entries_action.triggered.connect(create_fix_unlinked_entries_modal)
        tools_menu.addAction(fix_unlinked_entries_action)

        def create_dupe_files_modal():
            """Postpone the creation of the modal until it is needed."""
            if not hasattr(self, "dupe_modal"):
                self.dupe_modal = FixDupeFilesModal(self.lib, self)
            self.dupe_modal.show()

        fix_dupe_files_action = QAction("Fix Duplicate &Files", menu_bar)
        fix_dupe_files_action.triggered.connect(create_dupe_files_modal)
        tools_menu.addAction(fix_dupe_files_action)

        create_collage_action = QAction("Create Collage", menu_bar)
        create_collage_action.triggered.connect(lambda: self.create_collage())
        tools_menu.addAction(create_collage_action)

        # Macros Menu ==========================================================
        self.autofill_action = QAction("Autofill", menu_bar)
        self.autofill_action.triggered.connect(
            lambda: (
                self.run_macros(
                    "autofill", [x[1] for x in self.selected if x[0] == ItemType.ENTRY]
                ),
                self.preview_panel.update_widgets(),
            )
        )
        macros_menu.addAction(self.autofill_action)

        self.sort_fields_action = QAction("&Sort Fields", menu_bar)
        self.sort_fields_action.triggered.connect(
            lambda: (
                self.run_macros(
                    "sort-fields",
                    [x[1] for x in self.selected if x[0] == ItemType.ENTRY],
                ),
                self.preview_panel.update_widgets(),
            )
        )
        self.sort_fields_action.setShortcut(
            QtCore.QKeyCombination(
                QtCore.Qt.KeyboardModifier(QtCore.Qt.KeyboardModifier.AltModifier),
                QtCore.Qt.Key.Key_S,
            )
        )
        self.sort_fields_action.setToolTip("Alt+S")
        macros_menu.addAction(self.sort_fields_action)

        show_libs_list_action = QAction("Show Recent Libraries", menu_bar)
        show_libs_list_action.setCheckable(True)
        show_libs_list_action.setChecked(
            self.settings.value(SettingItems.WINDOW_SHOW_LIBS, True, type=bool)  # type: ignore
        )
        show_libs_list_action.triggered.connect(
            lambda checked: (
                self.settings.setValue(SettingItems.WINDOW_SHOW_LIBS, checked),  # type: ignore
                self.toggle_libs_list(checked),
            )
        )
        window_menu.addAction(show_libs_list_action)

        def create_folders_tags_modal():
            """Postpone the creation of the modal until it is needed."""
            if not hasattr(self, "folders_modal"):
                self.folders_modal = FoldersToTagsModal(self.lib, self)
            self.folders_modal.show()

        folders_to_tags_action = QAction("Folders to Tags", menu_bar)
        folders_to_tags_action.triggered.connect(create_folders_tags_modal)
        macros_menu.addAction(folders_to_tags_action)

        # Help Menu ============================================================
        self.repo_action = QAction("Visit GitHub Repository", menu_bar)
        self.repo_action.triggered.connect(
            lambda: webbrowser.open("https://github.com/TagStudioDev/TagStudio")
        )
        help_menu.addAction(self.repo_action)
        self.set_menu_action_viability()

        self.update_clipboard_actions()

        menu_bar.addMenu(file_menu)
        menu_bar.addMenu(edit_menu)
        menu_bar.addMenu(tools_menu)
        menu_bar.addMenu(macros_menu)
        menu_bar.addMenu(window_menu)
        menu_bar.addMenu(help_menu)

        # ======================================================================

        # Preview Panel --------------------------------------------------------
        self.preview_panel = PreviewPanel(self.lib, self)
        l: QHBoxLayout = self.main_window.splitter
        l.addWidget(self.preview_panel)

        QFontDatabase.addApplicationFont(
            str(Path(__file__).parents[2] / "resources/qt/fonts/Oxanium-Bold.ttf")
        )

        self.thumb_sizes: list[tuple[str, int]] = [
            ("Extra Large Thumbnails", 256),
            ("Large Thumbnails", 192),
            ("Medium Thumbnails", 128),
            ("Small Thumbnails", 96),
            ("Mini Thumbnails", 76),
        ]
        self.thumb_size = 128
        self.max_results = 500
        self.item_thumbs: list[ItemThumb] = []
        self.thumb_renderers: list[ThumbRenderer] = []

        self.init_library_window()

        lib = None
        if self.args.open:
            lib = self.args.open
        elif self.settings.value(SettingItems.START_LOAD_LAST, True, type=bool):
            lib = self.settings.value(SettingItems.LAST_LIBRARY)

            # TODO: Remove this check if the library is no longer saved with files
            if lib and not (Path(lib) / TS_FOLDER_NAME).exists():
                logging.error(
                    f"[QT DRIVER] {TS_FOLDER_NAME} folder in {lib} does not exist."
                )
                self.settings.setValue(SettingItems.LAST_LIBRARY, "")
                lib = None

        if lib:
            self.splash.showMessage(
                f'Opening Library "{lib}"...',
                int(Qt.AlignmentFlag.AlignBottom | Qt.AlignmentFlag.AlignHCenter),
                QColor("#9782ff"),
            )
            self.open_library(Path(lib))

        if self.args.ci:
            # gracefully terminate the app in CI environment
            self.thumb_job_queue.put((self.SIGTERM.emit, []))
        else:
            # Startup Checks
            self.check_ffmpeg()

        app.exec()

        self.shutdown()

    def init_library_window(self):
        # TODO: Put this into its own method that copies the font file(s) into memory
        # so the resource isn't being used, then store the specific size variations
        # in a global dict for methods to access for different DPIs.
        # adj_font_size = math.floor(12 * self.main_window.devicePixelRatio())
        # self.ext_font = ImageFont.truetype(os.path.normpath(f'{Path(__file__).parents[2]}/resources/qt/fonts/Oxanium-Bold.ttf'), adj_font_size)

        # Search Button
        search_button: QPushButton = self.main_window.searchButton
        search_button.clicked.connect(
            lambda: self.filter_items(self.main_window.searchField.text())
        )

        # Search Field
        search_field: QLineEdit = self.main_window.searchField
        search_field.returnPressed.connect(
            lambda: self.filter_items(self.main_window.searchField.text())
        )

        # Thumbnail Size ComboBox
        thumb_size_combobox: QComboBox = self.main_window.thumb_size_combobox
        for size in self.thumb_sizes:
            thumb_size_combobox.addItem(size[0])
        thumb_size_combobox.setCurrentIndex(2)  # Default: Medium
        thumb_size_combobox.currentIndexChanged.connect(
            lambda: self.thumb_size_callback(thumb_size_combobox.currentIndex())
        )
        self._init_thumb_grid()

        # Search Type ComboBox
        search_type_selector: QComboBox = self.main_window.comboBox_2
        search_type_selector.currentIndexChanged.connect(
            lambda: self.set_search_type(
                SearchMode(search_type_selector.currentIndex())
            )
        )

        back_button: QPushButton = self.main_window.backButton
        back_button.clicked.connect(self.nav_back)
        forward_button: QPushButton = self.main_window.forwardButton
        forward_button.clicked.connect(self.nav_forward)

        # NOTE: Putting this early will result in a white non-responsive
        # window until everything is loaded. Consider adding a splash screen
        # or implementing some clever loading tricks.
        self.main_window.show()
        self.main_window.activateWindow()
        self.main_window.toggle_landing_page(True)

        self.frame_dict = {}
        self.main_window.pagination.index.connect(
            lambda i: (
                self.nav_forward(
                    *self.get_frame_contents(
                        i, self.nav_frames[self.cur_frame_idx].search_text
                    )
                ),
                logging.info(f"emitted {i}"),
            )
        )

        self.nav_frames = []
        self.cur_frame_idx = -1
        self.cur_query = ""
        self.filter_items()
        # self.update_thumbs()

        # self.render_times: list = []
        # self.main_window.setWindowFlag(Qt.FramelessWindowHint)

        # self.main_window.raise_()
        self.splash.finish(self.main_window)
        self.preview_panel.update_widgets()

    def toggle_libs_list(self, value: bool):
        if value:
            self.preview_panel.libs_flow_container.show()
        else:
            self.preview_panel.libs_flow_container.hide()
        self.preview_panel.update()

    def callback_library_needed_check(self, func):
        """Check if loaded library has valid path before executing the button function"""
        if self.lib.library_dir:
            func()

    def handleSIGTERM(self):
        self.shutdown()

    def shutdown(self):
        """Save Library on Application Exit"""
        if self.lib.library_dir:
            self.save_library()
            self.settings.setValue(SettingItems.LAST_LIBRARY, self.lib.library_dir)
            self.settings.sync()
        logging.info("[SHUTDOWN] Ending Thumbnail Threads...")
        for _ in self.thumb_threads:
            self.thumb_job_queue.put(Consumer.MARKER_QUIT)

        # wait for threads to quit
        for thread in self.thumb_threads:
            thread.quit()
            thread.wait()

        QApplication.quit()

    def save_library(self, show_status=True):
        logging.info(f"Saving Library...")
        if show_status:
            self.main_window.statusbar.showMessage(f"Saving Library...")
            start_time = time.time()
        # This might still be able to error, if the selected directory deletes in a race condition
        # or something silly like that. Hence the loop, but if this is considered overkill, thats fair.
        while True:
            try:
                self.lib.save_library_to_disk()
                break
                # If the parent directory got moved, or deleted, prompt user for where to save.
            except FileNotFoundError:
                logging.info(
                    "Library parent directory not found, prompting user to select the directory"
                )
                dir = QFileDialog.getExistingDirectory(
                    None,
                    "Library Location not found, please select location to save Library",
                    "/",
                    QFileDialog.ShowDirsOnly,
                )
                if dir not in (None, ""):
                    self.lib.library_dir = dir
        if show_status:
            end_time = time.time()
            self.main_window.statusbar.showMessage(
                f"Library Saved! ({format_timespan(end_time - start_time)})"
            )

    def close_library(self):
        if self.lib.library_dir:
            logging.info(f"Closing Library...")
            self.main_window.statusbar.showMessage(f"Closing & Saving Library...")
            start_time = time.time()
            self.save_library(show_status=False)
            self.settings.setValue(SettingItems.LAST_LIBRARY, self.lib.library_dir)
            self.settings.sync()

            self.lib.clear_internal_vars()
            title_text = f"{self.base_title}"
            self.main_window.setWindowTitle(title_text)
            self.main_window.setAcceptDrops(False)

            self.nav_frames = []
            self.cur_frame_idx = -1
            self.cur_query = ""
            self.selected.clear()
            self.copied_fields.clear()
            self.is_buffer_merged = False
            self.update_clipboard_actions()
            self.set_menu_action_viability()
            self.preview_panel.update_widgets()
            self.filter_items()
            self.main_window.toggle_landing_page(True)

            end_time = time.time()
            self.main_window.statusbar.showMessage(
                f"Library Saved and Closed! ({format_timespan(end_time - start_time)})"
            )

    def backup_library(self):
        logging.info(f"Backing Up Library...")
        self.main_window.statusbar.showMessage(f"Saving Library...")
        start_time = time.time()
        fn = self.lib.save_library_backup_to_disk()
        end_time = time.time()
        self.main_window.statusbar.showMessage(
            f'Library Backup Saved at: "{ self.lib.library_dir / TS_FOLDER_NAME / BACKUP_FOLDER_NAME / fn}" ({format_timespan(end_time - start_time)})'
        )

    def add_tag_action_callback(self):
        self.modal = PanelModal(
            BuildTagPanel(self.lib), "New Tag", "Add Tag", has_save=True
        )
        # self.edit_modal.widget.update_display_name.connect(lambda t: self.edit_modal.title_widget.setText(t))
        panel: BuildTagPanel = self.modal.widget
        self.modal.saved.connect(
            lambda: (self.lib.add_tag_to_library(panel.build_tag()), self.modal.hide())
        )
        # panel.tag_updated.connect(lambda tag: self.lib.update_tag(tag))
        self.modal.show()

    def select_all_action_callback(self):
        for item in self.item_thumbs:
            if item.mode and (item.mode, item.item_id) not in self.selected:
                self.selected.append((item.mode, item.item_id))
                item.thumb_button.set_selected(True)

        self.set_menu_action_viability()
        self.preview_panel.update_widgets()

    def clear_select_action_callback(self):
        self.selected.clear()
        for item in self.item_thumbs:
            item.thumb_button.set_selected(False)

        self.set_menu_action_viability()
        self.preview_panel.update_widgets()

    def show_tag_database(self):
        self.modal = PanelModal(
            TagDatabasePanel(self.lib, self),
            "Library Tags",
            "Library Tags",
            has_save=False,
        )
        self.modal.show()

    def show_file_extension_modal(self):
        panel = FileExtensionModal(self.lib)
        self.modal = PanelModal(
            panel,
            "File Extensions",
            "File Extensions",
            has_save=True,
        )
        self.modal.saved.connect(lambda: (panel.save(), self.filter_items("")))
        self.modal.show()

    def delete_files_callback(self, origin_path: str | Path):
        """Callback to send on or more files to the system trash.

        If 0-1 items are currently selected, the origin_path is used to delete the file
        from the originating context menu item.
        If there are currently multiple items selected,
        then the selection buffer is used to determine the files to be deleted.

        Args:
            origin_path(str): The file path associated with the widget making the call.
                May or may not be the file targeted, depending on the selection rules.
        """
        entry = None
        pending: list[Path] = []
        deleted_count: int = 0

        if len(self.selected) <= 1 and origin_path:
            pending.append(Path(origin_path))
        elif (len(self.selected) > 1) or (len(self.selected) <= 1 and not origin_path):
            for i, item_pair in enumerate(self.selected):
                if item_pair[0] == ItemType.ENTRY:
                    entry = self.lib.get_entry(item_pair[1])
                    filepath: Path = self.lib.library_dir / entry.path / entry.filename
                    pending.append(filepath)

        if pending:
            return_code = self.delete_file_confirmation(len(pending), pending[0])
            logging.info(return_code)
            # If there was a confirmation and not a cancellation
            if return_code == 2 and return_code != 3:
                for i, f in enumerate(pending):
                    if (origin_path == f) or (not origin_path):
                        self.preview_panel.stop_file_use()
                    if delete_file(f):
                        self.main_window.statusbar.showMessage(
                            f'Deleting file [{i}/{len(pending)}]: "{f}"...'
                        )
                        self.main_window.statusbar.repaint()

                        entry_id = self.lib.get_entry_id_from_filepath(f)
                        self.lib.remove_entry(entry_id)
                        self.purge_item_from_navigation(ItemType.ENTRY, entry_id)
                        deleted_count += 1
                self.selected.clear()

        if deleted_count > 0:
            self.refresh_frame(self.nav_frames[self.cur_frame_idx].contents)
            self.preview_panel.update_widgets()

        if len(self.selected) <= 1 and deleted_count == 0:
            self.main_window.statusbar.showMessage("No files deleted.")
        elif len(self.selected) <= 1 and deleted_count == 1:
            self.main_window.statusbar.showMessage(f"Deleted {deleted_count} file!")
        elif len(self.selected) > 1 and deleted_count == 0:
            self.main_window.statusbar.showMessage("No files deleted.")
        elif len(self.selected) > 1 and deleted_count < len(self.selected):
            self.main_window.statusbar.showMessage(
                f"Only deleted {deleted_count} file{'' if deleted_count == 1 else 's'}! Check if any of the files are currently missing or in use."
            )
        elif len(self.selected) > 1 and deleted_count == len(self.selected):
            self.main_window.statusbar.showMessage(f"Deleted {deleted_count} files!")
        else:
            self.main_window.statusbar.showMessage(f"Deleted {deleted_count} files!")
        self.main_window.statusbar.repaint()

    def delete_file_confirmation(self, count: int, filename: Path | None = None) -> int:
        """A confirmation dialogue box for deleting files.

        Args:
            count(int): The number of files to be deleted.
            filename(Path | None): The filename to show if only one file is to be deleted.
        """
        trash_term: str = "Trash"
        if platform.system() == "Windows":
            trash_term = "Recycle Bin"
        # NOTE: Windows + send2trash will PERMANENTLY delete files which cannot be moved to the Recycle Bin.
        # This is done without any warning, so this message is currently the best way I've got to inform the user.
        # https://github.com/arsenetar/send2trash/issues/28
        # This warning is applied to all platforms until at least macOS and Linux can be verified to
        # not exhibit this same behavior.
        perm_warning: str = (
            f"<h4 style='color: {get_ui_color(ColorType.PRIMARY, 'red')}'>"
            f"<b>WARNING!</b> If this file can't be moved to the {trash_term}, "
            f"</b>it will be <b>permanently deleted!</b></h4>"
        )

        msg = QMessageBox()
        msg.setTextFormat(Qt.TextFormat.RichText)
        msg.setWindowTitle("Delete File" if count == 1 else "Delete Files")
        msg.setIcon(QMessageBox.Icon.Warning)
        if count <= 1:
            msg.setText(
                f"<h3>Are you sure you want to move this file to the {trash_term}?</h3>"
                "<h4>This will remove it from TagStudio <i>AND</i> your file system!</h4>"
                f"{filename if filename else ''}"
                f"{perm_warning}<br>"
            )
        elif count > 1:
            msg.setText(
                f"<h3>Are you sure you want to move these {count} files to the {trash_term}?</h3>"
                "<h4>This will remove them from TagStudio <i>AND</i> your file system!</h4>"
                f"{perm_warning}<br>"
            )

        yes_button: QPushButton = msg.addButton("&Yes", QMessageBox.ButtonRole.YesRole)
        msg.addButton("&No", QMessageBox.ButtonRole.NoRole)
        msg.setDefaultButton(yes_button)

        return msg.exec()

    def add_new_files_callback(self):
        """Runs when user initiates adding new files to the Library."""
        # # if self.lib.files_not_in_library:
        # # 	mb = QMessageBox()
        # # 	mb.setText(f'Would you like to refresh the directory before adding {len(self.lib.files_not_in_library)} new files to the library?\nThis will add any additional files that have been moved to the directory since the last refresh.')
        # # 	mb.setWindowTitle('Refresh Library')
        # # 	mb.setIcon(QMessageBox.Icon.Information)
        # # 	mb.setStandardButtons(QMessageBox.StandardButton.No)
        # # 	refresh_button = mb.addButton('Refresh', QMessageBox.ButtonRole.AcceptRole)
        # # 	mb.setDefaultButton(refresh_button)
        # # 	result = mb.exec_()
        # # 	# logging.info(result)
        # # 	if result == 0:
        # # 		self.main_window.statusbar.showMessage(f'Refreshing Library...', 3)
        # # 		self.lib.refresh_dir()
        # # else:
        # pb = QProgressDialog('Scanning Directories for New Files...\nPreparing...', None, 0,0)

        # pb.setFixedSize(432, 112)
        # pb.setWindowFlags(pb.windowFlags() & ~Qt.WindowType.WindowCloseButtonHint)
        # # pb.setLabelText('Scanning Directories...')
        # pb.setWindowTitle('Scanning Directories')
        # pb.setWindowModality(Qt.WindowModality.ApplicationModal)
        # # pb.setMinimum(0)
        # # pb.setMaximum(0)
        # # pb.setValue(0)
        # pb.show()
        # self.main_window.statusbar.showMessage(f'Refreshing Library...', 3)
        # # self.lib.refresh_dir()
        # r = CustomRunnable(lambda: self.runnable(pb))
        # logging.info(f'Main: {QThread.currentThread()}')
        # r.done.connect(lambda: (pb.hide(), pb.deleteLater(), self.add_new_files_runnable()))
        # QThreadPool.globalInstance().start(r)
        # # r.run()

        # # new_ids: list[int] = self.lib.add_new_files_as_entries()
        # # # logging.info(f'{INFO} Running configured Macros on {len(new_ids)} new Entries...')
        # # # self.main_window.statusbar.showMessage(f'Running configured Macros on {len(new_ids)} new Entries...', 3)
        # # # for id in new_ids:
        # # # 	self.run_macro('autofill', id)

        # # self.main_window.statusbar.showMessage('', 3)
        # # self.filter_entries('')

        iterator = FunctionIterator(self.lib.refresh_dir)
        pw = ProgressWidget(
            window_title="Refreshing Directories",
            label_text="Scanning Directories for New Files...\nPreparing...",
            cancel_button_text=None,
            minimum=0,
            maximum=0,
        )
        pw.show()
        iterator.value.connect(lambda x: pw.update_progress(x + 1))
        iterator.value.connect(
            lambda x: pw.update_label(
                f'Scanning Directories for New Files...\n{x + 1} File{"s" if x + 1 != 1 else ""} Searched, {len(self.lib.files_not_in_library)} New Files Found'
            )
        )
        r = CustomRunnable(lambda: iterator.run())
        # r.done.connect(lambda: (pw.hide(), pw.deleteLater(), self.filter_items('')))
        # vvv This one runs the macros when adding new files to the library.
        r.done.connect(
            lambda: (pw.hide(), pw.deleteLater(), self.add_new_files_runnable())
        )
        QThreadPool.globalInstance().start(r)

    # def runnable(self, pb:QProgressDialog):
    # 	for i in self.lib.refresh_dir():
    # 		pb.setLabelText(f'Scanning Directories for New Files...\n{i} File{"s" if i != 1 else ""} Searched, {len(self.lib.files_not_in_library)} New Files Found')

    def add_new_files_runnable(self):
        """
        Threaded method that adds any known new files to the library and
        initiates running default macros on them.
        """
        # logging.info(f'Start ANF: {QThread.currentThread()}')
        new_ids: list[int] = self.lib.add_new_files_as_entries()
        # pb = QProgressDialog(f'Running Configured Macros on 1/{len(new_ids)} New Entries', None, 0,len(new_ids))
        # pb.setFixedSize(432, 112)
        # pb.setWindowFlags(pb.windowFlags() & ~Qt.WindowType.WindowCloseButtonHint)
        # pb.setWindowTitle('Running Macros')
        # pb.setWindowModality(Qt.WindowModality.ApplicationModal)
        # pb.show()

        # r = CustomRunnable(lambda: self.new_file_macros_runnable(pb, new_ids))
        # r.done.connect(lambda: (pb.hide(), pb.deleteLater(), self.filter_items('')))
        # r.run()
        # # QThreadPool.globalInstance().start(r)

        # # logging.info(f'{INFO} Running configured Macros on {len(new_ids)} new Entries...')
        # # self.main_window.statusbar.showMessage(f'Running configured Macros on {len(new_ids)} new Entries...', 3)

        # # pb.hide()

        iterator = FunctionIterator(lambda: self.new_file_macros_runnable(new_ids))
        pw = ProgressWidget(
            window_title="Running Macros on New Entries",
            label_text=f"Running Configured Macros on 1/{len(new_ids)} New Entries",
            cancel_button_text=None,
            minimum=0,
            maximum=0,
        )
        pw.show()
        iterator.value.connect(lambda x: pw.update_progress(x + 1))
        iterator.value.connect(
            lambda x: pw.update_label(
                f"Running Configured Macros on {x + 1}/{len(new_ids)} New Entries"
            )
        )
        r = CustomRunnable(lambda: iterator.run())
        r.done.connect(
            lambda: (
                pw.hide(),
                pw.deleteLater(),
                self.filter_items(self.main_window.searchField.text()),
            )
        )
        QThreadPool.globalInstance().start(r)

    def new_file_macros_runnable(self, new_ids):
        """Threaded method that runs macros on a set of Entry IDs."""
        # sleep(1)
        # logging.info(f'ANFR: {QThread.currentThread()}')
        # for i, id in enumerate(new_ids):
        # 	# pb.setValue(i)
        # 	# pb.setLabelText(f'Running Configured Macros on {i}/{len(new_ids)} New Entries')
        # 	# self.run_macro('autofill', id)

        # NOTE: I don't know. I don't know why it needs this. The whole program
        # falls apart if this method doesn't run, and it DOESN'T DO ANYTHING
        yield 0

        # self.main_window.statusbar.showMessage('', 3)

        # sleep(5)
        # pb.deleteLater()

    def run_macros(self, name: str, entry_ids: list[int]):
        """Runs a specific Macro on a group of given entry_ids."""
        for id in entry_ids:
            self.run_macro(name, id)

    def run_macro(self, name: str, entry_id: int):
        """Runs a specific Macro on an Entry given a Macro name."""
        entry = self.lib.get_entry(entry_id)
        path = self.lib.library_dir / entry.path / entry.filename
        source = "" if entry.path == Path(".") else entry.path.parts[0].lower()
        if name == "sidecar":
            self.lib.add_generic_data_to_entry(
                self.core.get_gdl_sidecar(path, source), entry_id
            )
        elif name == "autofill":
            self.run_macro("sidecar", entry_id)
            self.run_macro("build-url", entry_id)
            self.run_macro("match", entry_id)
            self.run_macro("clean-url", entry_id)
            self.run_macro("sort-fields", entry_id)
        elif name == "build-url":
            data = {"source": self.core.build_url(entry_id, source)}
            self.lib.add_generic_data_to_entry(data, entry_id)
        elif name == "sort-fields":
            order: list[int] = (
                [0]
                + [1, 2]
                + [9, 17, 18, 19, 20]
                + [8, 7, 6]
                + [4]
                + [3, 21]
                + [10, 14, 11, 12, 13, 22]
                + [5]
            )
            self.lib.sort_fields(entry_id, order)
        elif name == "match":
            self.core.match_conditions(entry_id)
        # elif name == 'scrape':
        # 	self.core.scrape(entry_id)
        elif name == "clean-url":
            # entry = self.lib.get_entry_from_index(entry_id)
            if entry.fields:
                for i, field in enumerate(entry.fields, start=0):
                    if self.lib.get_field_attr(field, "type") == "text_line":
                        self.lib.update_entry_field(
                            entry_id=entry_id,
                            field_index=i,
                            content=strip_web_protocol(
                                self.lib.get_field_attr(field, "content")
                            ),
                            mode="replace",
                        )

    def copy_entry_fields_callback(self):
        """Copies fields from selected Entries into to buffer."""
        merged_fields: list[dict] = []
        merged_count: int = 0
        for item_type, item_id in self.selected:
            if item_type == ItemType.ENTRY:
                entry = self.lib.get_entry(item_id)

                if len(entry.fields) > 0:
                    merged_count += 1

                for field in entry.fields:
                    field_id: int = self.lib.get_field_attr(field, "id")
                    content = self.lib.get_field_attr(field, "content")

                    if self.lib.get_field_obj(int(field_id))["type"] == "tag_box":
                        existing_fields: list[int] = self.lib.get_field_index_in_entry(
                            entry, field_id
                        )
                        if existing_fields and merged_fields:
                            for i in content:
                                field_index = copy.deepcopy(existing_fields[0])
                                if i not in merged_fields[field_index][field_id]:
                                    merged_fields[field_index][field_id].append(
                                        copy.deepcopy(i)
                                    )
                        else:
                            merged_fields.append(copy.deepcopy({field_id: content}))

                    if self.lib.get_field_obj(int(field_id))["type"] in TEXT_FIELDS:
                        if {field_id: content} not in merged_fields:
                            merged_fields.append(copy.deepcopy({field_id: content}))

        # Only set merged state to True if multiple Entries with actual field data were copied.
        if merged_count > 1:
            self.is_buffer_merged = True
        else:
            self.is_buffer_merged = False

        self.copied_fields = merged_fields
        self.update_clipboard_actions()

    def paste_entry_fields_callback(self):
        """Pastes buffered fields into currently selected Entries."""
        # Code ported from ts_cli.py
        if self.copied_fields:
            for item_type, item_id in self.selected:
                if item_type == ItemType.ENTRY:
                    entry = self.lib.get_entry(item_id)

                    for field in self.copied_fields:
                        field_id: int = self.lib.get_field_attr(field, "id")
                        content = self.lib.get_field_attr(field, "content")

                        if self.lib.get_field_obj(int(field_id))["type"] == "tag_box":
                            existing_fields: list[int] = (
                                self.lib.get_field_index_in_entry(entry, field_id)
                            )
                            if existing_fields:
                                self.lib.update_entry_field(
                                    item_id, existing_fields[0], content, "append"
                                )
                            else:
                                self.lib.add_field_to_entry(item_id, field_id)
                                self.lib.update_entry_field(
                                    item_id, -1, content, "append"
                                )

                        if self.lib.get_field_obj(int(field_id))["type"] in TEXT_FIELDS:
                            if not self.lib.does_field_content_exist(
                                item_id, field_id, content
                            ):
                                self.lib.add_field_to_entry(item_id, field_id)
                                self.lib.update_entry_field(
                                    item_id, -1, content, "replace"
                                )

            self.preview_panel.update_widgets()
            self.update_badges()
        self.update_clipboard_actions()

    def update_clipboard_actions(self):
        """Updates the text and enabled state of the field copy & paste actions."""
        # Buffer State Dependant
        if self.copied_fields:
            self.paste_entry_fields_action.setDisabled(False)
        else:
            self.paste_entry_fields_action.setDisabled(True)
            self.paste_entry_fields_action.setText("&Paste Fields")

        # Selection Count Dependant
        if len(self.selected) <= 0:
            self.copy_entry_fields_action.setDisabled(True)
            self.paste_entry_fields_action.setDisabled(True)
            self.copy_entry_fields_action.setText("&Copy Fields")
        if len(self.selected) == 1:
            self.copy_entry_fields_action.setDisabled(False)
            self.copy_entry_fields_action.setText("&Copy Fields")
        elif len(self.selected) > 1:
            self.copy_entry_fields_action.setDisabled(False)
            self.copy_entry_fields_action.setText("&Copy Combined Fields")

        # Merged State Dependant
        if self.is_buffer_merged:
            self.paste_entry_fields_action.setText("&Paste Combined Fields")
        else:
            self.paste_entry_fields_action.setText("&Paste Fields")

    def thumb_size_callback(self, index: int):
        """
        Performs actions needed when the thumbnail size selection is changed.

        Args:
            index (int): The index of the item_thumbs/ComboBox list to use.
        """
<<<<<<< HEAD
=======
        SPACING_DIVISOR: int = 10
        MIN_SPACING: int = 12
>>>>>>> 2fc0dd03
        # Index 2 is the default (Medium)
        if index < len(self.thumb_sizes) and index >= 0:
            self.thumb_size = self.thumb_sizes[index][1]
        else:
            logging.error(
                f"ERROR: Invalid thumbnail size index ({index}). Defaulting to 128px."
            )
            self.thumb_size = 128

        self.update_thumbs()
        blank_icon: QIcon = QIcon()
        for it in self.item_thumbs:
            it.thumb_button.setIcon(blank_icon)
            it.resize(self.thumb_size, self.thumb_size)
            it.thumb_size = (self.thumb_size, self.thumb_size)
            it.setMinimumSize(self.thumb_size, self.thumb_size)
            it.setMaximumSize(self.thumb_size, self.thumb_size)
            it.thumb_button.thumb_size = (self.thumb_size, self.thumb_size)
<<<<<<< HEAD
        self.flow_container.layout().setSpacing(min(self.thumb_size // 10, 12))
=======
        self.flow_container.layout().setSpacing(
            min(self.thumb_size // SPACING_DIVISOR, MIN_SPACING)
        )
>>>>>>> 2fc0dd03

    def mouse_navigation(self, event: QMouseEvent):
        # print(event.button())
        if event.button() == Qt.MouseButton.ForwardButton:
            self.nav_forward()
        elif event.button() == Qt.MouseButton.BackButton:
            self.nav_back()

    def nav_forward(
        self,
        frame_content: Optional[list[tuple[ItemType, int]]] = None,
        page_index: int = 0,
        page_count: int = 0,
    ):
        """Navigates a step further into the navigation stack."""
        logging.info(
            f"Calling NavForward with Content:{False if not frame_content else frame_content[0]}, Index:{page_index}, PageCount:{page_count}"
        )

        # Ex. User visits | A ->[B]     |
        #                 | A    B ->[C]|
        #                 | A   [B]<- C |
        #                 |[A]<- B    C |  Previous routes still exist
        #                 | A ->[D]     |  Stack is cut from [:A] on new route

        # Moving forward (w/ or wo/ new content) in the middle of the stack
        original_pos = self.cur_frame_idx
        sb: QScrollArea = self.main_window.scrollArea
        sb_pos = sb.verticalScrollBar().value()
        search_text = self.main_window.searchField.text()

        trimmed = False
        if len(self.nav_frames) > self.cur_frame_idx + 1:
            if frame_content is not None:
                # Trim the nav stack if user is taking a new route.
                self.nav_frames = self.nav_frames[: self.cur_frame_idx + 1]
                if self.nav_frames and not self.nav_frames[self.cur_frame_idx].contents:
                    self.nav_frames.pop()
                    trimmed = True
                self.nav_frames.append(
                    NavigationState(
                        frame_content, 0, page_index, page_count, search_text
                    )
                )
                # logging.info(f'Saving Text: {search_text}')
            # Update the last frame's scroll_pos
            self.nav_frames[self.cur_frame_idx].scrollbar_pos = sb_pos
            self.cur_frame_idx += 1 if not trimmed else 0
        # Moving forward at the end of the stack with new content
        elif frame_content is not None:
            # If the current page is empty, don't include it in the new stack.
            if self.nav_frames and not self.nav_frames[self.cur_frame_idx].contents:
                self.nav_frames.pop()
                trimmed = True
            self.nav_frames.append(
                NavigationState(frame_content, 0, page_index, page_count, search_text)
            )
            # logging.info(f'Saving Text: {search_text}')
            self.nav_frames[self.cur_frame_idx].scrollbar_pos = sb_pos
            self.cur_frame_idx += 1 if not trimmed else 0

        # if self.nav_stack[self.cur_page_idx].contents:
        if (self.cur_frame_idx != original_pos) or (frame_content is not None):
            self.update_thumbs()
            sb.verticalScrollBar().setValue(
                self.nav_frames[self.cur_frame_idx].scrollbar_pos
            )
            self.main_window.searchField.setText(
                self.nav_frames[self.cur_frame_idx].search_text
            )
            self.main_window.pagination.update_buttons(
                self.nav_frames[self.cur_frame_idx].page_count,
                self.nav_frames[self.cur_frame_idx].page_index,
                emit=False,
            )
            # logging.info(f'Setting Text: {self.nav_stack[self.cur_page_idx].search_text}')
        # else:
        # 	self.nav_stack.pop()
        # 	self.cur_page_idx -= 1
        # 	self.update_thumbs()
        # 	sb.verticalScrollBar().setValue(self.nav_stack[self.cur_page_idx].scrollbar_pos)

        # logging.info(f'Forward: {[len(x.contents) for x in self.nav_stack]}, Index {self.cur_page_idx}, SB {self.nav_stack[self.cur_page_idx].scrollbar_pos}')

    def nav_back(self):
        """Navigates a step backwards in the navigation stack."""

        original_pos = self.cur_frame_idx
        sb: QScrollArea = self.main_window.scrollArea
        sb_pos = sb.verticalScrollBar().value()

        if self.cur_frame_idx > 0:
            self.nav_frames[self.cur_frame_idx].scrollbar_pos = sb_pos
            self.cur_frame_idx -= 1
            if self.cur_frame_idx != original_pos:
                self.update_thumbs()
                sb.verticalScrollBar().setValue(
                    self.nav_frames[self.cur_frame_idx].scrollbar_pos
                )
                self.main_window.searchField.setText(
                    self.nav_frames[self.cur_frame_idx].search_text
                )
                self.main_window.pagination.update_buttons(
                    self.nav_frames[self.cur_frame_idx].page_count,
                    self.nav_frames[self.cur_frame_idx].page_index,
                    emit=False,
                )
                # logging.info(f'Setting Text: {self.nav_stack[self.cur_page_idx].search_text}')
        # logging.info(f'Back: {[len(x.contents) for x in self.nav_stack]}, Index {self.cur_page_idx}, SB {self.nav_stack[self.cur_page_idx].scrollbar_pos}')

    def refresh_frame(
        self,
        frame_content: list[tuple[ItemType, int]],
        page_index: int = 0,
        page_count: int = 0,
    ):
        """
        Refreshes the current navigation contents without altering the
        navigation stack order.
        """
        if self.nav_frames:
            self.nav_frames[self.cur_frame_idx] = NavigationState(
                frame_content,
                0,
                self.nav_frames[self.cur_frame_idx].page_index,
                self.nav_frames[self.cur_frame_idx].page_count,
                self.main_window.searchField.text(),
            )
        else:
            self.nav_forward(frame_content, page_index, page_count)
        self.update_thumbs()
        # logging.info(f'Refresh: {[len(x.contents) for x in self.nav_stack]}, Index {self.cur_page_idx}')

    @typing.no_type_check
    def purge_item_from_navigation(self, type: ItemType, id: int):
        # logging.info(self.nav_frames)
        # TODO - types here are ambiguous
        for i, frame in enumerate(self.nav_frames, start=0):
            while (type, id) in frame.contents:
                logging.info(f"Removing {id} from nav stack frame {i}")
                frame.contents.remove((type, id))

        for i, key in enumerate(self.frame_dict.keys(), start=0):
            for frame in self.frame_dict[key]:
                while (type, id) in frame:
                    logging.info(f"Removing {id} from frame dict item {i}")
                    frame.remove((type, id))

        while (type, id) in self.selected:
            logging.info(f"Removing {id} from frame selected")
            self.selected.remove((type, id))

    def _init_thumb_grid(self):
        # logging.info('Initializing Thumbnail Grid...')
        layout = FlowLayout()
        layout.setGridEfficiency(True)
        # layout.setContentsMargins(0,0,0,0)
        layout.setSpacing(min(self.thumb_size // 10, 12))
        # layout = QHBoxLayout()
        # layout.setSizeConstraint(QLayout.SizeConstraint.SetMaximumSize)
        # layout = QListView()
        # layout.setViewMode(QListView.ViewMode.IconMode)

        col_size = 28
        for i in range(0, self.max_results):
            item_thumb = ItemThumb(
                None, self.lib, self.preview_panel, (self.thumb_size, self.thumb_size)
            )

            layout.addWidget(item_thumb)
            self.item_thumbs.append(item_thumb)

        self.flow_container: QWidget = QWidget()
        self.flow_container.setObjectName("flowContainer")
        self.flow_container.setLayout(layout)
        layout.setAlignment(Qt.AlignmentFlag.AlignCenter)
        sa: QScrollArea = self.main_window.scrollArea
        sa.setHorizontalScrollBarPolicy(Qt.ScrollBarPolicy.ScrollBarAlwaysOff)
        sa.setWidgetResizable(True)
        sa.setWidget(self.flow_container)

    def select_item(self, type: ItemType, id: int, append: bool, bridge: bool):
        """Selects one or more items in the Thumbnail Grid."""
        if append:
            # self.selected.append((thumb_index, page_index))
            if ((type, id)) not in self.selected:
                self.selected.append((type, id))
                for it in self.item_thumbs:
                    if it.mode == type and it.item_id == id:
                        it.thumb_button.set_selected(True)
            else:
                self.selected.remove((type, id))
                for it in self.item_thumbs:
                    if it.mode == type and it.item_id == id:
                        it.thumb_button.set_selected(False)
            # self.item_thumbs[thumb_index].thumb_button.set_selected(True)

        elif bridge and self.selected:
            logging.info(f"Last Selected: {self.selected[-1]}")
            contents = self.nav_frames[self.cur_frame_idx].contents
            last_index = self.nav_frames[self.cur_frame_idx].contents.index(
                self.selected[-1]
            )
            current_index = self.nav_frames[self.cur_frame_idx].contents.index(
                (type, id)
            )
            index_range: list = contents[
                min(last_index, current_index) : max(last_index, current_index) + 1
            ]
            # Preserve bridge direction for correct appending order.
            if last_index < current_index:
                index_range.reverse()

            # logging.info(f'Current Frame Contents: {len(self.nav_frames[self.cur_frame_idx].contents)}')
            # logging.info(f'Last Selected Index: {last_index}')
            # logging.info(f'Current Selected Index: {current_index}')
            # logging.info(f'Index Range: {index_range}')

            for c_type, c_id in index_range:
                for it in self.item_thumbs:
                    if it.mode == c_type and it.item_id == c_id:
                        it.thumb_button.set_selected(True)
                        if ((c_type, c_id)) not in self.selected:
                            self.selected.append((c_type, c_id))
        else:
            # for i in self.selected:
            # 	if i[1] == self.cur_frame_idx:
            # 		self.item_thumbs[i[0]].thumb_button.set_selected(False)
            self.selected.clear()
            # self.selected.append((thumb_index, page_index))
            self.selected.append((type, id))
            # self.item_thumbs[thumb_index].thumb_button.set_selected(True)
            for it in self.item_thumbs:
                if it.mode == type and it.item_id == id:
                    it.thumb_button.set_selected(True)
                else:
                    it.thumb_button.set_selected(False)

        # NOTE: By using the preview panel's "set_tags_updated_slot" method,
        # only the last of multiple identical item selections are connected.
        # If attaching the slot to multiple duplicate selections is needed,
        # just bypass the method and manually disconnect and connect the slots.
        if len(self.selected) == 1:
            for it in self.item_thumbs:
                if it.mode == type and it.item_id == id:
                    self.preview_panel.set_tags_updated_slot(it.update_badges)

        self.set_menu_action_viability()
        self.update_clipboard_actions()
        self.preview_panel.update_widgets()

    def set_menu_action_viability(self):
        if len([x[1] for x in self.selected if x[0] == ItemType.ENTRY]) == 0:
            self.autofill_action.setDisabled(True)
            self.sort_fields_action.setDisabled(True)
            self.delete_file_action.setDisabled(True)
        else:
            self.autofill_action.setDisabled(False)
            self.sort_fields_action.setDisabled(False)
            self.delete_file_action.setDisabled(False)

    def update_thumbs(self):
        """Updates search thumbnails."""
        # start_time = time.time()
        # logging.info(f'Current Page: {self.cur_page_idx}, Stack Length:{len(self.nav_stack)}')
        with self.thumb_job_queue.mutex:
            # Cancels all thumb jobs waiting to be started
            self.thumb_job_queue.queue.clear()
            self.thumb_job_queue.all_tasks_done.notify_all()
            self.thumb_job_queue.not_full.notify_all()
            # Stops in-progress jobs from finishing
            ItemThumb.update_cutoff = time.time()

        ratio: float = self.main_window.devicePixelRatio()
        base_size: tuple[int, int] = (self.thumb_size, self.thumb_size)

        for i, item_thumb in enumerate(self.item_thumbs, start=0):
            if i < len(self.nav_frames[self.cur_frame_idx].contents):
                # Set new item type modes
                # logging.info(f'[UPDATE] Setting Mode To: {self.nav_stack[self.cur_page_idx].contents[i][0]}')
                item_thumb.set_mode(self.nav_frames[self.cur_frame_idx].contents[i][0])
                item_thumb.ignore_size = False
                # logging.info(f'[UPDATE] Set Mode To: {item.mode}')
                # Set thumbnails to loading (will always finish if rendering)
                self.thumb_job_queue.put(
                    (
                        item_thumb.renderer.render,
                        (sys.float_info.max, "", base_size, ratio, True, True),
                    )
                )
                # # Restore Selected Borders
                # if (item_thumb.mode, item_thumb.item_id) in self.selected:
                # 	item_thumb.thumb_button.set_selected(True)
                # else:
                # 	item_thumb.thumb_button.set_selected(False)
            else:
                item_thumb.ignore_size = True
                item_thumb.set_mode(None)
                item_thumb.set_item_id(-1)
                item_thumb.thumb_button.set_selected(False)

        # scrollbar: QScrollArea = self.main_window.scrollArea
        # scrollbar.verticalScrollBar().setValue(scrollbar_pos)
        self.flow_container.layout().update()
        self.main_window.update()

        for i, item_thumb in enumerate(self.item_thumbs, start=0):
            if i < len(self.nav_frames[self.cur_frame_idx].contents):
                filepath: Path = None  # Initialize
                if self.nav_frames[self.cur_frame_idx].contents[i][0] == ItemType.ENTRY:
                    entry = self.lib.get_entry(
                        self.nav_frames[self.cur_frame_idx].contents[i][1]
                    )
                    filepath: Path = self.lib.library_dir / entry.path / entry.filename

                    try:
                        item_thumb.delete_action.triggered.disconnect()
                    except RuntimeWarning:
                        pass
                    item_thumb.delete_action.triggered.connect(
                        lambda checked=False, f=filepath: self.delete_files_callback(f)
                    )

                    item_thumb.set_item_id(entry.id)
                    item_thumb.assign_archived(entry.has_tag(self.lib, TAG_ARCHIVED))
                    item_thumb.assign_favorite(entry.has_tag(self.lib, TAG_FAVORITE))
                    # ctrl_down = True if QGuiApplication.keyboardModifiers() else False
                    # TODO: Change how this works. The click function
                    # for collations a few lines down should NOT be allowed during modifier keys.
                    item_thumb.update_clickable(
                        clickable=(
                            lambda checked=False, entry=entry: self.select_item(
                                ItemType.ENTRY,
                                entry.id,
                                append=True
                                if QGuiApplication.keyboardModifiers()
                                == Qt.KeyboardModifier.ControlModifier
                                else False,
                                bridge=True
                                if QGuiApplication.keyboardModifiers()
                                == Qt.KeyboardModifier.ShiftModifier
                                else False,
                            )
                        )
                    )
                    # item_thumb.update_clickable(clickable=(
                    # 	lambda checked=False, filepath=filepath, entry=entry,
                    # 		   item_t=item_thumb, i=i, page=self.cur_frame_idx: (
                    # 		self.preview_panel.update_widgets(entry),
                    # 		self.select_item(ItemType.ENTRY, entry.id,
                    # 	append=True if QGuiApplication.keyboardModifiers() == Qt.KeyboardModifier.ControlModifier else False,
                    # 	bridge=True if QGuiApplication.keyboardModifiers() == Qt.KeyboardModifier.ShiftModifier else False))))
                    # item.dumpObjectTree()
                elif (
                    self.nav_frames[self.cur_frame_idx].contents[i][0]
                    == ItemType.COLLATION
                ):
                    collation = self.lib.get_collation(
                        self.nav_frames[self.cur_frame_idx].contents[i][1]
                    )
                    cover_id = (
                        collation.cover_id
                        if collation.cover_id >= 0
                        else collation.e_ids_and_pages[0][0]
                    )
                    cover_e = self.lib.get_entry(cover_id)
                    filepath: Path = (
                        self.lib.library_dir / cover_e.path / cover_e.filename
                    )
                    item_thumb.set_count(str(len(collation.e_ids_and_pages)))
                    item_thumb.update_clickable(
                        clickable=(
                            lambda checked=False,
                            filepath=filepath,
                            entry=cover_e,
                            collation=collation: (
                                self.expand_collation(collation.e_ids_and_pages)
                            )
                        )
                    )
                # item.setHidden(False)

                # Restore Selected Borders
                if (item_thumb.mode, item_thumb.item_id) in self.selected:
                    item_thumb.thumb_button.set_selected(True)
                else:
                    item_thumb.thumb_button.set_selected(False)

                self.thumb_job_queue.put(
                    (
                        item_thumb.renderer.render,
                        (time.time(), filepath, base_size, ratio, False, True),
                    )
                )
            else:
                # item.setHidden(True)
                pass
                # update_widget_clickable(widget=item.bg_button, clickable=())
                # self.thumb_job_queue.put(
                # 	(item.renderer.render, ('', base_size, ratio, False)))

        # end_time = time.time()
        # logging.info(
        # 	f'[MAIN] Elements thumbs updated in {(end_time - start_time):.3f} seconds')

    def update_badges(self):
        for i, item_thumb in enumerate(self.item_thumbs, start=0):
            item_thumb.update_badges()

    def expand_collation(self, collation_entries: list[tuple[int, int]]):
        self.nav_forward([(ItemType.ENTRY, x[0]) for x in collation_entries])
        # self.update_thumbs()

    def get_frame_contents(self, index=0, query: str = ""):
        return (
            [] if not self.frame_dict[query] else self.frame_dict[query][index],
            index,
            len(self.frame_dict[query]),
        )

    def filter_items(self, query: str = ""):
        if self.lib:
            # logging.info('Filtering...')
            self.main_window.statusbar.showMessage(
                f'Searching Library for "{query}"...'
            )
            self.main_window.statusbar.repaint()
            start_time = time.time()

            # self.filtered_items = self.lib.search_library(query)
            # 73601 Entries at 500 size should be 246
            all_items = self.lib.search_library(query, search_mode=self.search_mode)
            frames: list[list[tuple[ItemType, int]]] = []
            frame_count = math.ceil(len(all_items) / self.max_results)
            for i in range(0, frame_count):
                frames.append(
                    all_items[
                        min(len(all_items) - 1, (i) * self.max_results) : min(
                            len(all_items), (i + 1) * self.max_results
                        )
                    ]
                )
            for i, f in enumerate(frames):
                logging.info(f"Query:{query}, Frame: {i},  Length: {len(f)}")
            self.frame_dict[query] = frames
            # self.frame_dict[query] = [all_items]

            if self.cur_query == query:
                # self.refresh_frame(self.lib.search_library(query))
                # NOTE: Trying to refresh instead of navigating forward here
                # now creates a bug when the page counts differ on refresh.
                # If refreshing is absolutely desired, see how to update
                # page counts where they need to be updated.
                self.nav_forward(*self.get_frame_contents(0, query))
            else:
                # self.nav_forward(self.lib.search_library(query))
                self.nav_forward(*self.get_frame_contents(0, query))
            self.cur_query = query

            end_time = time.time()
            if query:
                self.main_window.statusbar.showMessage(
                    f'{len(all_items)} Results Found for "{query}" ({format_timespan(end_time - start_time)})'
                )
            else:
                self.main_window.statusbar.showMessage(
                    f"{len(all_items)} Results ({format_timespan(end_time - start_time)})"
                )
            # logging.info(f'Done Filtering! ({(end_time - start_time):.3f}) seconds')

            # self.update_thumbs()

    def set_search_type(self, mode=SearchMode.AND):
        self.search_mode = mode
        self.filter_items(self.main_window.searchField.text())

    def remove_recent_library(self, item_key: str):
        self.settings.beginGroup(SettingItems.LIBS_LIST)
        self.settings.remove(item_key)
        self.settings.endGroup()
        self.settings.sync()

    @typing.no_type_check
    def update_libs_list(self, path: Path):
        """add library to list in SettingItems.LIBS_LIST"""
        ITEMS_LIMIT = 5
        path = Path(path)

        self.settings.beginGroup(SettingItems.LIBS_LIST)

        all_libs = {str(time.time()): str(path)}

        for item_key in self.settings.allKeys():
            item_path = self.settings.value(item_key)
            if Path(item_path) != path:
                all_libs[item_key] = item_path

        # sort items, most recent first
        all_libs = sorted(all_libs.items(), key=lambda item: item[0], reverse=True)

        # remove previously saved items
        self.settings.clear()

        for item_key, item_value in all_libs[:ITEMS_LIMIT]:
            self.settings.setValue(item_key, item_value)

        self.settings.endGroup()
        self.settings.sync()

    def open_library(self, path: Path):
        """Opens a TagStudio library."""
        open_message: str = f'Opening Library "{str(path)}"...'
        self.main_window.landing_widget.set_status_label(open_message)
        self.main_window.statusbar.showMessage(open_message, 3)
        self.main_window.repaint()

        if self.lib.library_dir:
            self.save_library()
            self.lib.clear_internal_vars()

        return_code = self.lib.open_library(path)
        if return_code == 1:
            pass
        else:
            logging.info(
                f"{ERROR} No existing TagStudio library found at '{path}'. Creating one."
            )
            print(f"Library Creation Return Code: {self.lib.create_library(path)}")
            self.add_new_files_callback()

        self.update_libs_list(path)
        title_text = f"{self.base_title} - Library '{self.lib.library_dir}'"
        self.main_window.setWindowTitle(title_text)
        self.main_window.setAcceptDrops(True)

        self.nav_frames = []
        self.cur_frame_idx = -1
        self.cur_query = ""
        self.selected.clear()
        self.preview_panel.update_widgets()
        self.filter_items()
        self.main_window.toggle_landing_page(False)

    def check_ffmpeg(self) -> None:
        """Checks if FFmpeg is installed and displays a warning if not."""
        self.ffmpeg_checker = FfmpegChecker()
        if not self.ffmpeg_checker.installed():
            self.ffmpeg_checker.show_warning()

    def create_collage(self) -> None:
        """Generates and saves an image collage based on Library Entries."""

        run: bool = True
        keep_aspect: bool = False
        data_only_mode: bool = False
        data_tint_mode: bool = False

        self.main_window.statusbar.showMessage(f"Creating Library Collage...")
        self.collage_start_time = time.time()

        # mode:int = self.scr_choose_option(subtitle='Choose Collage Mode(s)',
        # 	choices=[
        # 	('Normal','Creates a standard square image collage made up of Library media files.'),
        # 	('Data Tint','Tints the collage with a color representing data about the Library Entries/files.'),
        # 	('Data Only','Ignores media files entirely and only outputs a collage of Library Entry/file data.'),
        # 	('Normal & Data Only','Creates both Normal and Data Only collages.'),
        # 	], prompt='', required=True)
        mode = 0

        if mode == 1:
            data_tint_mode = True

        if mode == 2:
            data_only_mode = True

        if mode in [0, 1, 3]:
            # keep_aspect = self.scr_choose_option(
            # 	subtitle='Choose Aspect Ratio Option',
            # 	choices=[
            # 	('Stretch to Fill','Stretches the media file to fill the entire collage square.'),
            # 	('Keep Aspect Ratio','Keeps the original media file\'s aspect ratio, filling the rest of the square with black bars.')
            # 	], prompt='', required=True)
            keep_aspect = False

        if mode in [1, 2, 3]:
            # TODO: Choose data visualization options here.
            pass

        full_thumb_size: int = 1

        if mode in [0, 1, 3]:
            # full_thumb_size = self.scr_choose_option(
            # 	subtitle='Choose Thumbnail Size',
            # 	choices=[
            # 	('Tiny (32px)',''),
            # 	('Small (64px)',''),
            # 	('Medium (128px)',''),
            # 	('Large (256px)',''),
            # 	('Extra Large (512px)','')
            # 	], prompt='', required=True)
            full_thumb_size = 0

        thumb_size: int = (
            32
            if (full_thumb_size == 0)
            else 64
            if (full_thumb_size == 1)
            else 128
            if (full_thumb_size == 2)
            else 256
            if (full_thumb_size == 3)
            else 512
            if (full_thumb_size == 4)
            else 32
        )
        thumb_size = 16

        # if len(com) > 1 and com[1] == 'keep-aspect':
        # 	keep_aspect = True
        # elif len(com) > 1 and com[1] == 'data-only':
        # 	data_only_mode = True
        # elif len(com) > 1 and com[1] == 'data-tint':
        # 	data_tint_mode = True
        grid_size = math.ceil(math.sqrt(len(self.lib.entries))) ** 2
        grid_len = math.floor(math.sqrt(grid_size))
        thumb_size = thumb_size if not data_only_mode else 1
        img_size = thumb_size * grid_len

        logging.info(
            f"Creating collage for {len(self.lib.entries)} Entries.\nGrid Size: {grid_size} ({grid_len}x{grid_len})\nIndividual Picture Size: ({thumb_size}x{thumb_size})"
        )
        if keep_aspect:
            logging.info("Keeping original aspect ratios.")
        if data_only_mode:
            logging.info("Visualizing Entry Data")

        if not data_only_mode:
            time.sleep(5)

        self.collage = Image.new("RGB", (img_size, img_size))
        i = 0
        self.completed = 0
        for x in range(0, grid_len):
            for y in range(0, grid_len):
                if i < len(self.lib.entries) and run:
                    # if i < 5 and run:

                    entry_id = self.lib.entries[i].id
                    renderer = CollageIconRenderer(self.lib)
                    renderer.rendered.connect(
                        lambda image, x=x, y=y: self.collage.paste(
                            image, (y * thumb_size, x * thumb_size)
                        )
                    )
                    renderer.done.connect(lambda: self.try_save_collage(True))
                    self.thumb_job_queue.put(
                        (
                            renderer.render,
                            (
                                entry_id,
                                (thumb_size, thumb_size),
                                data_tint_mode,
                                data_only_mode,
                                keep_aspect,
                            ),
                        )
                    )
                i = i + 1

    def try_save_collage(self, increment_progress: bool):
        if increment_progress:
            self.completed += 1
        # logging.info(f'threshold:{len(self.lib.entries}, completed:{self.completed}')
        if self.completed == len(self.lib.entries):
            filename = (
                self.lib.library_dir
                / TS_FOLDER_NAME
                / COLLAGE_FOLDER_NAME
                / f'collage_{dt.utcnow().strftime("%F_%T").replace(":", "")}.png'
            )
            self.collage.save(filename)
            self.collage = None

            end_time = time.time()
            self.main_window.statusbar.showMessage(
                f'Collage Saved at "{filename}" ({format_timespan(end_time - self.collage_start_time)})'
            )
            logging.info(
                f'Collage Saved at "{filename}" ({format_timespan(end_time - self.collage_start_time)})'
            )<|MERGE_RESOLUTION|>--- conflicted
+++ resolved
@@ -1290,11 +1290,8 @@
         Args:
             index (int): The index of the item_thumbs/ComboBox list to use.
         """
-<<<<<<< HEAD
-=======
         SPACING_DIVISOR: int = 10
         MIN_SPACING: int = 12
->>>>>>> 2fc0dd03
         # Index 2 is the default (Medium)
         if index < len(self.thumb_sizes) and index >= 0:
             self.thumb_size = self.thumb_sizes[index][1]
@@ -1313,13 +1310,9 @@
             it.setMinimumSize(self.thumb_size, self.thumb_size)
             it.setMaximumSize(self.thumb_size, self.thumb_size)
             it.thumb_button.thumb_size = (self.thumb_size, self.thumb_size)
-<<<<<<< HEAD
-        self.flow_container.layout().setSpacing(min(self.thumb_size // 10, 12))
-=======
         self.flow_container.layout().setSpacing(
             min(self.thumb_size // SPACING_DIVISOR, MIN_SPACING)
         )
->>>>>>> 2fc0dd03
 
     def mouse_navigation(self, event: QMouseEvent):
         # print(event.button())
