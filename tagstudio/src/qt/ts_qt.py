--- conflicted
+++ resolved
@@ -426,7 +426,6 @@
         clear_select_action.setToolTip("Esc")
         edit_menu.addAction(clear_select_action)
 
-<<<<<<< HEAD
         self.copy_buffer: dict = {"fields": [], "tags": []}
 
         self.copy_fields_action = QAction(menu_bar)
@@ -454,7 +453,7 @@
         self.paste_fields_action.setToolTip("Ctrl+V")
         self.paste_fields_action.setEnabled(False)
         edit_menu.addAction(self.paste_fields_action)
-=======
+
         self.add_tag_to_selected_action = QAction(menu_bar)
         Translations.translate_qobject(
             self.add_tag_to_selected_action, "select.add_tag_to_selected"
@@ -472,7 +471,6 @@
         self.add_tag_to_selected_action.setToolTip("Ctrl+Shift+T")
         self.add_tag_to_selected_action.setEnabled(False)
         edit_menu.addAction(self.add_tag_to_selected_action)
->>>>>>> 496c87c7
 
         edit_menu.addSeparator()
 
@@ -844,11 +842,9 @@
                 item.thumb_button.set_selected(True)
 
         self.set_macro_menu_viability()
-<<<<<<< HEAD
         self.set_clipboard_menu_viability()
-=======
         self.set_add_to_selected_visibility()
->>>>>>> 496c87c7
+  
         self.preview_panel.update_widgets(update_preview=False)
 
     def clear_select_action_callback(self):
@@ -1235,17 +1231,14 @@
                 it.thumb_button.set_selected(False)
 
         self.set_macro_menu_viability()
-<<<<<<< HEAD
         self.set_clipboard_menu_viability()
-=======
         self.set_add_to_selected_visibility()
->>>>>>> 496c87c7
+
         self.preview_panel.update_widgets()
 
     def set_macro_menu_viability(self):
         self.autofill_action.setDisabled(not self.selected)
 
-<<<<<<< HEAD
     def set_clipboard_menu_viability(self):
         if len(self.selected) == 1:
             self.copy_fields_action.setEnabled(True)
@@ -1255,7 +1248,7 @@
             self.paste_fields_action.setEnabled(True)
         else:
             self.paste_fields_action.setEnabled(False)
-=======
+
     def set_add_to_selected_visibility(self):
         if not self.add_tag_to_selected_action:
             return
@@ -1264,7 +1257,6 @@
             self.add_tag_to_selected_action.setEnabled(True)
         else:
             self.add_tag_to_selected_action.setEnabled(False)
->>>>>>> 496c87c7
 
     def update_completions_list(self, text: str) -> None:
         matches = re.search(
