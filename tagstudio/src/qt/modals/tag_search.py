# Copyright (C) 2024 Travis Abendshien (CyanVoxel).
# Licensed under the GPL-3.0 License.
# Created for TagStudio: https://github.com/CyanVoxel/TagStudio


<<<<<<< HEAD
=======
import math

import src.qt.modals.build_tag as build_tag
>>>>>>> 89a8abca
import structlog
from PySide6.QtCore import QSize, Qt, Signal
from PySide6.QtGui import QColor, QShowEvent
from PySide6.QtWidgets import (
    QFrame,
    QHBoxLayout,
    QLineEdit,
    QPushButton,
    QScrollArea,
    QVBoxLayout,
    QWidget,
)
from src.core.constants import RESERVED_TAG_END, RESERVED_TAG_START
from src.core.library import Library, Tag
<<<<<<< HEAD
=======
from src.core.library.alchemy.enums import TagColor
from src.core.palette import ColorType, get_tag_color
>>>>>>> 89a8abca
from src.qt.translations import Translations
from src.qt.widgets.panel import PanelModal, PanelWidget
from src.qt.widgets.tag import (
    TagWidget,
    get_border_color,
    get_highlight_color,
    get_primary_color,
    get_text_color,
)

logger = structlog.get_logger(__name__)


class TagSearchPanel(PanelWidget):
    tag_chosen = Signal(int)
    lib: Library
    is_initialized: bool = False
    first_tag_id: int = None
    is_tag_chooser: bool
    exclude: list[int]

    def __init__(self, library: Library, exclude: list[int] = None, is_tag_chooser: bool = True):
        super().__init__()
        self.lib = library
        self.exclude = exclude or []

        self.is_tag_chooser = is_tag_chooser

        self.setMinimumSize(300, 400)
        self.root_layout = QVBoxLayout(self)
        self.root_layout.setContentsMargins(6, 0, 6, 0)

        self.search_field = QLineEdit()
        self.search_field.setObjectName("searchField")
        self.search_field.setMinimumSize(QSize(0, 32))
        Translations.translate_with_setter(self.search_field.setPlaceholderText, "home.search_tags")
        self.search_field.textEdited.connect(lambda: self.update_tags(self.search_field.text()))
        self.search_field.returnPressed.connect(lambda: self.on_return(self.search_field.text()))

        self.scroll_contents = QWidget()
        self.scroll_layout = QVBoxLayout(self.scroll_contents)
        self.scroll_layout.setContentsMargins(6, 0, 6, 0)
        self.scroll_layout.setAlignment(Qt.AlignmentFlag.AlignTop)

        self.scroll_area = QScrollArea()
        self.scroll_area.setVerticalScrollBarPolicy(Qt.ScrollBarPolicy.ScrollBarAlwaysOn)
        self.scroll_area.setWidgetResizable(True)
        self.scroll_area.setFrameShadow(QFrame.Shadow.Plain)
        self.scroll_area.setFrameShape(QFrame.Shape.NoFrame)
        self.scroll_area.setWidget(self.scroll_contents)

        self.root_layout.addWidget(self.search_field)
        self.root_layout.addWidget(self.scroll_area)

    def __build_row_item_widget(self, tag: Tag):
        container = QWidget()
        row = QHBoxLayout(container)
        row.setContentsMargins(0, 0, 0, 0)
        row.setSpacing(3)

        has_remove_button = False
        if not self.is_tag_chooser:
            has_remove_button = tag.id not in range(RESERVED_TAG_START, RESERVED_TAG_END)

        tag_widget = TagWidget(
            tag,
            has_edit=True,
            has_remove=has_remove_button,
        )

        tag_widget.on_edit.connect(lambda t=tag: self.edit_tag(t))
        tag_widget.on_remove.connect(lambda t=tag: self.remove_tag(t))
        row.addWidget(tag_widget)

        primary_color = get_primary_color(tag)
        border_color = (
            get_border_color(primary_color)
            if not (tag.color and tag.color.secondary)
            else (QColor(tag.color.secondary))
        )
        highlight_color = get_highlight_color(
            primary_color
            if not (tag.color and tag.color.secondary)
            else QColor(tag.color.secondary)
        )
        text_color: QColor
        if tag.color and tag.color.secondary:
            text_color = QColor(tag.color.secondary)
        else:
            text_color = get_text_color(primary_color, highlight_color)

        if self.is_tag_chooser:
            add_button = QPushButton()
            add_button.setMinimumSize(22, 22)
            add_button.setMaximumSize(22, 22)
            add_button.setText("+")
            add_button.setStyleSheet(
                f"QPushButton{{"
                f"background: rgba{primary_color.toTuple()};"
                f"color: rgba{text_color.toTuple()};"
                f"font-weight: 600;"
                f"border-color: rgba{border_color.toTuple()};"
                f"border-radius: 6px;"
                f"border-style:solid;"
                f"border-width: 2px;"
                f"padding-bottom: 4px;"
                f"font-size: 20px;"
                f"}}"
                f"QPushButton::hover"
                f"{{"
                f"border-color: rgba{highlight_color.toTuple()};"
                f"color: rgba{primary_color.toTuple()};"
                f"background: rgba{highlight_color.toTuple()};"
                f"}}"
            )
            tag_id = tag.id
            add_button.clicked.connect(lambda: self.tag_chosen.emit(tag_id))
            row.addWidget(add_button)
        return container

    def construct_tag_button(self, query: str | None):
        """Constructs a Create Tag Button."""
        container = QWidget()
        row = QHBoxLayout(container)
        row.setContentsMargins(0, 0, 0, 0)
        row.setSpacing(3)

        create_button = QPushButton(self)
        Translations.translate_qobject(create_button, "tag.create_add", query=query)
        create_button.setFlat(True)

        inner_layout = QHBoxLayout()
        inner_layout.setObjectName("innerLayout")
        inner_layout.setContentsMargins(2, 2, 2, 2)
        create_button.setLayout(inner_layout)
        create_button.setMinimumSize(math.ceil(22 * 1.5), 22)

        create_button.setStyleSheet(
            f"QPushButton{{"
            f"background: {get_tag_color(ColorType.PRIMARY, TagColor.DEFAULT)};"
            f"color: {get_tag_color(ColorType.TEXT, TagColor.DEFAULT)};"
            f"font-weight: 600;"
            f"border-color:{get_tag_color(ColorType.BORDER, TagColor.DEFAULT)};"
            f"border-radius: 6px;"
            f"border-style:solid;"
            f"border-width: {math.ceil(self.devicePixelRatio())}px;"
            f"padding-right: 4px;"
            f"padding-bottom: 1px;"
            f"padding-left: 4px;"
            f"font-size: 13px"
            f"}}"
            f"QPushButton::hover{{"
            f"border-color:{get_tag_color(ColorType.LIGHT_ACCENT, TagColor.DEFAULT)};"
            f"}}"
        )

        create_button.clicked.connect(lambda: self.create_and_add_tag(query))
        row.addWidget(create_button)

        return container

    def create_and_add_tag(self, name: str):
        """Opens "Create Tag" panel to create and add a new tag with given name."""
        logger.info("Create and Add Tag", name=name)

        def on_tag_modal_saved():
            """Callback for actions to perform when a new tag is confirmed created."""
            tag: Tag = self.build_tag_modal.build_tag()
            self.lib.add_tag(tag)
            self.add_tag_modal.hide()

            self.tag_chosen.emit(tag.id)
            self.search_field.setText("")
            self.update_tags()

        self.build_tag_modal: build_tag.BuildTagPanel = build_tag.BuildTagPanel(self.lib)
        self.add_tag_modal: PanelModal = PanelModal(self.build_tag_modal, has_save=True)
        Translations.translate_with_setter(self.add_tag_modal.setTitle, "tag.new")
        Translations.translate_with_setter(self.add_tag_modal.setWindowTitle, "tag.add")

        self.build_tag_modal.name_field.setText(name)
        self.add_tag_modal.saved.connect(on_tag_modal_saved)
        self.add_tag_modal.save_button.setFocus()
        self.add_tag_modal.show()

    def update_tags(self, query: str | None = None):
        logger.info("[Tag Search Super Class] Updating Tags")

        # TODO: Look at recycling rather than deleting and re-initializing
        while self.scroll_layout.count():
            self.scroll_layout.takeAt(0).widget().deleteLater()

        tag_results = self.lib.search_tags(name=query)
        if len(tag_results) > 0:
            self.first_tag_id = tag_results[0].id
        else:
            self.first_tag_id = None

        for tag in tag_results:
            if tag.id not in self.exclude:
                self.scroll_layout.addWidget(self.__build_row_item_widget(tag))

        # If query doesnt exist add create button
        if len(tag_results) == 0:
            c = self.construct_tag_button(query)
            self.scroll_layout.addWidget(c)

        self.search_field.setFocus()

    def on_return(self, text: str):
        if text:
            if self.first_tag_id is not None:
                if self.is_tag_chooser:
                    self.tag_chosen.emit(self.first_tag_id)
                self.search_field.setText("")
                self.update_tags()
            else:
                self.create_and_add_tag(text)
        else:
            self.search_field.setFocus()
            self.parentWidget().hide()

    def showEvent(self, event: QShowEvent) -> None:  # noqa N802
        if not self.is_initialized:
            self.update_tags()
            self.is_initialized = True
        return super().showEvent(event)

    def remove_tag(self, tag: Tag):
        pass

    def edit_tag(self, tag: Tag):
        def callback(btp: build_tag.BuildTagPanel):
            self.lib.update_tag(
                btp.build_tag(), set(btp.parent_ids), set(btp.alias_names), set(btp.alias_ids)
            )
            self.update_tags(self.search_field.text())

        build_tag_panel = build_tag.BuildTagPanel(self.lib, tag=tag)

        self.edit_modal = PanelModal(
            build_tag_panel,
            tag.name,
            done_callback=(self.update_tags(self.search_field.text())),
            has_save=True,
        )
        Translations.translate_with_setter(self.edit_modal.setWindowTitle, "tag.edit")

        self.edit_modal.saved.connect(lambda: callback(build_tag_panel))
        self.edit_modal.show()<|MERGE_RESOLUTION|>--- conflicted
+++ resolved
@@ -3,12 +3,7 @@
 # Created for TagStudio: https://github.com/CyanVoxel/TagStudio
 
 
-<<<<<<< HEAD
-=======
-import math
-
 import src.qt.modals.build_tag as build_tag
->>>>>>> 89a8abca
 import structlog
 from PySide6.QtCore import QSize, Qt, Signal
 from PySide6.QtGui import QColor, QShowEvent
@@ -23,11 +18,8 @@
 )
 from src.core.constants import RESERVED_TAG_END, RESERVED_TAG_START
 from src.core.library import Library, Tag
-<<<<<<< HEAD
-=======
-from src.core.library.alchemy.enums import TagColor
+from src.core.library.alchemy.enums import TagColorEnum
 from src.core.palette import ColorType, get_tag_color
->>>>>>> 89a8abca
 from src.qt.translations import Translations
 from src.qt.widgets.panel import PanelModal, PanelWidget
 from src.qt.widgets.tag import (
@@ -167,10 +159,10 @@
 
         create_button.setStyleSheet(
             f"QPushButton{{"
-            f"background: {get_tag_color(ColorType.PRIMARY, TagColor.DEFAULT)};"
-            f"color: {get_tag_color(ColorType.TEXT, TagColor.DEFAULT)};"
+            f"background: {get_tag_color(ColorType.PRIMARY, TagColorEnum.DEFAULT)};"
+            f"color: {get_tag_color(ColorType.TEXT, TagColorEnum.DEFAULT)};"
             f"font-weight: 600;"
-            f"border-color:{get_tag_color(ColorType.BORDER, TagColor.DEFAULT)};"
+            f"border-color:{get_tag_color(ColorType.BORDER, TagColorEnum.DEFAULT)};"
             f"border-radius: 6px;"
             f"border-style:solid;"
             f"border-width: {math.ceil(self.devicePixelRatio())}px;"
@@ -180,7 +172,7 @@
             f"font-size: 13px"
             f"}}"
             f"QPushButton::hover{{"
-            f"border-color:{get_tag_color(ColorType.LIGHT_ACCENT, TagColor.DEFAULT)};"
+            f"border-color:{get_tag_color(ColorType.LIGHT_ACCENT, TagColorEnum.DEFAULT)};"
             f"}}"
         )
 
