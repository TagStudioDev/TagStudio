# Copyright (C) 2025 Travis Abendshien (CyanVoxel).
# Licensed under the GPL-3.0 License.
# Created for TagStudio: https://github.com/CyanVoxel/TagStudio


<<<<<<< HEAD
from typing import TYPE_CHECKING, override
=======
import contextlib
import typing
from warnings import catch_warnings
>>>>>>> a3df70bb

import src.qt.modals.build_tag as build_tag
import structlog
from PySide6 import QtCore, QtGui
from PySide6.QtCore import QSize, Qt, Signal
from PySide6.QtGui import QShowEvent
from PySide6.QtWidgets import (
    QComboBox,
    QFrame,
    QHBoxLayout,
    QLabel,
    QLineEdit,
    QPushButton,
    QScrollArea,
    QVBoxLayout,
    QWidget,
)
from src.core.constants import RESERVED_TAG_END, RESERVED_TAG_START
from src.core.library import Library, Tag
from src.core.library.alchemy.enums import FilterState, TagColorEnum
from src.core.palette import ColorType, get_tag_color
from src.qt.translations import Translations
from src.qt.widgets.panel import PanelModal, PanelWidget
from src.qt.widgets.tag import (
    TagWidget,
)

logger = structlog.get_logger(__name__)

# Only import for type checking/autocompletion, will not be imported at runtime.
if TYPE_CHECKING:
    from src.qt.modals.build_tag import BuildTagPanel


class TagSearchPanel(PanelWidget):
    tag_chosen = Signal(int)
    lib: Library
    is_initialized: bool = False
    first_tag_id: int | None = None
    is_tag_chooser: bool
    exclude: list[int]

    _limit_items: list[int | str] = [25, 50, 100, 250, 500, Translations["tag.all_tags"]]
    _default_limit_idx: int = 0  # 50 Tag Limit (Default)
    cur_limit_idx: int = _default_limit_idx
    tag_limit: int | str = _limit_items[_default_limit_idx]

    def __init__(
        self,
        library: Library,
        exclude: list[int] = None,
        is_tag_chooser: bool = True,
    ):
        super().__init__()
        self.lib = library
        self.driver = None
        self.exclude = exclude or []

        self.is_tag_chooser = is_tag_chooser
        self.create_button_in_layout: bool = False

        self.setMinimumSize(300, 400)
        self.root_layout = QVBoxLayout(self)
        self.root_layout.setContentsMargins(6, 0, 6, 0)

        self.limit_container = QWidget()
        self.limit_layout = QHBoxLayout(self.limit_container)
        self.limit_layout.setContentsMargins(0, 0, 0, 0)
        self.limit_layout.setSpacing(12)
        self.limit_layout.addStretch(1)

        self.limit_title = QLabel()
        Translations.translate_qobject(self.limit_title, "tag.view_limit")
        self.limit_layout.addWidget(self.limit_title)

        self.limit_combobox = QComboBox()
        self.limit_combobox.setEditable(False)
        self.limit_combobox.addItems([str(x) for x in TagSearchPanel._limit_items])
        self.limit_combobox.setCurrentIndex(TagSearchPanel._default_limit_idx)
        self.limit_combobox.currentIndexChanged.connect(self.update_limit)
        self.previous_limit: int = (
            TagSearchPanel.tag_limit if isinstance(TagSearchPanel.tag_limit, int) else -1
        )
        self.limit_layout.addWidget(self.limit_combobox)
        self.limit_layout.addStretch(1)

        self.search_field = QLineEdit()
        self.search_field.setObjectName("searchField")
        self.search_field.setMinimumSize(QSize(0, 32))
        Translations.translate_with_setter(self.search_field.setPlaceholderText, "home.search_tags")
        self.search_field.textEdited.connect(lambda text: self.update_tags(text))
        self.search_field.returnPressed.connect(lambda: self.on_return(self.search_field.text()))

        self.scroll_contents = QWidget()
        self.scroll_layout = QVBoxLayout(self.scroll_contents)
        self.scroll_layout.setContentsMargins(6, 0, 6, 0)
        self.scroll_layout.setAlignment(Qt.AlignmentFlag.AlignTop)

        self.scroll_area = QScrollArea()
        self.scroll_area.setVerticalScrollBarPolicy(Qt.ScrollBarPolicy.ScrollBarAlwaysOn)
        self.scroll_area.setWidgetResizable(True)
        self.scroll_area.setFrameShadow(QFrame.Shadow.Plain)
        self.scroll_area.setFrameShape(QFrame.Shape.NoFrame)
        self.scroll_area.setWidget(self.scroll_contents)

        self.root_layout.addWidget(self.limit_container)
        self.root_layout.addWidget(self.search_field)
        self.root_layout.addWidget(self.scroll_area)

    def set_driver(self, driver):
        """Set the QtDriver for this search panel. Used for main window operations."""
        self.driver = driver

    def build_create_button(self, query: str | None):
        """Constructs a "Create & Add Tag" QPushButton."""
        create_button = QPushButton(self)
        create_button.setFlat(True)

        create_button.setMinimumSize(22, 22)

        create_button.setStyleSheet(
            f"QPushButton{{"
            f"background: {get_tag_color(ColorType.PRIMARY, TagColorEnum.DEFAULT)};"
            f"color: {get_tag_color(ColorType.TEXT, TagColorEnum.DEFAULT)};"
            f"font-weight: 600;"
            f"border-color:{get_tag_color(ColorType.BORDER, TagColorEnum.DEFAULT)};"
            f"border-radius: 6px;"
            f"border-style:dashed;"
            f"border-width: 2px;"
            f"padding-right: 4px;"
            f"padding-bottom: 1px;"
            f"padding-left: 4px;"
            f"font-size: 13px"
            f"}}"
            f"QPushButton::hover{{"
            f"border-color:{get_tag_color(ColorType.LIGHT_ACCENT, TagColorEnum.DEFAULT)};"
            f"}}"
            f"QPushButton::pressed{{"
            f"background: {get_tag_color(ColorType.LIGHT_ACCENT, TagColorEnum.DEFAULT)};"
            f"color: {get_tag_color(ColorType.PRIMARY, TagColorEnum.DEFAULT)};"
            f"border-color: {get_tag_color(ColorType.PRIMARY, TagColorEnum.DEFAULT)};"
            f"}}"
            f"QPushButton::focus{{"
            f"border-color: {get_tag_color(ColorType.LIGHT_ACCENT, TagColorEnum.DEFAULT)};"
            f"outline:none;"
            f"}}"
        )

        return create_button

    def create_and_add_tag(self, name: str):
        """Opens "Create Tag" panel to create and add a new tag with given name."""
        logger.info("Create and Add Tag", name=name)

        def on_tag_modal_saved():
            """Callback for actions to perform when a new tag is confirmed created."""
            tag: Tag = self.build_tag_modal.build_tag()
            self.lib.add_tag(
                tag,
                set(self.build_tag_modal.parent_ids),
                set(self.build_tag_modal.alias_names),
                set(self.build_tag_modal.alias_ids),
            )
            self.add_tag_modal.hide()

            self.tag_chosen.emit(tag.id)
            self.search_field.setText("")
            self.search_field.setFocus()
            self.update_tags()

        self.build_tag_modal: BuildTagPanel = build_tag.BuildTagPanel(self.lib)
        self.add_tag_modal: PanelModal = PanelModal(self.build_tag_modal, has_save=True)
        Translations.translate_with_setter(self.add_tag_modal.setTitle, "tag.new")
        Translations.translate_with_setter(self.add_tag_modal.setWindowTitle, "tag.add")

        self.build_tag_modal.name_field.setText(name)
        self.add_tag_modal.saved.connect(on_tag_modal_saved)
        self.add_tag_modal.show()

    def update_tags(self, query: str | None = None):
        """Update the tag list given a search query."""
        logger.info("[TagSearchPanel] Updating Tags")

        # Remove the "Create & Add" button if one exists
        create_button: QPushButton | None = None
        if self.create_button_in_layout and self.scroll_layout.count():
            create_button = self.scroll_layout.takeAt(self.scroll_layout.count() - 1).widget()  # type: ignore
            create_button.deleteLater()
            self.create_button_in_layout = False

        # Get results for the search query
        query_lower = "" if not query else query.lower()
        # Only use the tag limit if it's an actual number (aka not "All Tags")
        tag_limit = TagSearchPanel.tag_limit if isinstance(TagSearchPanel.tag_limit, int) else -1
        tag_results: list[set[Tag]] = self.lib.search_tags(name=query, limit=tag_limit)
        if self.exclude:
            tag_results[0] = {t for t in tag_results[0] if t.id not in self.exclude}
            tag_results[1] = {t for t in tag_results[1] if t.id not in self.exclude}

        # Sort and prioritize the results
        results_0 = list(tag_results[0])
        results_0.sort(key=lambda tag: tag.name.lower())
        results_1 = list(tag_results[1])
        results_1.sort(key=lambda tag: tag.name.lower())
        raw_results = list(results_0 + results_1)
        priority_results: set[Tag] = set()
        all_results: list[Tag] = []

        if query and query.strip():
            for tag in raw_results:
                if tag.name.lower().startswith(query_lower):
                    priority_results.add(tag)

        all_results = sorted(list(priority_results), key=lambda tag: len(tag.name)) + [
            r for r in raw_results if r not in priority_results
        ]
        if tag_limit > 0:
            all_results = all_results[:tag_limit]

        if all_results:
            self.first_tag_id = None
            self.first_tag_id = all_results[0].id if len(all_results) > 0 else all_results[0].id

        else:
            self.first_tag_id = None

        # Update every tag widget with the new search result data
        norm_previous = self.previous_limit if self.previous_limit > 0 else len(self.lib.tags)
        norm_limit = tag_limit if tag_limit > 0 else len(self.lib.tags)
        range_limit = max(norm_previous, norm_limit)
        for i in range(0, range_limit):
            tag = None
            with contextlib.suppress(IndexError):
                tag = all_results[i]
            self.set_tag_widget(tag=tag, index=i)
        self.previous_limit = tag_limit

        # Add back the "Create & Add" button
        if query and query.strip():
            cb: QPushButton = self.build_create_button(query)
            with catch_warnings(record=True):
                cb.clicked.disconnect()
            cb.clicked.connect(lambda: self.create_and_add_tag(query or ""))
            Translations.translate_qobject(cb, "tag.create_add", query=query)
            self.scroll_layout.addWidget(cb)
            self.create_button_in_layout = True

    def set_tag_widget(self, tag: Tag | None, index: int):
        """Set the tag of a tag widget at a specific index."""
        # Create any new tag widgets needed up to the given index
        if self.scroll_layout.count() <= index:
            while self.scroll_layout.count() <= index:
                new_tw = TagWidget(tag=None, has_edit=True, has_remove=True, library=self.lib)
                new_tw.setHidden(True)
                self.scroll_layout.addWidget(new_tw)

        # Assign the tag to the widget at the given index.
        tag_widget: TagWidget = self.scroll_layout.itemAt(index).widget()  # type: ignore
        tag_widget.set_tag(tag)

        # Set tag widget viability and potentially return early
        tag_widget.setHidden(bool(not tag))
        if not tag:
            return

        # Configure any other aspects of the tag widget
        has_remove_button = False
        if not self.is_tag_chooser:
            has_remove_button = tag.id not in range(RESERVED_TAG_START, RESERVED_TAG_END)
        tag_widget.has_remove = has_remove_button

        with catch_warnings(record=True):
            tag_widget.on_edit.disconnect()
            tag_widget.on_remove.disconnect()
            tag_widget.bg_button.clicked.disconnect()

        tag_id = tag.id
        tag_widget.on_edit.connect(lambda t=tag: self.edit_tag(t))
        tag_widget.on_remove.connect(lambda t=tag: self.remove_tag(t))
        tag_widget.bg_button.clicked.connect(lambda: self.tag_chosen.emit(tag_id))

        if self.driver:
            tag_widget.search_for_tag_action.triggered.connect(
                lambda checked=False, tag_id=tag.id: (
                    self.driver.main_window.searchField.setText(f"tag_id:{tag_id}"),
                    self.driver.filter_items(FilterState.from_tag_id(tag_id)),
                )
            )
            tag_widget.search_for_tag_action.setEnabled(True)
        else:
            tag_widget.search_for_tag_action.setEnabled(False)

    def update_limit(self, index: int):
        logger.info("[TagSearchPanel] Updating tag limit")
        TagSearchPanel.cur_limit_idx = index

        if index < len(self._limit_items) - 1:
            TagSearchPanel.tag_limit = int(self._limit_items[index])
        else:
            TagSearchPanel.tag_limit = -1

        # Method was called outside the limit_combobox callback
        if index != self.limit_combobox.currentIndex():
            self.limit_combobox.setCurrentIndex(index)

        if self.previous_limit == TagSearchPanel.tag_limit:
            return

        self.update_tags(self.search_field.text())

    def on_return(self, text: str):
        if text:
            if self.first_tag_id is not None:
                if self.is_tag_chooser:
                    self.tag_chosen.emit(self.first_tag_id)
                self.search_field.setText("")
                self.update_tags()
            else:
                self.create_and_add_tag(text)
        else:
            self.search_field.setFocus()
            self.parentWidget().hide()

    def showEvent(self, event: QShowEvent) -> None:  # noqa N802
        self.update_limit(TagSearchPanel.cur_limit_idx)
        self.update_tags()
        self.scroll_area.verticalScrollBar().setValue(0)
        self.search_field.setText("")
        self.search_field.setFocus()
        return super().showEvent(event)

    @override
    def keyPressEvent(self, event: QtGui.QKeyEvent) -> None:  # noqa N802
        # When Escape is pressed, focus back on the search box.
        # If focus is already on the search box, close the modal.
        if event.key() == QtCore.Qt.Key.Key_Escape:
            if self.search_field.hasFocus():
                return super().keyPressEvent(event)
            else:
                self.search_field.setFocus()
                self.search_field.selectAll()

    def remove_tag(self, tag: Tag):
        pass

    def edit_tag(self, tag: Tag):
        def callback(btp: build_tag.BuildTagPanel):
            self.lib.update_tag(
                btp.build_tag(), set(btp.parent_ids), set(btp.alias_names), set(btp.alias_ids)
            )
            self.update_tags(self.search_field.text())

        build_tag_panel = build_tag.BuildTagPanel(self.lib, tag=tag)

        self.edit_modal = PanelModal(
            build_tag_panel,
            self.lib.tag_display_name(tag.id),
            done_callback=(self.update_tags(self.search_field.text())),
            has_save=True,
        )
        Translations.translate_with_setter(self.edit_modal.setWindowTitle, "tag.edit")

        self.edit_modal.saved.connect(lambda: callback(build_tag_panel))
        self.edit_modal.show()<|MERGE_RESOLUTION|>--- conflicted
+++ resolved
@@ -3,13 +3,9 @@
 # Created for TagStudio: https://github.com/CyanVoxel/TagStudio
 
 
-<<<<<<< HEAD
+import contextlib
 from typing import TYPE_CHECKING, override
-=======
-import contextlib
-import typing
 from warnings import catch_warnings
->>>>>>> a3df70bb
 
 import src.qt.modals.build_tag as build_tag
 import structlog
