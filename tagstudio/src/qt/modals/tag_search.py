# Copyright (C) 2024 Travis Abendshien (CyanVoxel).
# Licensed under the GPL-3.0 License.
# Created for TagStudio: https://github.com/CyanVoxel/TagStudio


import math

import structlog
from PySide6.QtCore import QSize, Qt, Signal
from PySide6.QtWidgets import (
    QFrame,
    QHBoxLayout,
    QLineEdit,
    QPushButton,
    QScrollArea,
    QVBoxLayout,
    QWidget,
)
<<<<<<< HEAD
from typing import Optional

=======
>>>>>>> 073d5173
from src.core.library import Library
from src.core.library.alchemy.enums import FilterState
from src.core.palette import ColorType, get_tag_color
from src.qt.widgets.panel import PanelWidget
from src.qt.widgets.tag import TagWidget, Tag

logger = structlog.get_logger(__name__)


class TagSearchPanel(PanelWidget):
    tag_chosen = Signal(int)

    def __init__(self, library: Library):
        super().__init__()
        self.lib = library
<<<<<<< HEAD
        # self.callback = callback
        self.first_tag: Optional[Tag] = None
=======
        self.first_tag_id = None
>>>>>>> 073d5173
        self.tag_limit = 100
        self.setMinimumSize(300, 400)
        self.root_layout = QVBoxLayout(self)
        self.root_layout.setContentsMargins(6, 0, 6, 0)

        self.search_field = QLineEdit()
        self.search_field.setObjectName("searchField")
        self.search_field.setMinimumSize(QSize(0, 32))
        self.search_field.setPlaceholderText("Search Tags")
        self.search_field.textEdited.connect(lambda: self.update_tags(self.search_field.text()))
        self.search_field.returnPressed.connect(
            lambda checked=False: self.on_return(self.search_field.text())
        )

        self.scroll_contents = QWidget()
        self.scroll_layout = QVBoxLayout(self.scroll_contents)
        self.scroll_layout.setContentsMargins(6, 0, 6, 0)
        self.scroll_layout.setAlignment(Qt.AlignmentFlag.AlignTop)

        self.scroll_area = QScrollArea()
        self.scroll_area.setVerticalScrollBarPolicy(Qt.ScrollBarPolicy.ScrollBarAlwaysOn)
        self.scroll_area.setWidgetResizable(True)
        self.scroll_area.setFrameShadow(QFrame.Shadow.Plain)
        self.scroll_area.setFrameShape(QFrame.Shape.NoFrame)
        self.scroll_area.setWidget(self.scroll_contents)

        self.root_layout.addWidget(self.search_field)
        self.root_layout.addWidget(self.scroll_area)
        self.update_tags()

    def on_return(self, text: str):
        if text and self.first_tag is not None:
            # callback(self.first_tag)
            self.tag_chosen.emit(self.first_tag.id)
            self.search_field.setText("")
            self.update_tags()
        else:
            self.search_field.setFocus()
            self.parentWidget().hide()

    def update_tags(self, name: str | None = None):
        while self.scroll_layout.count():
            self.scroll_layout.takeAt(0).widget().deleteLater()

        found_tags = self.lib.search_tags(
            FilterState(
                tag=name,
                page_size=self.tag_limit,
            )
        )

        self.first_tag = found_tags[0] if found_tags else None

        for tag in found_tags:
            c = QWidget()
            layout = QHBoxLayout(c)
            layout.setContentsMargins(0, 0, 0, 0)
            layout.setSpacing(3)
            tw = TagWidget(tag, has_edit=False, has_remove=False)
            ab = QPushButton()
            ab.setMinimumSize(23, 23)
            ab.setMaximumSize(23, 23)
            ab.setText("+")
            ab.setStyleSheet(
                f"QPushButton{{"
                f"background: {get_tag_color(ColorType.PRIMARY, tag.color)};"
                f"color: {get_tag_color(ColorType.TEXT, tag.color)};"
                f"font-weight: 600;"
                f"border-color:{get_tag_color(ColorType.BORDER, tag.color)};"
                f"border-radius: 6px;"
                f"border-style:solid;"
                f"border-width: {math.ceil(self.devicePixelRatio())}px;"
                f"padding-bottom: 5px;"
                f"font-size: 20px;"
                f"}}"
                f"QPushButton::hover"
                f"{{"
                f"border-color:{get_tag_color(ColorType.LIGHT_ACCENT, tag.color)};"
                f"color: {get_tag_color(ColorType.DARK_ACCENT, tag.color)};"
                f"background: {get_tag_color(ColorType.LIGHT_ACCENT, tag.color)};"
                f"}}"
            )

            ab.clicked.connect(lambda checked=False, x=tag.id: self.tag_chosen.emit(x))

            layout.addWidget(tw)
            layout.addWidget(ab)
            self.scroll_layout.addWidget(c)

        self.search_field.setFocus()<|MERGE_RESOLUTION|>--- conflicted
+++ resolved
@@ -16,11 +16,8 @@
     QVBoxLayout,
     QWidget,
 )
-<<<<<<< HEAD
 from typing import Optional
 
-=======
->>>>>>> 073d5173
 from src.core.library import Library
 from src.core.library.alchemy.enums import FilterState
 from src.core.palette import ColorType, get_tag_color
@@ -36,12 +33,8 @@
     def __init__(self, library: Library):
         super().__init__()
         self.lib = library
-<<<<<<< HEAD
-        # self.callback = callback
         self.first_tag: Optional[Tag] = None
-=======
         self.first_tag_id = None
->>>>>>> 073d5173
         self.tag_limit = 100
         self.setMinimumSize(300, 400)
         self.root_layout = QVBoxLayout(self)
