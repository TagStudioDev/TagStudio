# Copyright (C) 2024 Travis Abendshien (CyanVoxel).
# Licensed under the GPL-3.0 License.
# Created for TagStudio: https://github.com/CyanVoxel/TagStudio

import structlog
from PySide6.QtCore import QSize, Qt, Signal
from PySide6.QtGui import QShowEvent
from PySide6.QtWidgets import (
    QFrame,
    QHBoxLayout,
    QLineEdit,
    QScrollArea,
    QVBoxLayout,
    QWidget,
)
from src.core.library import Library, Tag
from src.qt.modals.build_tag import BuildTagPanel
from src.qt.widgets.panel import PanelModal, PanelWidget
from src.qt.widgets.tag import TagWidget

logger = structlog.get_logger(__name__)

# TODO: This class shares the majority of its code with tag_search.py.
# It should either be made DRY, or be replaced with the intended and more robust
# Tag Management tab/pane outlined on the Feature Roadmap.


class TagDatabasePanel(PanelWidget):
    tag_chosen = Signal(int)

    def __init__(self, library: Library):
        super().__init__()
        self.lib: Library = library
        self.is_initialized: bool = False
        self.first_tag_id = -1

        self.setMinimumSize(300, 400)
        self.root_layout = QVBoxLayout(self)
        self.root_layout.setContentsMargins(6, 0, 6, 0)

        self.search_field = QLineEdit()
        self.search_field.setObjectName("searchField")
        self.search_field.setMinimumSize(QSize(0, 32))
        self.search_field.setPlaceholderText("Search Tags")
        self.search_field.textEdited.connect(lambda: self.update_tags(self.search_field.text()))
        self.search_field.returnPressed.connect(
            lambda checked=False: self.on_return(self.search_field.text())
        )

        self.scroll_contents = QWidget()
        self.scroll_layout = QVBoxLayout(self.scroll_contents)
        self.scroll_layout.setContentsMargins(6, 0, 6, 0)
        self.scroll_layout.setAlignment(Qt.AlignmentFlag.AlignTop)

        self.scroll_area = QScrollArea()
        self.scroll_area.setVerticalScrollBarPolicy(Qt.ScrollBarPolicy.ScrollBarAlwaysOn)
        self.scroll_area.setWidgetResizable(True)
        self.scroll_area.setFrameShadow(QFrame.Shadow.Plain)
        self.scroll_area.setFrameShape(QFrame.Shape.NoFrame)
        self.scroll_area.setWidget(self.scroll_contents)

        self.root_layout.addWidget(self.search_field)
        self.root_layout.addWidget(self.scroll_area)

    def on_return(self, text: str):
        if text and self.first_tag_id >= 0:
            # callback(self.first_tag_id)
            self.search_field.setText("")
            self.update_tags()
        else:
            self.search_field.setFocus()
            self.parentWidget().hide()

    def update_tags(self, query: str | None = None):
        # TODO: Look at recycling rather than deleting and re-initializing
        logger.info("[Tag Manager Modal] Updating Tags")
        while self.scroll_layout.itemAt(0):
            self.scroll_layout.takeAt(0).widget().deleteLater()

        tags_results = self.lib.search_tags(name=query)

        for tag in tags_results:
            container = QWidget()
            row = QHBoxLayout(container)
            row.setContentsMargins(0, 0, 0, 0)
            row.setSpacing(3)
            display_name = tag.display_name
            tag_widget = TagWidget(
                tag, tag_display_name=display_name, has_edit=True, has_remove=False
            )
            tag_widget.on_edit.connect(lambda checked=False, t=tag: self.edit_tag(t))
            row.addWidget(tag_widget)
            self.scroll_layout.addWidget(container)

        self.search_field.setFocus()

    def edit_tag(self, tag: Tag):
        build_tag_panel = BuildTagPanel(self.lib, tag=tag)

        self.edit_modal = PanelModal(
            build_tag_panel,
            tag.name,
            "Edit Tag",
            done_callback=(self.update_tags(self.search_field.text())),
            has_save=True,
        )
        # TODO Check Warning: Expected type 'BuildTagPanel', got 'PanelWidget' instead
        self.edit_modal.saved.connect(lambda: self.edit_tag_callback(build_tag_panel))
        self.edit_modal.show()

    def edit_tag_callback(self, btp: BuildTagPanel):
<<<<<<< HEAD
        self.lib.update_tag(
            btp.build_tag(), set(btp.subtag_ids), set(btp.alias_names), set(btp.alias_ids)
        )
        self.update_tags(self.search_field.text())
=======
        self.lib.update_tag(btp.build_tag(), btp.subtag_ids, btp.alias_names, btp.alias_ids)
        self.update_tags(self.search_field.text())

    def showEvent(self, event: QShowEvent) -> None:  # noqa N802
        if not self.is_initialized:
            self.update_tags()
            self.is_initialized = True
        return super().showEvent(event)
>>>>>>> 1974ff16
<|MERGE_RESOLUTION|>--- conflicted
+++ resolved
@@ -109,18 +109,13 @@
         self.edit_modal.show()
 
     def edit_tag_callback(self, btp: BuildTagPanel):
-<<<<<<< HEAD
         self.lib.update_tag(
             btp.build_tag(), set(btp.subtag_ids), set(btp.alias_names), set(btp.alias_ids)
         )
-        self.update_tags(self.search_field.text())
-=======
-        self.lib.update_tag(btp.build_tag(), btp.subtag_ids, btp.alias_names, btp.alias_ids)
         self.update_tags(self.search_field.text())
 
     def showEvent(self, event: QShowEvent) -> None:  # noqa N802
         if not self.is_initialized:
             self.update_tags()
             self.is_initialized = True
-        return super().showEvent(event)
->>>>>>> 1974ff16
+        return super().showEvent(event)