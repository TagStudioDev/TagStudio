--- conflicted
+++ resolved
@@ -76,11 +76,6 @@
         panel = BuildTagPanel(self.lib)
         self.modal = PanelModal(
             panel,
-<<<<<<< HEAD
-            "New Tag",
-            "Add Tag",
-=======
->>>>>>> 7b672e03
             has_save=True,
         )
         Translations.translate_with_setter(self.modal.setTitle, "tag.new")
