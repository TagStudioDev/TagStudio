--- conflicted
+++ resolved
@@ -1,5 +1,4 @@
 {
-<<<<<<< HEAD
   "splash_classic": {
     "path": "qt/images/splash/classic.png",
     "mode": "qpixmap"
@@ -7,11 +6,10 @@
   "splash_goo_gears": {
     "path": "qt/images/splash/goo_gears.png",
     "mode": "qpixmap"
-=======
+  },
   "logo": {
     "path": "icon.png",
     "mode": "pil"
->>>>>>> 857f40f2
   },
   "play_icon": {
     "path": "qt/images/play.svg",
