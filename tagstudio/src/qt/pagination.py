--- conflicted
+++ resolved
@@ -133,13 +133,10 @@
         # self.update_buttons(page_count=9, index=0)
 
     def update_buttons(self, page_count: int, index: int, emit: bool = True):
-<<<<<<< HEAD
-=======
         # Guard
         if index < 0:
             raise ValueError("Negative index detected")
 
->>>>>>> b8d72a65
         # Screw it
         for i in range(0, 10):
             if self.start_buffer_layout.itemAt(i):
@@ -147,11 +144,7 @@
             if self.end_buffer_layout.itemAt(i):
                 self.end_buffer_layout.itemAt(i).widget().setHidden(True)
 
-<<<<<<< HEAD
-=======
         end_page = page_count - 1
-
->>>>>>> b8d72a65
         if page_count <= 1:
             # Hide everything if there are only one or less pages.
             # [-------------- HIDDEN --------------]
@@ -184,11 +177,8 @@
                 # self.start_buffer_layout.setContentsMargins(3,0,3,0)
                 self._assign_click(self.prev_button, index - 1)
                 self.prev_button.setDisabled(False)
-<<<<<<< HEAD
-            if index == page_count - 1:
-=======
+                
             if index == end_page:
->>>>>>> b8d72a65
                 self.next_button.setDisabled(True)
                 # self.end_buffer_layout.setContentsMargins(0,0,0,0)
             else:
@@ -197,203 +187,6 @@
                 self.next_button.setDisabled(False)
 
             # Set Ellipses Sizes
-<<<<<<< HEAD
-            if page_count == 8:
-                if index == 0:
-                    self.end_ellipses.setMinimumWidth(self.button_size.width() * 2 + 3)
-                    self.end_ellipses.setMaximumWidth(self.button_size.width() * 2 + 3)
-                else:
-                    self.end_ellipses.setMinimumWidth(self.button_size.width())
-                    self.end_ellipses.setMaximumWidth(self.button_size.width())
-                if index == page_count - 1:
-                    self.start_ellipses.setMinimumWidth(
-                        self.button_size.width() * 2 + 3
-                    )
-                    self.start_ellipses.setMaximumWidth(
-                        self.button_size.width() * 2 + 3
-                    )
-                else:
-                    self.start_ellipses.setMinimumWidth(self.button_size.width())
-                    self.start_ellipses.setMaximumWidth(self.button_size.width())
-            elif page_count == 9:
-                if index == 0:
-                    self.end_ellipses.setMinimumWidth(self.button_size.width() * 3 + 6)
-                    self.end_ellipses.setMaximumWidth(self.button_size.width() * 3 + 6)
-                elif index == 1:
-                    self.end_ellipses.setMinimumWidth(self.button_size.width() * 2 + 3)
-                    self.end_ellipses.setMaximumWidth(self.button_size.width() * 2 + 3)
-                else:
-                    self.end_ellipses.setMinimumWidth(self.button_size.width())
-                    self.end_ellipses.setMaximumWidth(self.button_size.width())
-                if index == page_count - 1:
-                    self.start_ellipses.setMinimumWidth(
-                        self.button_size.width() * 3 + 6
-                    )
-                    self.start_ellipses.setMaximumWidth(
-                        self.button_size.width() * 3 + 6
-                    )
-                elif index == page_count - 2:
-                    self.start_ellipses.setMinimumWidth(
-                        self.button_size.width() * 2 + 3
-                    )
-                    self.start_ellipses.setMaximumWidth(
-                        self.button_size.width() * 2 + 3
-                    )
-                else:
-                    self.start_ellipses.setMinimumWidth(self.button_size.width())
-                    self.start_ellipses.setMaximumWidth(self.button_size.width())
-            elif page_count == 10:
-                if index == 0:
-                    self.end_ellipses.setMinimumWidth(self.button_size.width() * 4 + 9)
-                    self.end_ellipses.setMaximumWidth(self.button_size.width() * 4 + 9)
-                elif index == 1:
-                    self.end_ellipses.setMinimumWidth(self.button_size.width() * 3 + 6)
-                    self.end_ellipses.setMaximumWidth(self.button_size.width() * 3 + 6)
-                elif index == 2:
-                    self.end_ellipses.setMinimumWidth(self.button_size.width() * 2 + 3)
-                    self.end_ellipses.setMaximumWidth(self.button_size.width() * 2 + 3)
-                else:
-                    self.end_ellipses.setMinimumWidth(self.button_size.width())
-                    self.end_ellipses.setMaximumWidth(self.button_size.width())
-                if index == page_count - 1:
-                    self.start_ellipses.setMinimumWidth(
-                        self.button_size.width() * 4 + 9
-                    )
-                    self.start_ellipses.setMaximumWidth(
-                        self.button_size.width() * 4 + 9
-                    )
-                elif index == page_count - 2:
-                    self.start_ellipses.setMinimumWidth(
-                        self.button_size.width() * 3 + 6
-                    )
-                    self.start_ellipses.setMaximumWidth(
-                        self.button_size.width() * 3 + 6
-                    )
-                elif index == page_count - 3:
-                    self.start_ellipses.setMinimumWidth(
-                        self.button_size.width() * 2 + 3
-                    )
-                    self.start_ellipses.setMaximumWidth(
-                        self.button_size.width() * 2 + 3
-                    )
-                else:
-                    self.start_ellipses.setMinimumWidth(self.button_size.width())
-                    self.start_ellipses.setMaximumWidth(self.button_size.width())
-            elif page_count == 11:
-                if index == 0:
-                    self.end_ellipses.setMinimumWidth(self.button_size.width() * 5 + 12)
-                    self.end_ellipses.setMaximumWidth(self.button_size.width() * 5 + 12)
-                elif index == 1:
-                    self.end_ellipses.setMinimumWidth(self.button_size.width() * 4 + 9)
-                    self.end_ellipses.setMaximumWidth(self.button_size.width() * 4 + 9)
-                elif index == 2:
-                    self.end_ellipses.setMinimumWidth(self.button_size.width() * 3 + 6)
-                    self.end_ellipses.setMaximumWidth(self.button_size.width() * 3 + 6)
-                elif index == 3:
-                    self.end_ellipses.setMinimumWidth(self.button_size.width() * 2 + 3)
-                    self.end_ellipses.setMaximumWidth(self.button_size.width() * 2 + 3)
-                else:
-                    self.end_ellipses.setMinimumWidth(self.button_size.width())
-                    self.end_ellipses.setMaximumWidth(self.button_size.width())
-                if index == page_count - 1:
-                    self.start_ellipses.setMinimumWidth(
-                        self.button_size.width() * 5 + 12
-                    )
-                    self.start_ellipses.setMaximumWidth(
-                        self.button_size.width() * 5 + 12
-                    )
-                elif index == page_count - 2:
-                    self.start_ellipses.setMinimumWidth(
-                        self.button_size.width() * 4 + 9
-                    )
-                    self.start_ellipses.setMaximumWidth(
-                        self.button_size.width() * 4 + 9
-                    )
-                elif index == page_count - 3:
-                    self.start_ellipses.setMinimumWidth(
-                        self.button_size.width() * 3 + 6
-                    )
-                    self.start_ellipses.setMaximumWidth(
-                        self.button_size.width() * 3 + 6
-                    )
-                elif index == page_count - 4:
-                    self.start_ellipses.setMinimumWidth(
-                        self.button_size.width() * 2 + 3
-                    )
-                    self.start_ellipses.setMaximumWidth(
-                        self.button_size.width() * 2 + 3
-                    )
-                else:
-                    self.start_ellipses.setMinimumWidth(self.button_size.width())
-                    self.start_ellipses.setMaximumWidth(self.button_size.width())
-            elif page_count > 11:
-                if index == 0:
-                    self.end_ellipses.setMinimumWidth(self.button_size.width() * 7 + 18)
-                    self.end_ellipses.setMaximumWidth(self.button_size.width() * 7 + 18)
-                elif index == 1:
-                    self.end_ellipses.setMinimumWidth(self.button_size.width() * 6 + 15)
-                    self.end_ellipses.setMaximumWidth(self.button_size.width() * 6 + 15)
-                elif index == 2:
-                    self.end_ellipses.setMinimumWidth(self.button_size.width() * 5 + 12)
-                    self.end_ellipses.setMaximumWidth(self.button_size.width() * 5 + 12)
-                elif index == 3:
-                    self.end_ellipses.setMinimumWidth(self.button_size.width() * 4 + 9)
-                    self.end_ellipses.setMaximumWidth(self.button_size.width() * 4 + 9)
-                elif index == 4:
-                    self.end_ellipses.setMinimumWidth(self.button_size.width() * 3 + 6)
-                    self.end_ellipses.setMaximumWidth(self.button_size.width() * 3 + 6)
-                elif index == 5:
-                    self.end_ellipses.setMinimumWidth(self.button_size.width() * 2 + 3)
-                    self.end_ellipses.setMaximumWidth(self.button_size.width() * 2 + 3)
-                else:
-                    self.end_ellipses.setMinimumWidth(self.button_size.width())
-                    self.end_ellipses.setMaximumWidth(self.button_size.width())
-                if index == page_count - 1:
-                    self.start_ellipses.setMinimumWidth(
-                        self.button_size.width() * 7 + 18
-                    )
-                    self.start_ellipses.setMaximumWidth(
-                        self.button_size.width() * 7 + 18
-                    )
-                elif index == page_count - 2:
-                    self.start_ellipses.setMinimumWidth(
-                        self.button_size.width() * 6 + 15
-                    )
-                    self.start_ellipses.setMaximumWidth(
-                        self.button_size.width() * 6 + 15
-                    )
-                elif index == page_count - 3:
-                    self.start_ellipses.setMinimumWidth(
-                        self.button_size.width() * 5 + 12
-                    )
-                    self.start_ellipses.setMaximumWidth(
-                        self.button_size.width() * 5 + 12
-                    )
-                elif index == page_count - 4:
-                    self.start_ellipses.setMinimumWidth(
-                        self.button_size.width() * 4 + 9
-                    )
-                    self.start_ellipses.setMaximumWidth(
-                        self.button_size.width() * 4 + 9
-                    )
-                elif index == page_count - 5:
-                    self.start_ellipses.setMinimumWidth(
-                        self.button_size.width() * 3 + 6
-                    )
-                    self.start_ellipses.setMaximumWidth(
-                        self.button_size.width() * 3 + 6
-                    )
-                elif index == page_count - 6:
-                    self.start_ellipses.setMinimumWidth(
-                        self.button_size.width() * 2 + 3
-                    )
-                    self.start_ellipses.setMaximumWidth(
-                        self.button_size.width() * 2 + 3
-                    )
-                else:
-                    self.start_ellipses.setMinimumWidth(self.button_size.width())
-                    self.start_ellipses.setMaximumWidth(self.button_size.width())
-=======
             # I do not know where these magic values were derived from, but
             # this is better than the chain elif's that were here before
             if 8 <= page_count <= 11:
@@ -410,7 +203,6 @@
                 self.end_ellipses.setMaximumWidth(end_size)
                 self.start_ellipses.setMinimumWidth(srt_size)
                 self.start_ellipses.setMaximumWidth(srt_size)
->>>>>>> b8d72a65
 
             # Enable/Disable Ellipses
             # if index <= max(self.buffer_page_count, 5)+1:
