# Copyright (C) 2024 Travis Abendshien (CyanVoxel).
# Licensed under the GPL-3.0 License.
# Created for TagStudio: https://github.com/CyanVoxel/TagStudio

import logging
<<<<<<< HEAD
=======
import math
>>>>>>> 2fc0dd03
import traceback
from pathlib import Path

import cv2
from PIL import Image, ImageChops, UnidentifiedImageError
from PIL.Image import DecompressionBombError
from PySide6.QtCore import (
    QObject,
    Signal,
)
from src.core.library import Library
from src.core.media_types import MediaCategories, MediaType
from src.qt.helpers.file_tester import is_readable_video

ERROR = "[ERROR]"
WARNING = "[WARNING]"
INFO = "[INFO]"


logging.basicConfig(format="%(message)s", level=logging.INFO)


class CollageIconRenderer(QObject):
    rendered = Signal(Image.Image)
    done = Signal()

    def __init__(self, library: Library):
        QObject.__init__(self)
        self.lib = library

    def render(
        self,
        entry_id,
        size: tuple[int, int],
        data_tint_mode,
        data_only_mode,
        keep_aspect,
    ):
        entry = self.lib.get_entry(entry_id)
        filepath = self.lib.library_dir / entry.path / entry.filename
        color: str = ""

        try:
            if data_tint_mode or data_only_mode:
                color = "#000000"  # Black (Default)

                if entry.fields:
                    has_any_tags: bool = False
                    has_content_tags: bool = False
                    has_meta_tags: bool = False
                    for field in entry.fields:
                        if self.lib.get_field_attr(field, "type") == "tag_box":
                            if self.lib.get_field_attr(field, "content"):
                                has_any_tags = True
                                if self.lib.get_field_attr(field, "id") == 7:
                                    has_content_tags = True
                                elif self.lib.get_field_attr(field, "id") == 8:
                                    has_meta_tags = True
                    if has_content_tags and has_meta_tags:
                        color = "#28bb48"  # Green
                    elif has_any_tags:
                        color = "#ffd63d"  # Yellow
                        # color = '#95e345' # Yellow-Green
                    else:
                        # color = '#fa9a2c' # Yellow-Orange
                        color = "#ed8022"  # Orange
                else:
                    color = "#e22c3c"  # Red

                if data_only_mode:
                    pic = Image.new("RGB", size, color)
                    self.rendered.emit(pic)
            if not data_only_mode:
                logging.info(
                    f"\r{INFO} Combining [ID:{entry_id}/{len(self.lib.entries)}]: {self.get_file_color(filepath.suffix.lower())}{entry.path}/{entry.filename}\033[0m"
                )
                ext: str = filepath.suffix.lower()
                if MediaType.IMAGE in MediaCategories.get_types(ext):
                    try:
                        with Image.open(
                            str(self.lib.library_dir / entry.path / entry.filename)
                        ) as pic:
                            if keep_aspect:
                                pic.thumbnail(size)
                            else:
                                pic = pic.resize(size)
                            if data_tint_mode and color:
                                pic = pic.convert(mode="RGB")
                                pic = ImageChops.hard_light(
                                    pic, Image.new("RGB", size, color)
                                )
                            self.rendered.emit(pic)
                    except DecompressionBombError as e:
                        logging.info(f"[ERROR] One of the images was too big ({e})")
                elif MediaType.VIDEO in MediaCategories.get_types(ext):
                    if is_readable_video(filepath):
                        video = cv2.VideoCapture(str(filepath), cv2.CAP_FFMPEG)
                        video.set(
                            cv2.CAP_PROP_POS_FRAMES,
                            (video.get(cv2.CAP_PROP_FRAME_COUNT) // 2),
                        )
                        success, frame = video.read()
<<<<<<< HEAD
                        if not success:
                            # Depending on the video format, compression, and frame
                            # count, seeking halfway does not work and the thumb
                            # must be pulled from the earliest available frame.
                            video.set(cv2.CAP_PROP_POS_FRAMES, 0)
                            success, frame = video.read()
=======
                        # NOTE: Depending on the video format, compression, and
                        # frame count, seeking halfway does not work and the thumb
                        # must be pulled from the earliest available frame.
                        MAX_FRAME_SEEK: int = 10
                        for i in range(
                            0,
                            min(
                                MAX_FRAME_SEEK,
                                math.floor(video.get(cv2.CAP_PROP_FRAME_COUNT)),
                            ),
                        ):
                            success, frame = video.read()
                            if not success:
                                video.set(cv2.CAP_PROP_POS_FRAMES, i)
                            else:
                                break
>>>>>>> 2fc0dd03
                        frame = cv2.cvtColor(frame, cv2.COLOR_BGR2RGB)
                        with Image.fromarray(frame, mode="RGB") as pic:
                            if keep_aspect:
                                pic.thumbnail(size)
                            else:
                                pic = pic.resize(size)
                            if data_tint_mode and color:
                                pic = ImageChops.hard_light(
                                    pic, Image.new("RGB", size, color)
                                )
                            self.rendered.emit(pic)
        except (UnidentifiedImageError, FileNotFoundError):
            logging.info(f"\n{ERROR} Couldn't read {entry.path}/{entry.filename}")
            with Image.open(
                str(
                    Path(__file__).parents[2]
                    / "resources/qt/images/thumb_broken_512.png"
                )
            ) as pic:
                pic.thumbnail(size)
                if data_tint_mode and color:
                    pic = pic.convert(mode="RGB")
                    pic = ImageChops.hard_light(pic, Image.new("RGB", size, color))
                self.rendered.emit(pic)
        except KeyboardInterrupt:
            logging.info("\n")
            logging.info(f"{INFO} Collage operation cancelled.")
        except Exception:
            logging.info(f"{ERROR} {entry.path}/{entry.filename}")
            traceback.print_exc()
            logging.info("Continuing...")

        self.done.emit()

    # NOTE: Depreciated
    def get_file_color(self, ext: str):
        _ext = ext.lower().replace(".", "", 1)
        if _ext == "gif":
            return "\033[93m"
        elif MediaType.IMAGE in MediaCategories.get_types(_ext):
            return "\033[37m"
        elif MediaType.VIDEO in MediaCategories.get_types(_ext):
            return "\033[96m"
        elif MediaType.DOCUMENT in MediaCategories.get_types(_ext):
            return "\033[92m"
        else:
            return "\033[97m"<|MERGE_RESOLUTION|>--- conflicted
+++ resolved
@@ -3,10 +3,7 @@
 # Created for TagStudio: https://github.com/CyanVoxel/TagStudio
 
 import logging
-<<<<<<< HEAD
-=======
 import math
->>>>>>> 2fc0dd03
 import traceback
 from pathlib import Path
 
@@ -109,14 +106,6 @@
                             (video.get(cv2.CAP_PROP_FRAME_COUNT) // 2),
                         )
                         success, frame = video.read()
-<<<<<<< HEAD
-                        if not success:
-                            # Depending on the video format, compression, and frame
-                            # count, seeking halfway does not work and the thumb
-                            # must be pulled from the earliest available frame.
-                            video.set(cv2.CAP_PROP_POS_FRAMES, 0)
-                            success, frame = video.read()
-=======
                         # NOTE: Depending on the video format, compression, and
                         # frame count, seeking halfway does not work and the thumb
                         # must be pulled from the earliest available frame.
@@ -133,7 +122,6 @@
                                 video.set(cv2.CAP_PROP_POS_FRAMES, i)
                             else:
                                 break
->>>>>>> 2fc0dd03
                         frame = cv2.cvtColor(frame, cv2.COLOR_BGR2RGB)
                         with Image.fromarray(frame, mode="RGB") as pic:
                             if keep_aspect:
