# Copyright (C) 2024 Travis Abendshien (CyanVoxel).
# Licensed under the GPL-3.0 License.
# Created for TagStudio: https://github.com/CyanVoxel/TagStudio

import logging
import traceback
from pathlib import Path

import cv2
from PIL import Image, ImageChops, UnidentifiedImageError
from PIL.Image import DecompressionBombError
from PySide6.QtCore import (
    QObject,
    Signal,
)
from src.core.library import Library
from src.core.media_types import MediaCategories, MediaType
from src.qt.helpers.file_tester import is_readable_video

ERROR = "[ERROR]"
WARNING = "[WARNING]"
INFO = "[INFO]"


logging.basicConfig(format="%(message)s", level=logging.INFO)


class CollageIconRenderer(QObject):
    rendered = Signal(Image.Image)
    done = Signal()

    def __init__(self, library: Library):
        QObject.__init__(self)
        self.lib = library

    def render(
        self,
        entry_id,
        size: tuple[int, int],
        data_tint_mode,
        data_only_mode,
        keep_aspect,
    ):
        entry = self.lib.get_entry(entry_id)
        filepath = self.lib.library_dir / entry.path / entry.filename
        color: str = ""

        try:
            if data_tint_mode or data_only_mode:
                color = "#000000"  # Black (Default)

                if entry.fields:
                    has_any_tags: bool = False
                    has_content_tags: bool = False
                    has_meta_tags: bool = False
                    for field in entry.fields:
                        if self.lib.get_field_attr(field, "type") == "tag_box":
                            if self.lib.get_field_attr(field, "content"):
                                has_any_tags = True
                                if self.lib.get_field_attr(field, "id") == 7:
                                    has_content_tags = True
                                elif self.lib.get_field_attr(field, "id") == 8:
                                    has_meta_tags = True
                    if has_content_tags and has_meta_tags:
                        color = "#28bb48"  # Green
                    elif has_any_tags:
                        color = "#ffd63d"  # Yellow
                        # color = '#95e345' # Yellow-Green
                    else:
                        # color = '#fa9a2c' # Yellow-Orange
                        color = "#ed8022"  # Orange
                else:
                    color = "#e22c3c"  # Red

                if data_only_mode:
                    pic = Image.new("RGB", size, color)
                    self.rendered.emit(pic)
            if not data_only_mode:
                logging.info(
                    f"\r{INFO} Combining [ID:{entry_id}/{len(self.lib.entries)}]: {self.get_file_color(filepath.suffix.lower())}{entry.path}/{entry.filename}\033[0m"
                )
                ext: str = filepath.suffix.lower()
                if MediaType.IMAGE in MediaCategories.get_types(ext):
                    try:
                        with Image.open(
                            str(self.lib.library_dir / entry.path / entry.filename)
                        ) as pic:
                            if keep_aspect:
                                pic.thumbnail(size)
                            else:
                                pic = pic.resize(size)
                            if data_tint_mode and color:
                                pic = pic.convert(mode="RGB")
                                pic = ImageChops.hard_light(
                                    pic, Image.new("RGB", size, color)
                                )
                            self.rendered.emit(pic)
                    except DecompressionBombError as e:
                        logging.info(f"[ERROR] One of the images was too big ({e})")
                elif MediaType.VIDEO in MediaCategories.get_types(ext):
                    if is_readable_video(filepath):
                        video = cv2.VideoCapture(str(filepath), cv2.CAP_FFMPEG)
                        video.set(
                            cv2.CAP_PROP_POS_FRAMES,
                            (video.get(cv2.CAP_PROP_FRAME_COUNT) // 2),
                        )
                        success, frame = video.read()
                        if not success:
                            # Depending on the video format, compression, and frame
                            # count, seeking halfway does not work and the thumb
                            # must be pulled from the earliest available frame.
                            video.set(cv2.CAP_PROP_POS_FRAMES, 0)
                            success, frame = video.read()
                        frame = cv2.cvtColor(frame, cv2.COLOR_BGR2RGB)
                        with Image.fromarray(frame, mode="RGB") as pic:
                            if keep_aspect:
                                pic.thumbnail(size)
                            else:
                                pic = pic.resize(size)
                            if data_tint_mode and color:
                                pic = ImageChops.hard_light(
                                    pic, Image.new("RGB", size, color)
                                )
<<<<<<< HEAD
                            # collage.paste(pic, (y*thumb_size, x*thumb_size))
=======
>>>>>>> dcb8ded9
                            self.rendered.emit(pic)
        except (UnidentifiedImageError, FileNotFoundError):
            logging.info(f"\n{ERROR} Couldn't read {entry.path}/{entry.filename}")
            with Image.open(
                str(
                    Path(__file__).parents[2]
                    / "resources/qt/images/thumb_broken_512.png"
                )
            ) as pic:
                pic.thumbnail(size)
                if data_tint_mode and color:
                    pic = pic.convert(mode="RGB")
                    pic = ImageChops.hard_light(pic, Image.new("RGB", size, color))
                self.rendered.emit(pic)
        except KeyboardInterrupt:
            logging.info("\n")
            logging.info(f"{INFO} Collage operation cancelled.")
        except Exception:
            logging.info(f"{ERROR} {entry.path}/{entry.filename}")
            traceback.print_exc()
            logging.info("Continuing...")

        self.done.emit()

    # NOTE: Depreciated
    def get_file_color(self, ext: str):
        _ext = ext.lower().replace(".", "", 1)
        if _ext == "gif":
            return "\033[93m"
        elif MediaType.IMAGE in MediaCategories.get_types(_ext):
            return "\033[37m"
        elif MediaType.VIDEO in MediaCategories.get_types(_ext):
            return "\033[96m"
        elif MediaType.DOCUMENT in MediaCategories.get_types(_ext):
            return "\033[92m"
        else:
            return "\033[97m"<|MERGE_RESOLUTION|>--- conflicted
+++ resolved
@@ -121,10 +121,6 @@
                                 pic = ImageChops.hard_light(
                                     pic, Image.new("RGB", size, color)
                                 )
-<<<<<<< HEAD
-                            # collage.paste(pic, (y*thumb_size, x*thumb_size))
-=======
->>>>>>> dcb8ded9
                             self.rendered.emit(pic)
         except (UnidentifiedImageError, FileNotFoundError):
             logging.info(f"\n{ERROR} Couldn't read {entry.path}/{entry.filename}")
