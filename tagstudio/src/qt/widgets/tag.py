--- conflicted
+++ resolved
@@ -3,15 +3,10 @@
 # Created for TagStudio: https://github.com/CyanVoxel/TagStudio
 
 
-<<<<<<< HEAD
 from types import FunctionType
 
 import structlog
-=======
-import math
 from types import FunctionType
-
->>>>>>> 3606edf6
 from PySide6.QtCore import QEvent, Qt, Signal
 from PySide6.QtGui import QAction, QColor, QEnterEvent, QFontMetrics
 from PySide6.QtWidgets import (
