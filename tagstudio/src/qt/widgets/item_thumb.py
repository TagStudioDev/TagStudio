--- conflicted
+++ resolved
@@ -520,13 +520,12 @@
             self.panel.update_widgets()
         self.panel.driver.update_badges()
 
-<<<<<<< HEAD
     def _on_delete(self):
         entry = self.lib.get_entry(self.item_id)
         self.lib.remove_entry(self.item_id)
         self.panel.driver.purge_item_from_navigation(entry.type, self.item_id)
         self.panel.driver.filter_items()
-=======
+
     def mouseMoveEvent(self, event):
         if event.buttons() is not Qt.MouseButton.LeftButton:
             return
@@ -548,5 +547,4 @@
 
         mimedata.setUrls(paths)
         drag.setMimeData(mimedata)
-        drag.exec(Qt.DropAction.CopyAction)
->>>>>>> fda6077b
+        drag.exec(Qt.DropAction.CopyAction)