--- conflicted
+++ resolved
@@ -14,13 +14,8 @@
 from humanfriendly import format_size
 from PIL import Image, UnidentifiedImageError
 from PIL.Image import DecompressionBombError
-<<<<<<< HEAD
-from PySide6.QtCore import Signal, Qt, QSize, QKeyCombination
-from PySide6.QtGui import QResizeEvent, QAction
-=======
-from PySide6.QtCore import QSize, Qt, Signal
+from PySide6.QtCore import QSize, Qt, Signal, QKeyCombination
 from PySide6.QtGui import QAction, QResizeEvent
->>>>>>> 073d5173
 from PySide6.QtWidgets import (
     QFrame,
     QHBoxLayout,
