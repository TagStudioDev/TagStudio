# Copyright (C) 2024 Travis Abendshien (CyanVoxel).
# Licensed under the GPL-3.0 License.
# Created for TagStudio: https://github.com/CyanVoxel/TagStudio


import logging
import math
from pathlib import Path

import cv2
import rawpy
from pillow_heif import register_heif_opener, register_avif_opener
from PIL import (
    Image,
    UnidentifiedImageError,
    ImageQt,
    ImageDraw,
    ImageFont,
    ImageOps,
    ImageFile,
)
from PIL.Image import DecompressionBombError
from PySide6.QtCore import QObject, Signal, QSize
from PySide6.QtGui import QPixmap
from src.qt.helpers.gradient import four_corner_gradient_background
from src.qt.helpers.text_wrapper import wrap_full_text
from src.core.constants import (
    PLAINTEXT_TYPES,
    FONT_TYPES,
    VIDEO_TYPES,
    IMAGE_TYPES,
    RAW_IMAGE_TYPES,
<<<<<<< HEAD
    FONT_SAMPLE_TEXT,
    FONT_SAMPLE_SIZES,
=======
    BLENDER_TYPES,
>>>>>>> aa0aad43
)
from src.core.utils.encoding import detect_char_encoding
from src.qt.helpers.blender_thumbnailer import blend_thumb

ImageFile.LOAD_TRUNCATED_IMAGES = True

ERROR = "[ERROR]"
WARNING = "[WARNING]"
INFO = "[INFO]"

logging.basicConfig(format="%(message)s", level=logging.INFO)
register_heif_opener()
register_avif_opener()


class ThumbRenderer(QObject):
    # finished = Signal()
    updated = Signal(float, QPixmap, QSize, str)
    updated_ratio = Signal(float)
    # updatedImage = Signal(QPixmap)
    # updatedSize = Signal(QSize)

    thumb_mask_512: Image.Image = Image.open(
        Path(__file__).parents[3] / "resources/qt/images/thumb_mask_512.png"
    )
    thumb_mask_512.load()

    thumb_mask_hl_512: Image.Image = Image.open(
        Path(__file__).parents[3] / "resources/qt/images/thumb_mask_hl_512.png"
    )
    thumb_mask_hl_512.load()

    thumb_loading_512: Image.Image = Image.open(
        Path(__file__).parents[3] / "resources/qt/images/thumb_loading_512.png"
    )
    thumb_loading_512.load()

    thumb_broken_512: Image.Image = Image.open(
        Path(__file__).parents[3] / "resources/qt/images/thumb_broken_512.png"
    )
    thumb_broken_512.load()

    thumb_file_default_512: Image.Image = Image.open(
        Path(__file__).parents[3] / "resources/qt/images/thumb_file_default_512.png"
    )
    thumb_file_default_512.load()

    # thumb_debug: Image.Image = Image.open(Path(
    # 	f'{Path(__file__).parents[2]}/resources/qt/images/temp.jpg'))
    # thumb_debug.load()

    # TODO: Make dynamic font sized given different pixel ratios
    font_pixel_ratio: float = 1
    ext_font = ImageFont.truetype(
        Path(__file__).parents[3] / "resources/qt/fonts/Oxanium-Bold.ttf",
        math.floor(12 * font_pixel_ratio),
    )

    def render(
        self,
        timestamp: float,
        filepath: str | Path,
        base_size: tuple[int, int],
        pixel_ratio: float,
        is_loading=False,
        gradient=False,
        update_on_ratio_change=False,
    ):
        """Internal renderer. Renders an entry/element thumbnail for the GUI."""
        image: Image.Image = None
        pixmap: QPixmap = None
        final: Image.Image = None
        _filepath: Path = Path(filepath)
        resampling_method = Image.Resampling.BILINEAR
        if ThumbRenderer.font_pixel_ratio != pixel_ratio:
            ThumbRenderer.font_pixel_ratio = pixel_ratio
            ThumbRenderer.ext_font = ImageFont.truetype(
                Path(__file__).parents[3] / "resources/qt/fonts/Oxanium-Bold.ttf",
                math.floor(12 * ThumbRenderer.font_pixel_ratio),
            )

        adj_size = math.ceil(max(base_size[0], base_size[1]) * pixel_ratio)
        if is_loading:
            final = ThumbRenderer.thumb_loading_512.resize(
                (adj_size, adj_size), resample=Image.Resampling.BILINEAR
            )
            qim = ImageQt.ImageQt(final)
            pixmap = QPixmap.fromImage(qim)
            pixmap.setDevicePixelRatio(pixel_ratio)
            if update_on_ratio_change:
                self.updated_ratio.emit(1)
        elif _filepath:
            try:
                # Images =======================================================
                if _filepath.suffix.lower() in IMAGE_TYPES:
                    try:
                        image = Image.open(_filepath)
                        if image.mode != "RGB" and image.mode != "RGBA":
                            image = image.convert(mode="RGBA")
                        if image.mode == "RGBA":
                            new_bg = Image.new("RGB", image.size, color="#1e1e1e")
                            new_bg.paste(image, mask=image.getchannel(3))
                            image = new_bg

                        image = ImageOps.exif_transpose(image)
                    except DecompressionBombError as e:
                        logging.info(
                            f"[ThumbRenderer]{WARNING} Couldn't Render thumbnail for {_filepath.name} ({type(e).__name__})"
                        )

                elif _filepath.suffix.lower() in RAW_IMAGE_TYPES:
                    try:
                        with rawpy.imread(str(_filepath)) as raw:
                            rgb = raw.postprocess()
                            image = Image.frombytes(
                                "RGB",
                                (rgb.shape[1], rgb.shape[0]),
                                rgb,
                                decoder_name="raw",
                            )
                    except DecompressionBombError as e:
                        logging.info(
                            f"[ThumbRenderer]{WARNING} Couldn't Render thumbnail for {_filepath.name} ({type(e).__name__})"
                        )
                    except (
                        rawpy._rawpy.LibRawIOError,
                        rawpy._rawpy.LibRawFileUnsupportedError,
                    ) as e:
                        logging.info(
                            f"[ThumbRenderer]{ERROR} Couldn't Render thumbnail for raw image {_filepath.name} ({type(e).__name__})"
                        )

                # Videos =======================================================
                elif _filepath.suffix.lower() in VIDEO_TYPES:
                    video = cv2.VideoCapture(str(_filepath))
                    frame_count = video.get(cv2.CAP_PROP_FRAME_COUNT)
                    if frame_count <= 0:
                        raise cv2.error("File is invalid or has 0 frames")
                    video.set(cv2.CAP_PROP_POS_FRAMES, frame_count // 2)
                    success, frame = video.read()
                    if not success:
                        # Depending on the video format, compression, and frame
                        # count, seeking halfway does not work and the thumb
                        # must be pulled from the earliest available frame.
                        video.set(cv2.CAP_PROP_POS_FRAMES, 0)
                        success, frame = video.read()
                    frame = cv2.cvtColor(frame, cv2.COLOR_BGR2RGB)
                    image = Image.fromarray(frame)

                # Plain Text ===================================================
                elif _filepath.suffix.lower() in PLAINTEXT_TYPES:
                    encoding = detect_char_encoding(_filepath)
                    with open(_filepath, "r", encoding=encoding) as text_file:
                        text = text_file.read(256)
                    bg = Image.new("RGB", (256, 256), color="#1e1e1e")
                    draw = ImageDraw.Draw(bg)
                    draw.text((16, 16), text, fill=(255, 255, 255))
                    image = bg
                # Fonts ========================================================
                elif _filepath.suffix.lower() in FONT_TYPES:
                    # Scale the sample font sizes to the preview image
                    # resolution,assuming the sizes are tuned for 256px.
                    scaled_sizes: list[int] = [
                        math.floor(x * (adj_size / 256)) for x in FONT_SAMPLE_SIZES
                    ]
                    if gradient:
                        # handles small thumbnails
                        bg = Image.new("RGB", (adj_size, adj_size), color="#1e1e1e")
                        draw = ImageDraw.Draw(bg)
                        font = ImageFont.truetype(
                            _filepath, size=math.ceil(adj_size * 0.65)
                        )
                        draw.text((10, 0), "Aa", font=font)
                    else:
                        # handles big thumbnails and renders a sample text in multiple font sizes
                        bg = Image.new("RGB", (adj_size, adj_size), color="#1e1e1e")
                        draw = ImageDraw.Draw(bg)
                        lines_of_padding = 2
                        y_offset = 0

                        for font_size in scaled_sizes:
                            font = ImageFont.truetype(_filepath, size=font_size)
                            text_wrapped: str = wrap_full_text(
                                FONT_SAMPLE_TEXT, font=font, width=adj_size, draw=draw
                            )
                            draw.multiline_text((0, y_offset), text_wrapped, font=font)
                            y_offset += (
                                len(text_wrapped.split("\n")) + lines_of_padding
                            ) * draw.textbbox((0, 0), "A", font=font)[-1]

                    image = bg
                # 3D ===========================================================
                # elif extension == 'stl':
                # 	# Create a new plot
                # 	matplotlib.use('agg')
                # 	figure = plt.figure()
                # 	axes = figure.add_subplot(projection='3d')

                # 	# Load the STL files and add the vectors to the plot
                # 	your_mesh = mesh.Mesh.from_file(_filepath)

                # 	poly_collection = mplot3d.art3d.Poly3DCollection(your_mesh.vectors)
                # 	poly_collection.set_color((0,0,1))  # play with color
                # 	scale = your_mesh.points.flatten()
                # 	axes.auto_scale_xyz(scale, scale, scale)
                # 	axes.add_collection3d(poly_collection)
                # 	# plt.show()
                # 	img_buf = io.BytesIO()
                # 	plt.savefig(img_buf, format='png')
                # 	image = Image.open(img_buf)

                # Blender ===========================================================
                elif _filepath.suffix.lower() in BLENDER_TYPES:
                    try:
                        blend_image = blend_thumb(str(_filepath))

                        bg = Image.new("RGB", blend_image.size, color="#1e1e1e")
                        bg.paste(blend_image, mask=blend_image.getchannel(3))
                        image = bg

                    except (
                        AttributeError,
                        UnidentifiedImageError,
                        FileNotFoundError,
                        TypeError,
                    ) as e:
                        if str(e) == "expected string or buffer":
                            logging.info(
                                f"[ThumbRenderer]{ERROR} {_filepath.name} Doesn't have thumbnail saved. ({type(e).__name__})"
                            )

                        else:
                            logging.info(
                                f"[ThumbRenderer]{ERROR}: Couldn't render thumbnail for {_filepath.name} ({type(e).__name__})"
                            )

                        image = ThumbRenderer.thumb_file_default_512.resize(
                            (adj_size, adj_size), resample=Image.Resampling.BILINEAR
                        )

                # No Rendered Thumbnail ========================================
                else:
                    image = ThumbRenderer.thumb_file_default_512.resize(
                        (adj_size, adj_size), resample=Image.Resampling.BILINEAR
                    )

                if not image:
                    raise UnidentifiedImageError

                orig_x, orig_y = image.size
                new_x, new_y = (adj_size, adj_size)

                if orig_x > orig_y:
                    new_x = adj_size
                    new_y = math.ceil(adj_size * (orig_y / orig_x))
                elif orig_y > orig_x:
                    new_y = adj_size
                    new_x = math.ceil(adj_size * (orig_x / orig_y))

                if update_on_ratio_change:
                    self.updated_ratio.emit(new_x / new_y)

                resampling_method = (
                    Image.Resampling.NEAREST
                    if max(image.size[0], image.size[1])
                    < max(base_size[0], base_size[1])
                    else Image.Resampling.BILINEAR
                )
                image = image.resize((new_x, new_y), resample=resampling_method)
                if gradient:
                    mask: Image.Image = ThumbRenderer.thumb_mask_512.resize(
                        (adj_size, adj_size), resample=Image.Resampling.BILINEAR
                    ).getchannel(3)
                    hl: Image.Image = ThumbRenderer.thumb_mask_hl_512.resize(
                        (adj_size, adj_size), resample=Image.Resampling.BILINEAR
                    )
                    final = four_corner_gradient_background(image, adj_size, mask, hl)
                else:
                    scalar = 4
                    rec: Image.Image = Image.new(
                        "RGB",
                        tuple([d * scalar for d in image.size]),  # type: ignore
                        "black",
                    )
                    draw = ImageDraw.Draw(rec)
                    draw.rounded_rectangle(
                        (0, 0) + rec.size,
                        (base_size[0] // 32) * scalar * pixel_ratio,
                        fill="red",
                    )
                    rec = rec.resize(
                        tuple([d // scalar for d in rec.size]),
                        resample=Image.Resampling.BILINEAR,
                    )
                    final = Image.new("RGBA", image.size, (0, 0, 0, 0))
                    final.paste(image, mask=rec.getchannel(0))
            except (
                UnidentifiedImageError,
                FileNotFoundError,
                cv2.error,
                DecompressionBombError,
                UnicodeDecodeError,
            ) as e:
                if e is not UnicodeDecodeError:
                    logging.info(
                        f"[ThumbRenderer]{ERROR}: Couldn't render thumbnail for {_filepath.name} ({type(e).__name__})"
                    )
                if update_on_ratio_change:
                    self.updated_ratio.emit(1)
                final = ThumbRenderer.thumb_broken_512.resize(
                    (adj_size, adj_size), resample=resampling_method
                )
            qim = ImageQt.ImageQt(final)
            if image:
                image.close()
            pixmap = QPixmap.fromImage(qim)
            pixmap.setDevicePixelRatio(pixel_ratio)

        if pixmap:
            self.updated.emit(
                timestamp,
                pixmap,
                QSize(
                    math.ceil(adj_size / pixel_ratio),
                    math.ceil(final.size[1] / pixel_ratio),
                ),
                _filepath.suffix.lower(),
            )

        else:
            self.updated.emit(
                timestamp, QPixmap(), QSize(*base_size), _filepath.suffix.lower()
            )<|MERGE_RESOLUTION|>--- conflicted
+++ resolved
@@ -30,12 +30,9 @@
     VIDEO_TYPES,
     IMAGE_TYPES,
     RAW_IMAGE_TYPES,
-<<<<<<< HEAD
     FONT_SAMPLE_TEXT,
     FONT_SAMPLE_SIZES,
-=======
     BLENDER_TYPES,
->>>>>>> aa0aad43
 )
 from src.core.utils.encoding import detect_char_encoding
 from src.qt.helpers.blender_thumbnailer import blend_thumb
