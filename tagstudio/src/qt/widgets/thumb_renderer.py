# Copyright (C) 2024 Travis Abendshien (CyanVoxel).
# Licensed under the GPL-3.0 License.
# Created for TagStudio: https://github.com/CyanVoxel/TagStudio


import math
from pathlib import Path

import cv2
import rawpy
from PIL import (
    Image,
    ImageDraw,
    ImageFile,
    ImageFont,
    ImageOps,
    ImageQt,
    UnidentifiedImageError,
)
from PIL.Image import DecompressionBombError
from pillow_heif import register_avif_opener, register_heif_opener
from PySide6.QtCore import QObject, QSize, Signal
from PySide6.QtGui import QPixmap
from src.core.constants import (
    IMAGE_TYPES,
    PLAINTEXT_TYPES,
    RAW_IMAGE_TYPES,
    VIDEO_TYPES,
)
<<<<<<< HEAD
from src.core.logging import get_logger
from src.qt.helpers.gradient import four_corner_gradient_background
=======
from src.core.utils.encoding import detect_char_encoding
>>>>>>> 84a4b2f0

ImageFile.LOAD_TRUNCATED_IMAGES = True

logger = get_logger(__name__)

register_heif_opener()
register_avif_opener()


class ThumbRenderer(QObject):
    # finished = Signal()
    updated = Signal(float, QPixmap, QSize, str)
    updated_ratio = Signal(float)
    # updatedImage = Signal(QPixmap)
    # updatedSize = Signal(QSize)

    thumb_mask_512: Image.Image = Image.open(
        Path(__file__).parents[3] / "resources/qt/images/thumb_mask_512.png"
    )
    thumb_mask_512.load()

    thumb_mask_hl_512: Image.Image = Image.open(
        Path(__file__).parents[3] / "resources/qt/images/thumb_mask_hl_512.png"
    )
    thumb_mask_hl_512.load()

    thumb_loading_512: Image.Image = Image.open(
        Path(__file__).parents[3] / "resources/qt/images/thumb_loading_512.png"
    )
    thumb_loading_512.load()

    thumb_broken_512: Image.Image = Image.open(
        Path(__file__).parents[3] / "resources/qt/images/thumb_broken_512.png"
    )
    thumb_broken_512.load()

    thumb_file_default_512: Image.Image = Image.open(
        Path(__file__).parents[3] / "resources/qt/images/thumb_file_default_512.png"
    )
    thumb_file_default_512.load()

    # thumb_debug: Image.Image = Image.open(Path(
    # 	f'{Path(__file__).parents[2]}/resources/qt/images/temp.jpg'))
    # thumb_debug.load()

    # TODO: Make dynamic font sized given different pixel ratios
    font_pixel_ratio: float = 1
    ext_font = ImageFont.truetype(
        Path(__file__).parents[3] / "resources/qt/fonts/Oxanium-Bold.ttf",
        math.floor(12 * font_pixel_ratio),
    )

    def render(
        self,
        timestamp: float,
        filepath: str | Path,
        base_size: tuple[int, int],
        pixel_ratio: float,
        is_loading=False,
        gradient=False,
        update_on_ratio_change=False,
    ):
        """Internal renderer. Renders an entry/element thumbnail for the GUI."""
        image: Image.Image = None
        pixmap: QPixmap = None
        final: Image.Image = None
        _filepath: Path = Path(filepath)
        resampling_method = Image.Resampling.BILINEAR
        if ThumbRenderer.font_pixel_ratio != pixel_ratio:
            ThumbRenderer.font_pixel_ratio = pixel_ratio
            ThumbRenderer.ext_font = ImageFont.truetype(
                Path(__file__).parents[3] / "resources/qt/fonts/Oxanium-Bold.ttf",
                math.floor(12 * ThumbRenderer.font_pixel_ratio),
            )

        adj_size = math.ceil(max(base_size[0], base_size[1]) * pixel_ratio)
        if is_loading:
            final = ThumbRenderer.thumb_loading_512.resize(
                (adj_size, adj_size), resample=Image.Resampling.BILINEAR
            )
            qim = ImageQt.ImageQt(final)
            pixmap = QPixmap.fromImage(qim)
            pixmap.setDevicePixelRatio(pixel_ratio)
            if update_on_ratio_change:
                self.updated_ratio.emit(1)
        elif _filepath:
            try:
                # Images =======================================================
                if _filepath.suffix.lower() in IMAGE_TYPES:
                    try:
                        image = Image.open(_filepath)
                        if image.mode != "RGB" and image.mode != "RGBA":
                            image = image.convert(mode="RGBA")
                        if image.mode == "RGBA":
                            new_bg = Image.new("RGB", image.size, color="#1e1e1e")
                            new_bg.paste(image, mask=image.getchannel(3))
                            image = new_bg

                        image = ImageOps.exif_transpose(image)
                    except DecompressionBombError as e:
<<<<<<< HEAD
                        logger.warning(
                            f"[ThumbRenderer] Couldn't Render thumbnail for {_filepath} (because of {e})"
=======
                        logging.info(
                            f"[ThumbRenderer]{WARNING} Couldn't Render thumbnail for {_filepath.name} ({type(e).__name__})"
>>>>>>> 84a4b2f0
                        )

                elif _filepath.suffix.lower() in RAW_IMAGE_TYPES:
                    try:
                        with rawpy.imread(str(_filepath)) as raw:
                            rgb = raw.postprocess()
                            image = Image.frombytes(
                                "RGB",
                                (rgb.shape[1], rgb.shape[0]),
                                rgb,
                                decoder_name="raw",
                            )
                    except DecompressionBombError as e:
<<<<<<< HEAD
                        logger.warning(
                            f"[ThumbRenderer] Couldn't Render thumbnail for {_filepath} (because of {e})"
=======
                        logging.info(
                            f"[ThumbRenderer]{WARNING} Couldn't Render thumbnail for {_filepath.name} ({type(e).__name__})"
>>>>>>> 84a4b2f0
                        )
                    except (
                        rawpy._rawpy.LibRawIOError,
                        rawpy._rawpy.LibRawFileUnsupportedError,
<<<<<<< HEAD
                    ):
                        logger.error(
                            f"[ThumbRenderer] Couldn't Render thumbnail for raw image {_filepath}"
=======
                    ) as e:
                        logging.info(
                            f"[ThumbRenderer]{ERROR} Couldn't Render thumbnail for raw image {_filepath.name} ({type(e).__name__})"
>>>>>>> 84a4b2f0
                        )

                # Videos =======================================================
                elif _filepath.suffix.lower() in VIDEO_TYPES:
                    video = cv2.VideoCapture(str(_filepath))
                    video.set(
                        cv2.CAP_PROP_POS_FRAMES,
                        (video.get(cv2.CAP_PROP_FRAME_COUNT) // 2),
                    )
                    success, frame = video.read()
                    if not success:
                        # Depending on the video format, compression, and frame
                        # count, seeking halfway does not work and the thumb
                        # must be pulled from the earliest available frame.
                        video.set(cv2.CAP_PROP_POS_FRAMES, 0)
                        success, frame = video.read()
                    frame = cv2.cvtColor(frame, cv2.COLOR_BGR2RGB)
                    image = Image.fromarray(frame)

                # Plain Text ===================================================
                elif _filepath.suffix.lower() in PLAINTEXT_TYPES:
                    encoding = detect_char_encoding(_filepath)
                    with open(_filepath, "r", encoding=encoding) as text_file:
                        text = text_file.read(256)
                    bg = Image.new("RGB", (256, 256), color="#1e1e1e")
                    draw = ImageDraw.Draw(bg)
                    draw.text((16, 16), text, file=(255, 255, 255))
                    image = bg
                # 3D ===========================================================
                # elif extension == 'stl':
                # 	# Create a new plot
                # 	matplotlib.use('agg')
                # 	figure = plt.figure()
                # 	axes = figure.add_subplot(projection='3d')

                # 	# Load the STL files and add the vectors to the plot
                # 	your_mesh = mesh.Mesh.from_file(_filepath)

                # 	poly_collection = mplot3d.art3d.Poly3DCollection(your_mesh.vectors)
                # 	poly_collection.set_color((0,0,1))  # play with color
                # 	scale = your_mesh.points.flatten()
                # 	axes.auto_scale_xyz(scale, scale, scale)
                # 	axes.add_collection3d(poly_collection)
                # 	# plt.show()
                # 	img_buf = io.BytesIO()
                # 	plt.savefig(img_buf, format='png')
                # 	image = Image.open(img_buf)
                # No Rendered Thumbnail ========================================
                else:
                    image = ThumbRenderer.thumb_file_default_512.resize(
                        (adj_size, adj_size), resample=Image.Resampling.BILINEAR
                    )

                if not image:
                    raise UnidentifiedImageError

                orig_x, orig_y = image.size
                new_x, new_y = (adj_size, adj_size)

                if orig_x > orig_y:
                    new_x = adj_size
                    new_y = math.ceil(adj_size * (orig_y / orig_x))
                elif orig_y > orig_x:
                    new_y = adj_size
                    new_x = math.ceil(adj_size * (orig_x / orig_y))

                if update_on_ratio_change:
                    self.updated_ratio.emit(new_x / new_y)

                resampling_method = (
                    Image.Resampling.NEAREST
                    if max(image.size[0], image.size[1])
                    < max(base_size[0], base_size[1])
                    else Image.Resampling.BILINEAR
                )
                image = image.resize((new_x, new_y), resample=resampling_method)
                if gradient:
                    mask: Image.Image = ThumbRenderer.thumb_mask_512.resize(
                        (adj_size, adj_size), resample=Image.Resampling.BILINEAR
                    ).getchannel(3)
                    hl: Image.Image = ThumbRenderer.thumb_mask_hl_512.resize(
                        (adj_size, adj_size), resample=Image.Resampling.BILINEAR
                    )
                    final = four_corner_gradient_background(image, adj_size, mask, hl)
                else:
                    scalar = 4
                    rec: Image.Image = Image.new(
                        "RGB",
                        tuple([d * scalar for d in image.size]),  # type: ignore
                        "black",
                    )
                    draw = ImageDraw.Draw(rec)
                    draw.rounded_rectangle(
                        (0, 0) + rec.size,
                        (base_size[0] // 32) * scalar * pixel_ratio,
                        fill="red",
                    )
                    rec = rec.resize(
                        tuple([d // scalar for d in rec.size]),
                        resample=Image.Resampling.BILINEAR,
                    )
                    final = Image.new("RGBA", image.size, (0, 0, 0, 0))
                    final.paste(image, mask=rec.getchannel(0))
            except (
                UnidentifiedImageError,
                FileNotFoundError,
                cv2.error,
                DecompressionBombError,
                UnicodeDecodeError,
            ) as e:
                if e is not UnicodeDecodeError:
<<<<<<< HEAD
                    logger.error(
                        f"[ThumbRenderer]: Couldn't render thumbnail for {_filepath} ({e})"
=======
                    logging.info(
                        f"[ThumbRenderer]{ERROR}: Couldn't render thumbnail for {_filepath.name} ({type(e).__name__})"
>>>>>>> 84a4b2f0
                    )
                if update_on_ratio_change:
                    self.updated_ratio.emit(1)
                final = ThumbRenderer.thumb_broken_512.resize(
                    (adj_size, adj_size), resample=resampling_method
                )
            qim = ImageQt.ImageQt(final)
            if image:
                image.close()
            pixmap = QPixmap.fromImage(qim)
            pixmap.setDevicePixelRatio(pixel_ratio)

        if pixmap:
            self.updated.emit(
                timestamp,
                pixmap,
                QSize(
                    math.ceil(adj_size / pixel_ratio),
                    math.ceil(final.size[1] / pixel_ratio),
                ),
                _filepath.suffix.lower(),
            )

        else:
            self.updated.emit(
                timestamp, QPixmap(), QSize(*base_size), _filepath.suffix.lower()
            )<|MERGE_RESOLUTION|>--- conflicted
+++ resolved
@@ -27,12 +27,9 @@
     RAW_IMAGE_TYPES,
     VIDEO_TYPES,
 )
-<<<<<<< HEAD
+from src.core.utils.encoding import detect_char_encoding
 from src.core.logging import get_logger
 from src.qt.helpers.gradient import four_corner_gradient_background
-=======
-from src.core.utils.encoding import detect_char_encoding
->>>>>>> 84a4b2f0
 
 ImageFile.LOAD_TRUNCATED_IMAGES = True
 
@@ -133,13 +130,8 @@
 
                         image = ImageOps.exif_transpose(image)
                     except DecompressionBombError as e:
-<<<<<<< HEAD
                         logger.warning(
-                            f"[ThumbRenderer] Couldn't Render thumbnail for {_filepath} (because of {e})"
-=======
-                        logging.info(
-                            f"[ThumbRenderer]{WARNING} Couldn't Render thumbnail for {_filepath.name} ({type(e).__name__})"
->>>>>>> 84a4b2f0
+                            f"[ThumbRenderer] Couldn't Render thumbnail for {_filepath.name} ({type(e).__name__})"
                         )
 
                 elif _filepath.suffix.lower() in RAW_IMAGE_TYPES:
@@ -153,26 +145,15 @@
                                 decoder_name="raw",
                             )
                     except DecompressionBombError as e:
-<<<<<<< HEAD
                         logger.warning(
-                            f"[ThumbRenderer] Couldn't Render thumbnail for {_filepath} (because of {e})"
-=======
-                        logging.info(
-                            f"[ThumbRenderer]{WARNING} Couldn't Render thumbnail for {_filepath.name} ({type(e).__name__})"
->>>>>>> 84a4b2f0
+                            f"[ThumbRenderer] Couldn't Render thumbnail for {_filepath.name} ({type(e).__name__})"
                         )
                     except (
                         rawpy._rawpy.LibRawIOError,
                         rawpy._rawpy.LibRawFileUnsupportedError,
-<<<<<<< HEAD
-                    ):
+                    ) as e:
                         logger.error(
-                            f"[ThumbRenderer] Couldn't Render thumbnail for raw image {_filepath}"
-=======
-                    ) as e:
-                        logging.info(
-                            f"[ThumbRenderer]{ERROR} Couldn't Render thumbnail for raw image {_filepath.name} ({type(e).__name__})"
->>>>>>> 84a4b2f0
+                            f"[ThumbRenderer] Couldn't Render thumbnail for raw image {_filepath.name} ({type(e).__name__})"
                         )
 
                 # Videos =======================================================
@@ -284,13 +265,8 @@
                 UnicodeDecodeError,
             ) as e:
                 if e is not UnicodeDecodeError:
-<<<<<<< HEAD
                     logger.error(
-                        f"[ThumbRenderer]: Couldn't render thumbnail for {_filepath} ({e})"
-=======
-                    logging.info(
-                        f"[ThumbRenderer]{ERROR}: Couldn't render thumbnail for {_filepath.name} ({type(e).__name__})"
->>>>>>> 84a4b2f0
+                        f"[ThumbRenderer]: Couldn't render thumbnail for {_filepath.name} ({type(e).__name__})"
                     )
                 if update_on_ratio_change:
                     self.updated_ratio.emit(1)
