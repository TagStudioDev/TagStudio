--- conflicted
+++ resolved
@@ -40,10 +40,7 @@
 from src.qt.helpers.gradient import four_corner_gradient
 from src.qt.helpers.text_wrapper import wrap_full_text
 from src.qt.resource_manager import ResourceManager
-<<<<<<< HEAD
 from vtf2img import Parser
-=======
->>>>>>> dcb8ded9
 
 ImageFile.LOAD_TRUNCATED_IMAGES = True
 
@@ -59,20 +56,6 @@
     updated = Signal(float, QPixmap, QSize, str)
     updated_ratio = Signal(float)
 
-<<<<<<< HEAD
-    # TODO: Make dynamic font sizes given different pixel ratios
-    font_pixel_ratio: float = 1
-    ext_font = ImageFont.truetype(
-        Path(__file__).parents[3] / "resources/qt/fonts/Oxanium-Bold.ttf",
-        math.floor(12 * font_pixel_ratio),
-    )
-
-    def __init__(self) -> None:
-        super().__init__()
-
-        # Cached thumbnail elements.
-        # Key: Size + Pixel Ratio Tuple (Ex. (512, 512, 1.25))
-=======
     def __init__(self) -> None:
         """Initialize the class."""
         super().__init__()
@@ -80,7 +63,6 @@
         # Cached thumbnail elements.
         # Key: Size + Pixel Ratio Tuple + Radius Scale
         #      (Ex. (512, 512, 1.25, 4))
->>>>>>> dcb8ded9
         self.thumb_masks: dict = {}
         self.raised_edges: dict = {}
 
@@ -89,10 +71,7 @@
 
     def _get_resource_id(self, url: Path) -> str:
         """Return the name of the icon resource to use for a file type.
-<<<<<<< HEAD
-=======
-
->>>>>>> dcb8ded9
+
         Special terms will return special resources.
 
         Args:
@@ -116,17 +95,6 @@
 
         return "file_generic"
 
-<<<<<<< HEAD
-    def _get_mask(self, size: tuple[int, int], pixel_ratio: float) -> Image.Image:
-        """
-        Returns a thumbnail mask given a size and pixel ratio.
-        If one is not already cached, then a new one will be rendered.
-        """
-        item: Image.Image = self.thumb_masks.get((*size, pixel_ratio))
-        if not item:
-            item = self._render_mask(size, pixel_ratio)
-            self.thumb_masks[(*size, pixel_ratio)] = item
-=======
     def _get_mask(
         self, size: tuple[int, int], pixel_ratio: float, scale_radius: bool = False
     ) -> Image.Image:
@@ -148,17 +116,11 @@
         if not item:
             item = self._render_mask(size, pixel_ratio, radius_scale)
             self.thumb_masks[(*size, pixel_ratio, radius_scale)] = item
->>>>>>> dcb8ded9
         return item
 
     def _get_edge(
         self, size: tuple[int, int], pixel_ratio: float
     ) -> tuple[Image.Image, Image.Image]:
-<<<<<<< HEAD
-        """
-        Returns a thumbnail raised edge graphic given a size and pixel ratio.
-        If one is not already cached, then a new one will be rendered.
-=======
         """Return a thumbnail edge given a size, pixel ratio, and radius scaling option.
 
         If one is not already cached, a new one will be rendered.
@@ -166,7 +128,6 @@
         Args:
             size (tuple[int, int]): The size of the graphic.
             pixel_ratio (float): The screen pixel ratio.
->>>>>>> dcb8ded9
         """
         item: tuple[Image.Image, Image.Image] = self.raised_edges.get(
             (*size, pixel_ratio)
@@ -179,26 +140,14 @@
     def _get_icon(
         self, name: str, color: str, size: tuple[int, int], pixel_ratio: float = 1.0
     ) -> Image.Image:
-<<<<<<< HEAD
-        """Retrieves a new or cached icon.
-
-        Args:
-            name (str): The name of the icon resource.
-=======
         """Return an icon given a size, pixel ratio, and radius scaling option.
 
         Args:
             name (str): The name of the icon resource. "thumb_loading" will not draw a border.
->>>>>>> dcb8ded9
             color (str): The color to use for the icon.
             size (tuple[int,int]): The size of the icon.
             pixel_ratio (float): The screen pixel ratio.
         """
-<<<<<<< HEAD
-        item: Image.Image = self.icons.get((name, color, *size, pixel_ratio))
-        if not item:
-            item_flat: Image.Image = self._render_icon(name, color, size, pixel_ratio)
-=======
         draw_border: bool = True
         if name == "thumb_loading":
             draw_border = False
@@ -208,22 +157,11 @@
             item_flat: Image.Image = self._render_icon(
                 name, color, size, pixel_ratio, draw_border
             )
->>>>>>> dcb8ded9
             edge: tuple[Image.Image, Image.Image] = self._get_edge(size, pixel_ratio)
             item = self._apply_edge(item_flat, edge, faded=True)
             self.icons[(name, *color, size, pixel_ratio)] = item
         return item
 
-<<<<<<< HEAD
-    def _render_mask(self, size: tuple[int, int], pixel_ratio) -> Image.Image:
-        """Renders a thumbnail mask."""
-        smooth_factor: int = 2
-        radius_factor: int = 8
-
-        im: Image.Image = Image.new(
-            mode="L",
-            size=tuple([d * smooth_factor for d in size]),  # type: ignore
-=======
     def _render_mask(
         self, size: tuple[int, int], pixel_ratio: float, radius_scale: float = 1
     ) -> Image.Image:
@@ -240,19 +178,14 @@
         im: Image.Image = Image.new(
             mode="L",
             size=tuple([d * SMOOTH_FACTOR for d in size]),  # type: ignore
->>>>>>> dcb8ded9
             color="black",
         )
         draw = ImageDraw.Draw(im)
         draw.rounded_rectangle(
             (0, 0) + tuple([d - 1 for d in im.size]),
-<<<<<<< HEAD
-            radius=math.ceil(radius_factor * smooth_factor * pixel_ratio),
-=======
             radius=math.ceil(
                 RADIUS_FACTOR * SMOOTH_FACTOR * pixel_ratio * radius_scale
             ),
->>>>>>> dcb8ded9
             fill="white",
         )
         im = im.resize(
@@ -262,14 +195,6 @@
         return im
 
     def _render_edge(
-<<<<<<< HEAD
-        self, size: tuple[int, int], pixel_ratio
-    ) -> tuple[Image.Image, Image.Image]:
-        """Renders a thumbnail highlight border."""
-        smooth_factor: int = 2
-        radius_factor: int = 8
-        width: int = math.floor(pixel_ratio * 2)
-=======
         self, size: tuple[int, int], pixel_ratio: float
     ) -> tuple[Image.Image, Image.Image]:
         """Render a thumbnail edge graphic.
@@ -281,29 +206,15 @@
         SMOOTH_FACTOR: int = 2
         RADIUS_FACTOR: int = 8
         WIDTH: int = math.floor(pixel_ratio * 2)
->>>>>>> dcb8ded9
 
         # Highlight
         im_hl: Image.Image = Image.new(
             mode="RGBA",
-<<<<<<< HEAD
-            size=tuple([d * smooth_factor for d in size]),  # type: ignore
-=======
             size=tuple([d * SMOOTH_FACTOR for d in size]),  # type: ignore
->>>>>>> dcb8ded9
             color="#00000000",
         )
         draw = ImageDraw.Draw(im_hl)
         draw.rounded_rectangle(
-<<<<<<< HEAD
-            (width, width) + tuple([d - (width + 1) for d in im_hl.size]),
-            radius=math.ceil(
-                (radius_factor * smooth_factor * pixel_ratio) - (pixel_ratio * 3)
-            ),
-            fill=None,
-            outline="white",
-            width=width,
-=======
             (WIDTH, WIDTH) + tuple([d - (WIDTH + 1) for d in im_hl.size]),
             radius=math.ceil(
                 (RADIUS_FACTOR * SMOOTH_FACTOR * pixel_ratio) - (pixel_ratio * 3)
@@ -311,7 +222,6 @@
             fill=None,
             outline="white",
             width=WIDTH,
->>>>>>> dcb8ded9
         )
         im_hl = im_hl.resize(
             size,
@@ -321,27 +231,16 @@
         # Shadow
         im_sh: Image.Image = Image.new(
             mode="RGBA",
-<<<<<<< HEAD
-            size=tuple([d * smooth_factor for d in size]),  # type: ignore
-=======
             size=tuple([d * SMOOTH_FACTOR for d in size]),  # type: ignore
->>>>>>> dcb8ded9
             color="#00000000",
         )
         draw = ImageDraw.Draw(im_sh)
         draw.rounded_rectangle(
             (0, 0) + tuple([d - 1 for d in im_sh.size]),
-<<<<<<< HEAD
-            radius=math.ceil(radius_factor * smooth_factor * pixel_ratio),
-            fill=None,
-            outline="black",
-            width=width,
-=======
             radius=math.ceil(RADIUS_FACTOR * SMOOTH_FACTOR * pixel_ratio),
             fill=None,
             outline="black",
             width=WIDTH,
->>>>>>> dcb8ded9
         )
         im_sh = im_sh.resize(
             size,
@@ -356,13 +255,6 @@
         color: str,
         size: tuple[int, int],
         pixel_ratio: float,
-<<<<<<< HEAD
-    ) -> Image.Image:
-        border_factor: int = 5
-        smooth_factor: int = math.ceil(2 * pixel_ratio)
-        radius_factor: int = 8
-        icon_ratio: float = 1.75
-=======
         draw_border: bool = True,
     ) -> Image.Image:
         """Render a thumbnail icon.
@@ -378,27 +270,18 @@
         SMOOTH_FACTOR: int = math.ceil(2 * pixel_ratio)
         RADIUS_FACTOR: int = 8
         ICON_RATIO: float = 1.75
->>>>>>> dcb8ded9
 
         # Create larger blank image based on smooth_factor
         im: Image.Image = Image.new(
             "RGBA",
-<<<<<<< HEAD
-            size=tuple([d * smooth_factor for d in size]),  # type: ignore
-=======
             size=tuple([d * SMOOTH_FACTOR for d in size]),  # type: ignore
->>>>>>> dcb8ded9
             color="#00000000",
         )
 
         # Create solid background color
         bg: Image.Image = Image.new(
             "RGB",
-<<<<<<< HEAD
-            size=tuple([d * smooth_factor for d in size]),  # type: ignore
-=======
             size=tuple([d * SMOOTH_FACTOR for d in size]),  # type: ignore
->>>>>>> dcb8ded9
             color="#000000",
         )
 
@@ -407,31 +290,12 @@
             bg,
             (0, 0),
             mask=self._get_mask(
-<<<<<<< HEAD
-                tuple([d * smooth_factor for d in size]),  # type: ignore
-                (pixel_ratio * smooth_factor),
-=======
                 tuple([d * SMOOTH_FACTOR for d in size]),  # type: ignore
                 (pixel_ratio * SMOOTH_FACTOR),
->>>>>>> dcb8ded9
             ),
         )
 
         # Draw rounded rectangle border
-<<<<<<< HEAD
-        draw = ImageDraw.Draw(im)
-        draw.rounded_rectangle(
-            (0, 0) + tuple([d - 1 for d in im.size]),
-            radius=math.ceil(
-                (radius_factor * smooth_factor * pixel_ratio) + (pixel_ratio * 1.5)
-            ),
-            fill="black",
-            outline="#FF0000",
-            width=math.floor(
-                (border_factor * smooth_factor * pixel_ratio) - (pixel_ratio * 1.5)
-            ),
-        )
-=======
         if draw_border:
             draw = ImageDraw.Draw(im)
             draw.rounded_rectangle(
@@ -445,7 +309,6 @@
                     (BORDER_FACTOR * SMOOTH_FACTOR * pixel_ratio) - (pixel_ratio * 1.5)
                 ),
             )
->>>>>>> dcb8ded9
 
         # Resize image to final size
         im = im.resize(
@@ -467,29 +330,17 @@
 
         # Resize icon to fit icon_ratio
         icon = icon.resize(
-<<<<<<< HEAD
-            (math.ceil(size[0] // icon_ratio), math.ceil(size[1] // icon_ratio))
-=======
             (math.ceil(size[0] // ICON_RATIO), math.ceil(size[1] // ICON_RATIO))
->>>>>>> dcb8ded9
         )
 
         # Paste icon centered
         im.paste(
             im=fg.resize(
-<<<<<<< HEAD
-                (math.ceil(size[0] // icon_ratio), math.ceil(size[1] // icon_ratio))
-            ),
-            box=(
-                math.ceil((size[0] - (size[0] // icon_ratio)) // 2),
-                math.ceil((size[1] - (size[1] // icon_ratio)) // 2),
-=======
                 (math.ceil(size[0] // ICON_RATIO), math.ceil(size[1] // ICON_RATIO))
             ),
             box=(
                 math.ceil((size[0] - (size[0] // ICON_RATIO)) // 2),
                 math.ceil((size[1] - (size[1] // ICON_RATIO)) // 2),
->>>>>>> dcb8ded9
             ),
             mask=icon.getchannel(3),
         )
@@ -504,9 +355,6 @@
 
     def _apply_overlay_color(self, image: Image.Image, color: str) -> Image.Image:
         """Apply a color overlay effect to an image based on its color channel data.
-<<<<<<< HEAD
-        Red channel for foreground, green channel for outline, none for background."""
-=======
 
         Red channel for foreground, green channel for outline, none for background.
 
@@ -514,7 +362,6 @@
             image (Image.Image): The image to apply an overlay to.
             color (str): The name of the ColorType color to use.
         """
->>>>>>> dcb8ded9
         bg_color: str = (
             get_ui_color(ColorType.DARK_ACCENT, color)
             if QGuiApplication.styleHints().colorScheme() is Qt.ColorScheme.Dark
@@ -528,11 +375,7 @@
         ol_color: str = (
             get_ui_color(ColorType.BORDER, color)
             if QGuiApplication.styleHints().colorScheme() is Qt.ColorScheme.Dark
-<<<<<<< HEAD
-            else "#FFFFFF"
-=======
             else get_ui_color(ColorType.LIGHT_ACCENT, color)
->>>>>>> dcb8ded9
         )
 
         bg: Image.Image = Image.new(image.mode, image.size, color=bg_color)
@@ -561,12 +404,6 @@
 
         Args:
             image (Image.Image): The image to apply the edge to.
-<<<<<<< HEAD
-            edge (Image.Image): The edge image to apply.
-            faded (bool): Whether or not to apply a faded version of the edge.
-        """
-        opacity: float = 0.75 if not faded else 0.6
-=======
             edge (tuple[Image.Image, Image.Image]): The edge images to apply.
                 Item 0 is the inner highlight, and item 1 is the outer shadow.
             faded (bool): Whether or not to apply a faded version of the edge.
@@ -578,7 +415,6 @@
             if QGuiApplication.styleHints().colorScheme() is Qt.ColorScheme.Dark
             else 0.3
         )
->>>>>>> dcb8ded9
         im: Image.Image = image
         im_hl, im_sh = deepcopy(edge)
 
@@ -587,11 +423,6 @@
         im_hl.putalpha(ImageEnhance.Brightness(im_hl.getchannel(3)).enhance(opacity))
         im.paste(ImageChops.soft_light(im, im_hl), mask=im_hl.getchannel(3))
 
-<<<<<<< HEAD
-        # Configure and apply a hard light overlay.
-        # This helps with contrast.
-        im_sh.putalpha(ImageEnhance.Brightness(im_sh.getchannel(3)).enhance(opacity))
-=======
         # Configure and apply a normal shading overlay.
         # This helps with contrast.
         im_sh.putalpha(
@@ -599,22 +430,17 @@
                 max(0, opacity - shade_reduction)
             )
         )
->>>>>>> dcb8ded9
         im.paste(im_sh, mask=im_sh.getchannel(3))
 
         return im
 
     def _audio_album_thumb(self, filepath: Path, ext: str) -> Image.Image | None:
-<<<<<<< HEAD
-        """Gets an album cover from an audio file if one is present."""
-=======
         """Return an album cover thumb from an audio file if a cover is present.
 
         Args:
             filepath (Path): The path of the file.
             ext (str): The file extension (with leading ".").
         """
->>>>>>> dcb8ded9
         image: Image.Image = None
         try:
             if not filepath.is_file():
@@ -652,26 +478,6 @@
     def _audio_waveform_thumb(
         self, filepath: Path, ext: str, size: int, pixel_ratio: float
     ) -> Image.Image | None:
-<<<<<<< HEAD
-        """Render a waveform image from an audio file."""
-        # BASE_SCALE used for drawing on a larger image and resampling down
-        # to provide an antialiased effect.
-        BASE_SCALE: int = 2
-        size_scaled: int = size * BASE_SCALE
-        ALLOW_SMALL_MIN: bool = False
-        SAMPLES_PER_BAR: int = 3
-        im: Image.Image = None
-
-        try:
-            BARS: int = min(math.floor((size // pixel_ratio) / 5), 64)
-            audio: AudioSegment = AudioSegment.from_file(filepath, ext[1:])
-            data = np.fromstring(audio._data, np.int16)  # type: ignore
-            data_indices = np.linspace(1, len(data), num=BARS * SAMPLES_PER_BAR)
-
-            BAR_MARGIN: float = ((size_scaled / (BARS * 3)) * BASE_SCALE) / 2
-            LINE_WIDTH: float = ((size_scaled - BAR_MARGIN) / (BARS * 3)) * BASE_SCALE
-            BAR_HEIGHT: float = (size_scaled) - (size_scaled // BAR_MARGIN)
-=======
         """Render a waveform image from an audio file.
 
         Args:
@@ -698,7 +504,6 @@
                 (size_scaled - bar_margin) / (BAR_COUNT * 3)
             ) * BASE_SCALE
             bar_height: float = (size_scaled) - (size_scaled // bar_margin)
->>>>>>> dcb8ded9
 
             count: int = 0
             maximum_item: int = 0
@@ -720,65 +525,38 @@
                     maximum_item = 0
                     count = 1
 
-<<<<<<< HEAD
-            line_ratio = max(highest_line / BAR_HEIGHT, 1)
-=======
             line_ratio = max(highest_line / bar_height, 1)
->>>>>>> dcb8ded9
 
             im = Image.new("RGB", (size_scaled, size_scaled), color="#000000")
             draw = ImageDraw.Draw(im)
 
-<<<<<<< HEAD
-            current_x = BAR_MARGIN
-=======
             current_x = bar_margin
->>>>>>> dcb8ded9
             for item in max_array:
                 item_height = item / line_ratio
 
                 # If small minimums are not allowed, raise all values
                 # smaller than the line width to the same value.
-<<<<<<< HEAD
-                if not ALLOW_SMALL_MIN:
-                    item_height = max(item_height, LINE_WIDTH)
-
-                current_y = (
-                    BAR_HEIGHT - item_height + (size_scaled // BAR_MARGIN)
-=======
                 if not allow_small_min:
                     item_height = max(item_height, line_width)
 
                 current_y = (
                     bar_height - item_height + (size_scaled // bar_margin)
->>>>>>> dcb8ded9
                 ) // 2
 
                 draw.rounded_rectangle(
                     (
                         current_x,
                         current_y,
-<<<<<<< HEAD
-                        (current_x + LINE_WIDTH),
-=======
                         (current_x + line_width),
->>>>>>> dcb8ded9
                         (current_y + item_height),
                     ),
                     radius=100 * BASE_SCALE,
                     fill=("#FF0000"),
                     outline=("#FFFF00"),
-<<<<<<< HEAD
-                    width=max(math.ceil(LINE_WIDTH / 6), BASE_SCALE),
-                )
-
-                current_x = current_x + LINE_WIDTH + BAR_MARGIN
-=======
                     width=max(math.ceil(line_width / 6), BASE_SCALE),
                 )
 
                 current_x = current_x + line_width + bar_margin
->>>>>>> dcb8ded9
 
             im.resize((size, size), Image.Resampling.BILINEAR)
 
@@ -789,14 +567,11 @@
         return im
 
     def _blender(self, filepath: Path) -> Image.Image:
-<<<<<<< HEAD
-=======
         """Get an emended thumbnail from a Blender file, if a thumbnail is present.
 
         Args:
             filepath (Path): The path of the file.
         """
->>>>>>> dcb8ded9
         bg_color: str = (
             "#1e1e1e"
             if QGuiApplication.styleHints().colorScheme() is Qt.ColorScheme.Dark
@@ -827,7 +602,7 @@
                 )
         return im
 
-<<<<<<< HEAD
+
     def _source_engine(self, filepath: Path) -> Image.Image:
         """
         This is a function to convert the VTF (Valve Texture Format) files to thumbnails, it works using the VTF2IMG library for PILLOW.
@@ -855,9 +630,7 @@
                 )
         return im
 
-    def _font_short_thumb(self, filepath: Path, size: int) -> Image.Image:
-        """Render a small font preview ("Aa") thumbnail from a font file."""
-=======
+
     def _font_short_thumb(self, filepath: Path, size: int) -> Image.Image:
         """Render a small font preview ("Aa") thumbnail from a font file.
 
@@ -865,7 +638,6 @@
             filepath (Path): The path of the file.
             size (tuple[int,int]): The size of the thumbnail.
         """
->>>>>>> dcb8ded9
         im: Image.Image = None
         try:
             bg = Image.new("RGB", (size, size), color="#000000")
@@ -922,16 +694,12 @@
         return im
 
     def _font_long_thumb(self, filepath: Path, size: int) -> Image.Image:
-<<<<<<< HEAD
-        """Render a large font preview ("Alphabet") thumbnail from a font file."""
-=======
         """Render a large font preview ("Alphabet") thumbnail from a font file.
 
         Args:
             filepath (Path): The path of the file.
             size (tuple[int,int]): The size of the thumbnail.
         """
->>>>>>> dcb8ded9
         # Scale the sample font sizes to the preview image
         # resolution,assuming the sizes are tuned for 256px.
         im: Image.Image = None
@@ -961,14 +729,11 @@
         return im
 
     def _image_raw_thumb(self, filepath: Path) -> Image.Image:
-<<<<<<< HEAD
-=======
         """Render a thumbnail for a RAW image type.
 
         Args:
             filepath (Path): The path of the file.
         """
->>>>>>> dcb8ded9
         im: Image.Image = None
         try:
             with rawpy.imread(str(filepath)) as raw:
@@ -993,14 +758,11 @@
         return im
 
     def _image_thumb(self, filepath: Path) -> Image.Image:
-<<<<<<< HEAD
-=======
         """Render a thumbnail for a standard image type.
 
         Args:
             filepath (Path): The path of the file.
         """
->>>>>>> dcb8ded9
         im: Image.Image = None
         try:
             im = Image.open(filepath)
@@ -1022,23 +784,17 @@
         return im
 
     def _image_vector_thumb(self, filepath: Path, size: int) -> Image.Image:
-<<<<<<< HEAD
-=======
         """Render a thumbnail for a vector image, such as SVG.
 
         Args:
             filepath (Path): The path of the file.
             size (tuple[int,int]): The size of the thumbnail.
         """
->>>>>>> dcb8ded9
         # TODO: Implement.
         im: Image.Image = None
         return im
 
     def _model_stl_thumb(self, filepath: Path, size: int) -> Image.Image:
-<<<<<<< HEAD
-        # TODO: Implement.
-=======
         """Render a thumbnail for an STL file.
 
         Args:
@@ -1049,7 +805,6 @@
         # The following commented code describes a method for rendering via
         # matplotlib.
         # This implementation did not play nice with multithreading.
->>>>>>> dcb8ded9
         im: Image.Image = None
         # # Create a new plot
         # matplotlib.use('agg')
@@ -1071,16 +826,12 @@
 
         return im
 
-<<<<<<< HEAD
-    def _text_thumb(self, filepath: Path, size: int) -> Image.Image:
-=======
     def _text_thumb(self, filepath: Path) -> Image.Image:
         """Render a thumbnail for a plaintext file.
 
         Args:
             filepath (Path): The path of the file.
         """
->>>>>>> dcb8ded9
         im: Image.Image = None
 
         bg_color: str = (
@@ -1115,14 +866,11 @@
         return im
 
     def _video_thumb(self, filepath: Path) -> Image.Image:
-<<<<<<< HEAD
-=======
         """Render a thumbnail for a video file.
 
         Args:
             filepath (Path): The path of the file.
         """
->>>>>>> dcb8ded9
         im: Image.Image = None
         try:
             if is_readable_video(filepath):
@@ -1163,9 +911,6 @@
         is_grid_thumb=False,
         update_on_ratio_change=False,
     ):
-<<<<<<< HEAD
-        """Internal renderer. Renders an entry/element thumbnail for the GUI."""
-=======
         """Render a thumbnail or preview image.
 
         Args:
@@ -1179,28 +924,12 @@
             update_on_ratio_change (bool): Should an updated ratio signal be sent?
 
         """
->>>>>>> dcb8ded9
         adj_size = math.ceil(max(base_size[0], base_size[1]) * pixel_ratio)
         image: Image.Image = None
         pixmap: QPixmap = None
         final: Image.Image = None
         _filepath: Path = Path(filepath)
         resampling_method = Image.Resampling.BILINEAR
-<<<<<<< HEAD
-
-        # Initialize "Loading" thumbnail
-        loading_thumb: Image.Image = self._get_icon(
-            "thumb_loading", "", (adj_size, adj_size), pixel_ratio
-        )
-
-        if ThumbRenderer.font_pixel_ratio != pixel_ratio:
-            ThumbRenderer.font_pixel_ratio = pixel_ratio
-            ThumbRenderer.ext_font = ImageFont.truetype(
-                Path(__file__).parents[3] / "resources/qt/fonts/Oxanium-Bold.ttf",
-                math.floor(12 * ThumbRenderer.font_pixel_ratio),
-            )
-
-=======
 
         theme_color: str = (
             "theme_light"
@@ -1213,7 +942,6 @@
             "thumb_loading", theme_color, (adj_size, adj_size), pixel_ratio
         )
 
->>>>>>> dcb8ded9
         if is_loading:
             final = loading_thumb.resize(
                 (adj_size, adj_size), resample=Image.Resampling.BILINEAR
@@ -1241,17 +969,10 @@
                     image = self._video_thumb(_filepath)
                 # Plain Text ===================================================
                 elif MediaType.PLAINTEXT in MediaCategories.get_types(ext):
-<<<<<<< HEAD
-                    image = self._text_thumb(_filepath, adj_size)
-                # Fonts ========================================================
-                elif MediaType.FONT in MediaCategories.get_types(ext, True):
-                    if gradient:
-=======
                     image = self._text_thumb(_filepath)
                 # Fonts ========================================================
                 elif MediaType.FONT in MediaCategories.get_types(ext, True):
                     if is_grid_thumb:
->>>>>>> dcb8ded9
                         # Short (Aa) Preview
                         image = self._font_short_thumb(_filepath, adj_size)
                     else:
@@ -1271,13 +992,10 @@
                 elif MediaType.BLENDER in MediaCategories.get_types(ext):
                     image = self._blender(_filepath)
 
-<<<<<<< HEAD
                 # VTF ==========================================================
                 elif MediaType.SOURCE_ENGINE in MediaCategories.get_types(ext):
                     image = self._source_engine(_filepath)
 
-=======
->>>>>>> dcb8ded9
                 # No Rendered Thumbnail ========================================
                 if not image:
                     raise UnidentifiedImageError
@@ -1303,11 +1021,7 @@
                 )
                 image = image.resize((new_x, new_y), resample=resampling_method)
                 mask: Image.Image = None
-<<<<<<< HEAD
-                if gradient:
-=======
                 if is_grid_thumb:
->>>>>>> dcb8ded9
                     mask = self._get_mask((adj_size, adj_size), pixel_ratio)
                     edge: tuple[Image.Image, Image.Image] = self._get_edge(
                         (adj_size, adj_size), pixel_ratio
@@ -1317,11 +1031,7 @@
                         edge,
                     )
                 else:
-<<<<<<< HEAD
-                    mask = self._get_mask(image.size, pixel_ratio)
-=======
                     mask = self._get_mask(image.size, pixel_ratio, scale_radius=True)
->>>>>>> dcb8ded9
                     final = Image.new("RGBA", image.size, (0, 0, 0, 0))
                     final.paste(image, mask=mask.getchannel(0))
 
@@ -1337,14 +1047,7 @@
                     size=(adj_size, adj_size),
                     pixel_ratio=pixel_ratio,
                 )
-<<<<<<< HEAD
-            except (
-                UnidentifiedImageError,
-                DecompressionBombError,
-            ) as e:
-=======
             except (UnidentifiedImageError, DecompressionBombError, ValueError) as e:
->>>>>>> dcb8ded9
                 logging.info(
                     f"[ThumbRenderer][ERROR]: Couldn't render thumbnail for {_filepath.name} ({type(e).__name__})"
                 )
@@ -1353,12 +1056,7 @@
                     self.updated_ratio.emit(1)
                 final = self._get_icon(
                     name=self._get_resource_id(_filepath),
-<<<<<<< HEAD
-                    # name="file_generic",
-                    color="",
-=======
                     color=theme_color,
->>>>>>> dcb8ded9
                     size=(adj_size, adj_size),
                     pixel_ratio=pixel_ratio,
                 )
