# Copyright (C) 2024 Travis Abendshien (CyanVoxel).
# Licensed under the GPL-3.0 License.
# Created for TagStudio: https://github.com/CyanVoxel/TagStudio


import logging
import math
from copy import deepcopy
from io import BytesIO
from pathlib import Path
import struct

import cv2
import numpy as np
import rawpy
from mutagen import MutagenError, flac, id3, mp4
from PIL import (
    Image,
    ImageChops,
    ImageDraw,
    ImageEnhance,
    ImageFile,
    ImageFont,
    ImageOps,
    ImageQt,
    UnidentifiedImageError,
)
from PIL.Image import DecompressionBombError
from pillow_heif import register_avif_opener, register_heif_opener
<<<<<<< HEAD
from pydub import AudioSegment, exceptions
from PySide6.QtCore import QObject, QSize, Qt, Signal, QBuffer
from PySide6.QtGui import QGuiApplication, QPixmap, QImage, QPainter
from PySide6.QtSvg import QSvgRenderer
=======
from pydub import exceptions
from src.qt.helpers.vendored.pydub.audio_segment import _AudioSegment as AudioSegment  # type: ignore
from PySide6.QtCore import QObject, QSize, Qt, Signal
from PySide6.QtGui import QGuiApplication, QPixmap
>>>>>>> 2fc0dd03
from src.core.constants import FONT_SAMPLE_SIZES, FONT_SAMPLE_TEXT
from src.core.media_types import MediaCategories, MediaType
from src.core.palette import ColorType, get_ui_color
from src.core.utils.encoding import detect_char_encoding
from src.qt.helpers.blender_thumbnailer import blend_thumb
from src.qt.helpers.color_overlay import theme_fg_overlay
from src.qt.helpers.file_tester import is_readable_video
from src.qt.helpers.gradient import four_corner_gradient
from src.qt.helpers.text_wrapper import wrap_full_text
from src.qt.resource_manager import ResourceManager
<<<<<<< HEAD
=======
from vtf2img import Parser
>>>>>>> 2fc0dd03

ImageFile.LOAD_TRUNCATED_IMAGES = True

logging.basicConfig(format="%(message)s", level=logging.INFO)
register_heif_opener()
register_avif_opener()


class ThumbRenderer(QObject):
    """A class for rendering image and file thumbnails."""

    rm: ResourceManager = ResourceManager()
    updated = Signal(float, QPixmap, QSize, str)
    updated_ratio = Signal(float)

    def __init__(self) -> None:
        """Initialize the class."""
        super().__init__()

        # Cached thumbnail elements.
        # Key: Size + Pixel Ratio Tuple + Radius Scale
        #      (Ex. (512, 512, 1.25, 4))
        self.thumb_masks: dict = {}
        self.raised_edges: dict = {}

        # Key: ("name", "color", 512, 512, 1.25)
        self.icons: dict = {}

    def _get_resource_id(self, url: Path) -> str:
        """Return the name of the icon resource to use for a file type.

        Special terms will return special resources.

        Args:
            url (Path): The file url to assess. "$LOADING" will return the loading graphic.
        """
        ext = url.suffix.lower()
        types: set[MediaType] = MediaCategories.get_types(ext, True)

        # Loop though the specific (non-IANA) categories and return the string
        # name of the first matching category found.
        for cat in MediaCategories.ALL_CATEGORIES:
            if not cat.is_iana:
                if cat.media_type in types:
                    return cat.media_type.value

        # If the type is broader (IANA registered) then search those types.
        for cat in MediaCategories.ALL_CATEGORIES:
            if cat.is_iana:
                if cat.media_type in types:
                    return cat.media_type.value

        return "file_generic"

    def _get_mask(
        self, size: tuple[int, int], pixel_ratio: float, scale_radius: bool = False
    ) -> Image.Image:
        """Return a thumbnail mask given a size, pixel ratio, and radius scaling option.

        If one is not already cached, a new one will be rendered.

        Args:
             size (tuple[int, int]): The size of the graphic.
             pixel_ratio (float): The screen pixel ratio.
             scale_radius (bool): Option to scale the radius up (Used for Preview Panel).
        """
        THUMB_SCALE: int = 512
        radius_scale: float = 1
        if scale_radius:
            radius_scale = max(size[0], size[1]) / THUMB_SCALE

        item: Image.Image = self.thumb_masks.get((*size, pixel_ratio, radius_scale))
        if not item:
            item = self._render_mask(size, pixel_ratio, radius_scale)
            self.thumb_masks[(*size, pixel_ratio, radius_scale)] = item
        return item

    def _get_edge(
        self, size: tuple[int, int], pixel_ratio: float
    ) -> tuple[Image.Image, Image.Image]:
        """Return a thumbnail edge given a size, pixel ratio, and radius scaling option.

        If one is not already cached, a new one will be rendered.

        Args:
            size (tuple[int, int]): The size of the graphic.
            pixel_ratio (float): The screen pixel ratio.
        """
        item: tuple[Image.Image, Image.Image] = self.raised_edges.get(
            (*size, pixel_ratio)
        )
        if not item:
            item = self._render_edge(size, pixel_ratio)
            self.raised_edges[(*size, pixel_ratio)] = item
        return item

    def _get_icon(
        self, name: str, color: str, size: tuple[int, int], pixel_ratio: float = 1.0
    ) -> Image.Image:
        """Return an icon given a size, pixel ratio, and radius scaling option.

        Args:
            name (str): The name of the icon resource. "thumb_loading" will not draw a border.
            color (str): The color to use for the icon.
            size (tuple[int,int]): The size of the icon.
            pixel_ratio (float): The screen pixel ratio.
        """
        draw_border: bool = True
        if name == "thumb_loading":
            draw_border = False

        item: Image.Image = self.icons.get((name, color, *size, pixel_ratio))
        if not item:
            item_flat: Image.Image = self._render_icon(
                name, color, size, pixel_ratio, draw_border
            )
            edge: tuple[Image.Image, Image.Image] = self._get_edge(size, pixel_ratio)
            item = self._apply_edge(item_flat, edge, faded=True)
            self.icons[(name, *color, size, pixel_ratio)] = item
        return item

    def _render_mask(
        self, size: tuple[int, int], pixel_ratio: float, radius_scale: float = 1
    ) -> Image.Image:
        """Render a thumbnail mask graphic.

        Args:
            size (tuple[int,int]): The size of the graphic.
            pixel_ratio (float): The screen pixel ratio.
            radius_scale (float): The scale factor of the border radius (Used by Preview Panel).
        """
        SMOOTH_FACTOR: int = 2
        RADIUS_FACTOR: int = 8

        im: Image.Image = Image.new(
            mode="L",
            size=tuple([d * SMOOTH_FACTOR for d in size]),  # type: ignore
            color="black",
        )
        draw = ImageDraw.Draw(im)
        draw.rounded_rectangle(
            (0, 0) + tuple([d - 1 for d in im.size]),
            radius=math.ceil(
                RADIUS_FACTOR * SMOOTH_FACTOR * pixel_ratio * radius_scale
            ),
            fill="white",
        )
        im = im.resize(
            size,
            resample=Image.Resampling.BILINEAR,
        )
        return im

    def _render_edge(
        self, size: tuple[int, int], pixel_ratio: float
    ) -> tuple[Image.Image, Image.Image]:
        """Render a thumbnail edge graphic.

        Args:
            size (tuple[int,int]): The size of the graphic.
            pixel_ratio (float): The screen pixel ratio.
        """
        SMOOTH_FACTOR: int = 2
        RADIUS_FACTOR: int = 8
        WIDTH: int = math.floor(pixel_ratio * 2)

        # Highlight
        im_hl: Image.Image = Image.new(
            mode="RGBA",
            size=tuple([d * SMOOTH_FACTOR for d in size]),  # type: ignore
            color="#00000000",
        )
        draw = ImageDraw.Draw(im_hl)
        draw.rounded_rectangle(
            (WIDTH, WIDTH) + tuple([d - (WIDTH + 1) for d in im_hl.size]),
            radius=math.ceil(
                (RADIUS_FACTOR * SMOOTH_FACTOR * pixel_ratio) - (pixel_ratio * 3)
            ),
            fill=None,
            outline="white",
            width=WIDTH,
        )
        im_hl = im_hl.resize(
            size,
            resample=Image.Resampling.BILINEAR,
        )

        # Shadow
        im_sh: Image.Image = Image.new(
            mode="RGBA",
            size=tuple([d * SMOOTH_FACTOR for d in size]),  # type: ignore
            color="#00000000",
        )
        draw = ImageDraw.Draw(im_sh)
        draw.rounded_rectangle(
            (0, 0) + tuple([d - 1 for d in im_sh.size]),
            radius=math.ceil(RADIUS_FACTOR * SMOOTH_FACTOR * pixel_ratio),
            fill=None,
            outline="black",
            width=WIDTH,
        )
        im_sh = im_sh.resize(
            size,
            resample=Image.Resampling.BILINEAR,
        )

        return (im_hl, im_sh)

    def _render_icon(
        self,
        name: str,
        color: str,
        size: tuple[int, int],
        pixel_ratio: float,
        draw_border: bool = True,
    ) -> Image.Image:
        """Render a thumbnail icon.

        Args:
            name (str): The name of the icon resource.
            color (str): The color to use for the icon.
            size (tuple[int,int]): The size of the icon.
            pixel_ratio (float): The screen pixel ratio.
            draw_border (bool): Option to draw a border.
        """
        BORDER_FACTOR: int = 5
        SMOOTH_FACTOR: int = math.ceil(2 * pixel_ratio)
        RADIUS_FACTOR: int = 8
        ICON_RATIO: float = 1.75

        # Create larger blank image based on smooth_factor
        im: Image.Image = Image.new(
            "RGBA",
            size=tuple([d * SMOOTH_FACTOR for d in size]),  # type: ignore
            color="#00000000",
        )

        # Create solid background color
        bg: Image.Image = Image.new(
            "RGB",
            size=tuple([d * SMOOTH_FACTOR for d in size]),  # type: ignore
            color="#000000",
        )

        # Paste background color with rounded rectangle mask onto blank image
        im.paste(
            bg,
            (0, 0),
            mask=self._get_mask(
                tuple([d * SMOOTH_FACTOR for d in size]),  # type: ignore
                (pixel_ratio * SMOOTH_FACTOR),
            ),
        )

        # Draw rounded rectangle border
        if draw_border:
            draw = ImageDraw.Draw(im)
            draw.rounded_rectangle(
                (0, 0) + tuple([d - 1 for d in im.size]),
                radius=math.ceil(
                    (RADIUS_FACTOR * SMOOTH_FACTOR * pixel_ratio) + (pixel_ratio * 1.5)
                ),
                fill="black",
                outline="#FF0000",
                width=math.floor(
                    (BORDER_FACTOR * SMOOTH_FACTOR * pixel_ratio) - (pixel_ratio * 1.5)
                ),
            )

        # Resize image to final size
        im = im.resize(
            size,
            resample=Image.Resampling.BILINEAR,
        )
        fg: Image.Image = Image.new(
            "RGB",
            size=size,
            color="#00FF00",
        )

        # Get icon by name
        icon: Image.Image = self.rm.get(name)
        if not icon:
            icon = self.rm.get("file_generic")
            if not icon:
                icon = Image.new(mode="RGBA", size=(32, 32), color="magenta")

        # Resize icon to fit icon_ratio
        icon = icon.resize(
            (math.ceil(size[0] // ICON_RATIO), math.ceil(size[1] // ICON_RATIO))
        )

        # Paste icon centered
        im.paste(
            im=fg.resize(
                (math.ceil(size[0] // ICON_RATIO), math.ceil(size[1] // ICON_RATIO))
            ),
            box=(
                math.ceil((size[0] - (size[0] // ICON_RATIO)) // 2),
                math.ceil((size[1] - (size[1] // ICON_RATIO)) // 2),
            ),
            mask=icon.getchannel(3),
        )

        # Apply color overlay
        im = self._apply_overlay_color(
            im,
            color,
        )

        return im

    def _apply_overlay_color(self, image: Image.Image, color: str) -> Image.Image:
        """Apply a color overlay effect to an image based on its color channel data.

        Red channel for foreground, green channel for outline, none for background.

        Args:
            image (Image.Image): The image to apply an overlay to.
            color (str): The name of the ColorType color to use.
        """
        bg_color: str = (
            get_ui_color(ColorType.DARK_ACCENT, color)
            if QGuiApplication.styleHints().colorScheme() is Qt.ColorScheme.Dark
            else get_ui_color(ColorType.PRIMARY, color)
        )
        fg_color: str = (
            get_ui_color(ColorType.PRIMARY, color)
            if QGuiApplication.styleHints().colorScheme() is Qt.ColorScheme.Dark
            else get_ui_color(ColorType.LIGHT_ACCENT, color)
        )
        ol_color: str = (
            get_ui_color(ColorType.BORDER, color)
            if QGuiApplication.styleHints().colorScheme() is Qt.ColorScheme.Dark
            else get_ui_color(ColorType.LIGHT_ACCENT, color)
        )

        bg: Image.Image = Image.new(image.mode, image.size, color=bg_color)
        fg: Image.Image = Image.new(image.mode, image.size, color=fg_color)
        ol: Image.Image = Image.new(image.mode, image.size, color=ol_color)

        bg.paste(fg, (0, 0), mask=image.getchannel(0))
        bg.paste(ol, (0, 0), mask=image.getchannel(1))

        if image.mode == "RGBA":
            alpha_bg: Image.Image = bg.copy()
            alpha_bg.convert("RGBA")
            alpha_bg.putalpha(0)
            alpha_bg.paste(bg, (0, 0), mask=image.getchannel(3))
            bg = alpha_bg

        return bg

    def _apply_edge(
        self,
        image: Image.Image,
        edge: tuple[Image.Image, Image.Image],
        faded: bool = False,
    ):
        """Apply a given edge effect to an image.

        Args:
            image (Image.Image): The image to apply the edge to.
            edge (tuple[Image.Image, Image.Image]): The edge images to apply.
                Item 0 is the inner highlight, and item 1 is the outer shadow.
            faded (bool): Whether or not to apply a faded version of the edge.
                Used for light themes.
        """
<<<<<<< HEAD
        opacity: float = 0.75 if not faded else 0.6
        shade_reduction: float = (
            0.15
=======
        opacity: float = 1.0 if not faded else 0.8
        shade_reduction: float = (
            0
>>>>>>> 2fc0dd03
            if QGuiApplication.styleHints().colorScheme() is Qt.ColorScheme.Dark
            else 0.3
        )
        im: Image.Image = image
        im_hl, im_sh = deepcopy(edge)

        # Configure and apply a soft light overlay.
        # This makes up the bulk of the effect.
        im_hl.putalpha(ImageEnhance.Brightness(im_hl.getchannel(3)).enhance(opacity))
        im.paste(ImageChops.soft_light(im, im_hl), mask=im_hl.getchannel(3))

        # Configure and apply a normal shading overlay.
        # This helps with contrast.
        im_sh.putalpha(
            ImageEnhance.Brightness(im_sh.getchannel(3)).enhance(
                max(0, opacity - shade_reduction)
            )
        )
        im.paste(im_sh, mask=im_sh.getchannel(3))

        return im

    def _audio_album_thumb(self, filepath: Path, ext: str) -> Image.Image | None:
        """Return an album cover thumb from an audio file if a cover is present.

        Args:
            filepath (Path): The path of the file.
            ext (str): The file extension (with leading ".").
        """
        image: Image.Image = None
        try:
            if not filepath.is_file():
                raise FileNotFoundError

            artwork = None
            if ext in [".mp3"]:
                id3_tags: id3.ID3 = id3.ID3(filepath)
                id3_covers: list = id3_tags.getall("APIC")
                if id3_covers:
                    artwork = Image.open(BytesIO(id3_covers[0].data))
            elif ext in [".flac"]:
                flac_tags: flac.FLAC = flac.FLAC(filepath)
                flac_covers: list = flac_tags.pictures
                if flac_covers:
                    artwork = Image.open(BytesIO(flac_covers[0].data))
            elif ext in [".mp4", ".m4a", ".aac"]:
                mp4_tags: mp4.MP4 = mp4.MP4(filepath)
                mp4_covers: list = mp4_tags.get("covr")
                if mp4_covers:
                    artwork = Image.open(BytesIO(mp4_covers[0]))
            if artwork:
                image = artwork
        except (
            mp4.MP4MetadataError,
            mp4.MP4StreamInfoError,
            id3.ID3NoHeaderError,
            MutagenError,
        ) as e:
            logging.error(
                f"[ThumbRenderer][ERROR]: Couldn't read album artwork for {filepath.name} ({type(e).__name__})"
            )
        return image

    def _audio_waveform_thumb(
        self, filepath: Path, ext: str, size: int, pixel_ratio: float
    ) -> Image.Image | None:
        """Render a waveform image from an audio file.

        Args:
            filepath (Path): The path of the file.
            ext (str): The file extension (with leading ".").
            size (tuple[int,int]): The size of the thumbnail.
            pixel_ratio (float): The screen pixel ratio.
        """
        # BASE_SCALE used for drawing on a larger image and resampling down
        # to provide an antialiased effect.
        BASE_SCALE: int = 2
        SAMPLES_PER_BAR: int = 3
        size_scaled: int = size * BASE_SCALE
        allow_small_min: bool = False
        im: Image.Image = None

        try:
            BAR_COUNT: int = min(math.floor((size // pixel_ratio) / 5), 64)
            audio: AudioSegment = AudioSegment.from_file(filepath, ext[1:])
            data = np.fromstring(audio._data, np.int16)  # type: ignore
            data_indices = np.linspace(1, len(data), num=BAR_COUNT * SAMPLES_PER_BAR)
            bar_margin: float = ((size_scaled / (BAR_COUNT * 3)) * BASE_SCALE) / 2
            line_width: float = (
                (size_scaled - bar_margin) / (BAR_COUNT * 3)
            ) * BASE_SCALE
            bar_height: float = (size_scaled) - (size_scaled // bar_margin)

            count: int = 0
            maximum_item: int = 0
            max_array: list = []
            highest_line: int = 0

            for i in range(-1, len(data_indices)):
                d = data[math.ceil(data_indices[i]) - 1]
                if count < SAMPLES_PER_BAR:
                    count = count + 1
                    if abs(d) > maximum_item:
                        maximum_item = abs(d)
                else:
                    max_array.append(maximum_item)

                    if maximum_item > highest_line:
                        highest_line = maximum_item

                    maximum_item = 0
                    count = 1

            line_ratio = max(highest_line / bar_height, 1)

            im = Image.new("RGB", (size_scaled, size_scaled), color="#000000")
            draw = ImageDraw.Draw(im)

            current_x = bar_margin
            for item in max_array:
                item_height = item / line_ratio

                # If small minimums are not allowed, raise all values
                # smaller than the line width to the same value.
                if not allow_small_min:
                    item_height = max(item_height, line_width)

                current_y = (
                    bar_height - item_height + (size_scaled // bar_margin)
                ) // 2

                draw.rounded_rectangle(
                    (
                        current_x,
                        current_y,
                        (current_x + line_width),
                        (current_y + item_height),
                    ),
                    radius=100 * BASE_SCALE,
                    fill=("#FF0000"),
                    outline=("#FFFF00"),
                    width=max(math.ceil(line_width / 6), BASE_SCALE),
                )

                current_x = current_x + line_width + bar_margin

            im.resize((size, size), Image.Resampling.BILINEAR)

        except exceptions.CouldntDecodeError as e:
            logging.error(
                f"[ThumbRenderer][WAVEFORM][ERROR]: Couldn't render waveform for {filepath.name} ({type(e).__name__})"
            )
<<<<<<< HEAD
=======

>>>>>>> 2fc0dd03
        return im

    def _blender(self, filepath: Path) -> Image.Image:
        """Get an emended thumbnail from a Blender file, if a thumbnail is present.

        Args:
            filepath (Path): The path of the file.
        """
        bg_color: str = (
            "#1e1e1e"
            if QGuiApplication.styleHints().colorScheme() is Qt.ColorScheme.Dark
            else "#FFFFFF"
        )
        im: Image.Image = None
        try:
            blend_image = blend_thumb(str(filepath))

            bg = Image.new("RGB", blend_image.size, color=bg_color)
            bg.paste(blend_image, mask=blend_image.getchannel(3))
            im = bg

        except (
            AttributeError,
            UnidentifiedImageError,
            FileNotFoundError,
            TypeError,
        ) as e:
            if str(e) == "expected string or buffer":
                logging.info(
                    f"[ThumbRenderer][BLENDER][INFO] {filepath.name} Doesn't have an embedded thumbnail. ({type(e).__name__})"
                )

            else:
                logging.error(
                    f"[ThumbRenderer][BLENDER][ERROR]: Couldn't render thumbnail for {filepath.name} ({type(e).__name__})"
                )
        return im

<<<<<<< HEAD
=======
    def _source_engine(self, filepath: Path) -> Image.Image:
        """
        This is a function to convert the VTF (Valve Texture Format) files to thumbnails, it works using the VTF2IMG library for PILLOW.
        """
        parser = Parser(filepath)
        im: Image.Image = None
        try:
            im = parser.get_image()

        except (
            AttributeError,
            UnidentifiedImageError,
            FileNotFoundError,
            TypeError,
            struct.error,
        ) as e:
            if str(e) == "expected string or buffer":
                logging.info(
                    f"[ThumbRenderer][VTF][INFO] {filepath.name} Doesn't have an embedded thumbnail. ({type(e).__name__})"
                )

            else:
                logging.error(
                    f"[ThumbRenderer][VTF][ERROR]: Couldn't render thumbnail for {filepath.name} ({type(e).__name__})"
                )
        return im

>>>>>>> 2fc0dd03
    def _font_short_thumb(self, filepath: Path, size: int) -> Image.Image:
        """Render a small font preview ("Aa") thumbnail from a font file.

        Args:
            filepath (Path): The path of the file.
            size (tuple[int,int]): The size of the thumbnail.
        """
        im: Image.Image = None
        try:
            bg = Image.new("RGB", (size, size), color="#000000")
            raw = Image.new("RGB", (size * 3, size * 3), color="#000000")
            draw = ImageDraw.Draw(raw)
            font = ImageFont.truetype(filepath, size=size)
            # NOTE: While a stroke effect is desired, the text
            # method only allows for outer strokes, which looks
            # a bit weird when rendering fonts.
            draw.text(
                (size // 8, size // 8),
                "Aa",
                font=font,
                fill="#FF0000",
                # stroke_width=math.ceil(size / 96),
                # stroke_fill="#FFFF00",
            )
            # NOTE: Change to getchannel(1) if using an outline.
            data = np.asarray(raw.getchannel(0))

            m, n = data.shape[:2]
            col: np.ndarray = data.any(0)
            row: np.ndarray = data.any(1)
            cropped_data = np.asarray(raw)[
                row.argmax() : m - row[::-1].argmax(),
                col.argmax() : n - col[::-1].argmax(),
            ]
            cropped_im: Image.Image = Image.fromarray(cropped_data, "RGB")

            margin: int = math.ceil(size // 16)

            orig_x, orig_y = cropped_im.size
            new_x, new_y = (size, size)
            if orig_x > orig_y:
                new_x = size
                new_y = math.ceil(size * (orig_y / orig_x))
            elif orig_y > orig_x:
                new_y = size
                new_x = math.ceil(size * (orig_x / orig_y))

            cropped_im = cropped_im.resize(
                size=(new_x - (margin * 2), new_y - (margin * 2)),
                resample=Image.Resampling.BILINEAR,
            )
            bg.paste(
                cropped_im,
                box=(margin, margin + ((size - new_y) // 2)),
            )
            im = self._apply_overlay_color(bg, "purple")
        except OSError as e:
            logging.info(
                f"[ThumbRenderer][FONT][ERROR] Couldn't Render thumbnail for font {filepath.name} ({type(e).__name__})"
            )
        return im

    def _font_long_thumb(self, filepath: Path, size: int) -> Image.Image:
        """Render a large font preview ("Alphabet") thumbnail from a font file.

        Args:
            filepath (Path): The path of the file.
            size (tuple[int,int]): The size of the thumbnail.
        """
        # Scale the sample font sizes to the preview image
        # resolution,assuming the sizes are tuned for 256px.
        im: Image.Image = None
        try:
            scaled_sizes: list[int] = [
                math.floor(x * (size / 256)) for x in FONT_SAMPLE_SIZES
            ]
            bg = Image.new("RGBA", (size, size), color="#00000000")
            draw = ImageDraw.Draw(bg)
            lines_of_padding = 2
            y_offset = 0

            for font_size in scaled_sizes:
                font = ImageFont.truetype(filepath, size=font_size)
                text_wrapped: str = wrap_full_text(
                    FONT_SAMPLE_TEXT, font=font, width=size, draw=draw
                )
                draw.multiline_text((0, y_offset), text_wrapped, font=font)
                y_offset += (
                    len(text_wrapped.split("\n")) + lines_of_padding
                ) * draw.textbbox((0, 0), "A", font=font)[-1]
            im = theme_fg_overlay(bg, use_alpha=False)
        except OSError as e:
            logging.info(
                f"[ThumbRenderer][FONT][ERROR] Couldn't Render thumbnail for font {filepath.name} ({type(e).__name__})"
            )
        return im

    def _image_raw_thumb(self, filepath: Path) -> Image.Image:
        """Render a thumbnail for a RAW image type.

        Args:
            filepath (Path): The path of the file.
        """
        im: Image.Image = None
        try:
            with rawpy.imread(str(filepath)) as raw:
                rgb = raw.postprocess()
                im = Image.frombytes(
                    "RGB",
                    (rgb.shape[1], rgb.shape[0]),
                    rgb,
                    decoder_name="raw",
                )
        except DecompressionBombError as e:
            logging.info(
                f"[ThumbRenderer][RAW][WARNING] Couldn't Render thumbnail for {filepath.name} ({type(e).__name__})"
            )
        except (
            rawpy._rawpy.LibRawIOError,
            rawpy._rawpy.LibRawFileUnsupportedError,
        ) as e:
            logging.info(
                f"[ThumbRenderer][RAW][ERROR] Couldn't Render thumbnail for raw image {filepath.name} ({type(e).__name__})"
            )
        return im

    def _image_thumb(self, filepath: Path) -> Image.Image:
        """Render a thumbnail for a standard image type.

        Args:
            filepath (Path): The path of the file.
        """
        im: Image.Image = None
        try:
            im = Image.open(filepath)
            if im.mode != "RGB" and im.mode != "RGBA":
                im = im.convert(mode="RGBA")
            if im.mode == "RGBA":
                new_bg = Image.new("RGB", im.size, color="#1e1e1e")
                new_bg.paste(im, mask=im.getchannel(3))
                im = new_bg

            im = ImageOps.exif_transpose(im)
        except (
            UnidentifiedImageError,
            DecompressionBombError,
        ) as e:
            logging.error(
                f"[ThumbRenderer][IMAGE][ERROR]: Couldn't render thumbnail for {filepath.name} ({type(e).__name__})"
            )
        return im

    def _image_vector_thumb(self, filepath: Path, size: int) -> Image.Image:
        """Render a thumbnail for a vector image, such as SVG.

        Args:
            filepath (Path): The path of the file.
            size (tuple[int,int]): The size of the thumbnail.
        """
<<<<<<< HEAD

        # Create an image to draw the svg to and a painter to do the drawing
        image: QImage = QImage(size, size, QImage.Format.Format_ARGB32)
        image.fill("#00000000")
        painter: QPainter = QPainter(image)

        # Create an svg renderer, then render to the painter
        svg: QSvgRenderer = QSvgRenderer(str(filepath))
        svg.setAspectRatioMode(Qt.AspectRatioMode.KeepAspectRatio)
        svg.render(painter)
        painter.end()

        # Write the image to a buffer as png
        buffer: QBuffer = QBuffer()
        buffer.open(QBuffer.OpenModeFlag.ReadWrite)
        image.save(buffer, "PNG")

        # Load the image from the buffer
        im: Image.Image = Image.open(BytesIO(buffer.data().data()))
        buffer.close()

=======
        # TODO: Implement.
        im: Image.Image = None
>>>>>>> 2fc0dd03
        return im

    def _model_stl_thumb(self, filepath: Path, size: int) -> Image.Image:
        """Render a thumbnail for an STL file.

        Args:
            filepath (Path): The path of the file.
            size (tuple[int,int]): The size of the icon.
        """
        # TODO: Implement.
        # The following commented code describes a method for rendering via
        # matplotlib.
        # This implementation did not play nice with multithreading.
        im: Image.Image = None
        # # Create a new plot
        # matplotlib.use('agg')
        # figure = plt.figure()
        # axes = figure.add_subplot(projection='3d')

        # # Load the STL files and add the vectors to the plot
        # your_mesh = mesh.Mesh.from_file(_filepath)

        # poly_collection = mplot3d.art3d.Poly3DCollection(your_mesh.vectors)
        # poly_collection.set_color((0,0,1))  # play with color
        # scale = your_mesh.points.flatten()
        # axes.auto_scale_xyz(scale, scale, scale)
        # axes.add_collection3d(poly_collection)
        # # plt.show()
        # img_buf = io.BytesIO()
        # plt.savefig(img_buf, format='png')
        # im = Image.open(img_buf)

        return im

    def _text_thumb(self, filepath: Path) -> Image.Image:
        """Render a thumbnail for a plaintext file.

        Args:
            filepath (Path): The path of the file.
        """
        im: Image.Image = None

        bg_color: str = (
            "#1e1e1e"
            if QGuiApplication.styleHints().colorScheme() is Qt.ColorScheme.Dark
            else "#FFFFFF"
        )
        fg_color: str = (
            "#FFFFFF"
            if QGuiApplication.styleHints().colorScheme() is Qt.ColorScheme.Dark
            else "#111111"
        )

        try:
            encoding = detect_char_encoding(filepath)
            with open(filepath, "r", encoding=encoding) as text_file:
                text = text_file.read(256)
            bg = Image.new("RGB", (256, 256), color=bg_color)
            draw = ImageDraw.Draw(bg)
            draw.text((16, 16), text, fill=fg_color)
            im = bg
        except (
            UnidentifiedImageError,
            cv2.error,
            DecompressionBombError,
            UnicodeDecodeError,
            OSError,
        ) as e:
            logging.info(
                f"[ThumbRenderer][TEXT][ERROR]: Couldn't render thumbnail for {filepath.name} ({type(e).__name__})"
            )
        return im

    def _video_thumb(self, filepath: Path) -> Image.Image:
        """Render a thumbnail for a video file.

        Args:
            filepath (Path): The path of the file.
        """
        im: Image.Image = None
        try:
            if is_readable_video(filepath):
                video = cv2.VideoCapture(str(filepath), cv2.CAP_FFMPEG)
                # TODO: Move this check to is_readable_video()
                if video.get(cv2.CAP_PROP_FRAME_COUNT) <= 0:
                    raise cv2.error("File is invalid or has 0 frames")
                video.set(
                    cv2.CAP_PROP_POS_FRAMES,
                    (video.get(cv2.CAP_PROP_FRAME_COUNT) // 2),
                )
<<<<<<< HEAD
                success, frame = video.read()
                if not success:
                    # Depending on the video format, compression, and frame
                    # count, seeking halfway does not work and the thumb
                    # must be pulled from the earliest available frame.
                    video.set(cv2.CAP_PROP_POS_FRAMES, 0)
=======
                # NOTE: Depending on the video format, compression, and
                # frame count, seeking halfway does not work and the thumb
                # must be pulled from the earliest available frame.
                MAX_FRAME_SEEK: int = 10
                for i in range(
                    0,
                    min(
                        MAX_FRAME_SEEK, math.floor(video.get(cv2.CAP_PROP_FRAME_COUNT))
                    ),
                ):
                    success, frame = video.read()
                    if not success:
                        video.set(cv2.CAP_PROP_POS_FRAMES, i)
                    else:
                        break
>>>>>>> 2fc0dd03
                frame = cv2.cvtColor(frame, cv2.COLOR_BGR2RGB)
                im = Image.fromarray(frame)
        except (
            UnidentifiedImageError,
            cv2.error,
            DecompressionBombError,
            OSError,
        ) as e:
            logging.error(
                f"[ThumbRenderer][ERROR]: Couldn't render thumbnail for {filepath.name} ({type(e).__name__})"
            )
        return im

    def render(
        self,
        timestamp: float,
        filepath: str | Path,
        base_size: tuple[int, int],
        pixel_ratio: float,
        is_loading=False,
        is_grid_thumb=False,
        update_on_ratio_change=False,
    ):
        """Render a thumbnail or preview image.

        Args:
            timestamp (float): The timestamp for which this this job was dispatched.
            filepath (str | Path): The path of the file to render a thumbnail for.
            base_size (tuple[int,int]): The unmodified base size of the thumbnail.
            pixel_ratio (float): The screen pixel ratio.
            is_loading (bool): Is this a loading graphic?
            is_grid_thumb (bool): Is this a thumbnail for the thumbnail grid?
                Or else the Preview Pane?
            update_on_ratio_change (bool): Should an updated ratio signal be sent?

        """
        adj_size = math.ceil(max(base_size[0], base_size[1]) * pixel_ratio)
        image: Image.Image = None
        pixmap: QPixmap = None
        final: Image.Image = None
        _filepath: Path = Path(filepath)
        resampling_method = Image.Resampling.BILINEAR

        theme_color: str = (
            "theme_light"
            if QGuiApplication.styleHints().colorScheme() == Qt.ColorScheme.Light
            else "theme_dark"
        )

        # Initialize "Loading" thumbnail
        loading_thumb: Image.Image = self._get_icon(
            "thumb_loading", theme_color, (adj_size, adj_size), pixel_ratio
        )

        if is_loading:
            final = loading_thumb.resize(
                (adj_size, adj_size), resample=Image.Resampling.BILINEAR
            )
            qim = ImageQt.ImageQt(final)
            pixmap = QPixmap.fromImage(qim)
            pixmap.setDevicePixelRatio(pixel_ratio)
            if update_on_ratio_change:
                self.updated_ratio.emit(1)
        elif _filepath:
            try:
                ext: str = _filepath.suffix.lower()
                # Images =======================================================
                if MediaType.IMAGE in MediaCategories.get_types(ext, True):
                    # Raw Images -----------------------------------------------
                    if MediaType.IMAGE_RAW in MediaCategories.get_types(ext, True):
                        image = self._image_raw_thumb(_filepath)
                    elif MediaType.IMAGE_VECTOR in MediaCategories.get_types(ext, True):
                        image = self._image_vector_thumb(_filepath, adj_size)
                    # Normal Images --------------------------------------------
                    else:
                        image = self._image_thumb(_filepath)
                # Videos =======================================================
                elif MediaType.VIDEO in MediaCategories.get_types(ext, True):
                    image = self._video_thumb(_filepath)
                # Plain Text ===================================================
                elif MediaType.PLAINTEXT in MediaCategories.get_types(ext):
                    image = self._text_thumb(_filepath)
                # Fonts ========================================================
                elif MediaType.FONT in MediaCategories.get_types(ext, True):
                    if is_grid_thumb:
                        # Short (Aa) Preview
                        image = self._font_short_thumb(_filepath, adj_size)
                    else:
                        # Large (Full Alphabet) Preview
                        image = self._font_long_thumb(_filepath, adj_size)
                # Audio ========================================================
                elif MediaType.AUDIO in MediaCategories.get_types(ext, True):
                    image = self._audio_album_thumb(_filepath, ext)
                    if image is None:
                        image = self._audio_waveform_thumb(
                            _filepath, ext, adj_size, pixel_ratio
                        )
                        if image is not None:
                            image = self._apply_overlay_color(image, "green")

                # Blender ===========================================================
                elif MediaType.BLENDER in MediaCategories.get_types(ext):
                    image = self._blender(_filepath)

<<<<<<< HEAD
                # No Rendered Thumbnail ========================================
                if not image:
=======
                # VTF ==========================================================
                elif MediaType.SOURCE_ENGINE in MediaCategories.get_types(ext):
                    image = self._source_engine(_filepath)

                # No Rendered Thumbnail ========================================
                if not _filepath.exists():
                    raise FileNotFoundError
                elif not image:
>>>>>>> 2fc0dd03
                    raise UnidentifiedImageError

                orig_x, orig_y = image.size
                new_x, new_y = (adj_size, adj_size)

                if orig_x > orig_y:
                    new_x = adj_size
                    new_y = math.ceil(adj_size * (orig_y / orig_x))
                elif orig_y > orig_x:
                    new_y = adj_size
                    new_x = math.ceil(adj_size * (orig_x / orig_y))

                if update_on_ratio_change:
                    self.updated_ratio.emit(new_x / new_y)

                resampling_method = (
                    Image.Resampling.NEAREST
                    if max(image.size[0], image.size[1])
                    < max(base_size[0], base_size[1])
                    else Image.Resampling.BILINEAR
                )
                image = image.resize((new_x, new_y), resample=resampling_method)
                mask: Image.Image = None
                if is_grid_thumb:
                    mask = self._get_mask((adj_size, adj_size), pixel_ratio)
                    edge: tuple[Image.Image, Image.Image] = self._get_edge(
                        (adj_size, adj_size), pixel_ratio
                    )
                    final = self._apply_edge(
                        four_corner_gradient(image, (adj_size, adj_size), mask),
                        edge,
                    )
                else:
                    mask = self._get_mask(image.size, pixel_ratio, scale_radius=True)
                    final = Image.new("RGBA", image.size, (0, 0, 0, 0))
                    final.paste(image, mask=mask.getchannel(0))

            except FileNotFoundError as e:
                logging.info(
                    f"[ThumbRenderer][ERROR]: Couldn't render thumbnail for {_filepath.name} ({type(e).__name__})"
                )
                if update_on_ratio_change:
                    self.updated_ratio.emit(1)
                final = self._get_icon(
                    name="broken_link_icon",
                    color="red",
                    size=(adj_size, adj_size),
                    pixel_ratio=pixel_ratio,
                )
<<<<<<< HEAD
            except (UnidentifiedImageError, DecompressionBombError, ValueError) as e:
=======
            except (
                UnidentifiedImageError,
                DecompressionBombError,
                ValueError,
                ChildProcessError,
            ) as e:
>>>>>>> 2fc0dd03
                logging.info(
                    f"[ThumbRenderer][ERROR]: Couldn't render thumbnail for {_filepath.name} ({type(e).__name__})"
                )

                if update_on_ratio_change:
                    self.updated_ratio.emit(1)
                final = self._get_icon(
                    name=self._get_resource_id(_filepath),
                    color=theme_color,
                    size=(adj_size, adj_size),
                    pixel_ratio=pixel_ratio,
                )
            qim = ImageQt.ImageQt(final)
            if image:
                image.close()
            pixmap = QPixmap.fromImage(qim)
            pixmap.setDevicePixelRatio(pixel_ratio)

        if pixmap:
            self.updated.emit(
                timestamp,
                pixmap,
                QSize(
                    math.ceil(adj_size / pixel_ratio),
                    math.ceil(final.size[1] / pixel_ratio),
                ),
                _filepath.suffix.lower(),
            )

        else:
            self.updated.emit(
                timestamp, QPixmap(), QSize(*base_size), _filepath.suffix.lower()
            )<|MERGE_RESOLUTION|>--- conflicted
+++ resolved
@@ -27,17 +27,11 @@
 )
 from PIL.Image import DecompressionBombError
 from pillow_heif import register_avif_opener, register_heif_opener
-<<<<<<< HEAD
-from pydub import AudioSegment, exceptions
+from pydub import exceptions
+from src.qt.helpers.vendored.pydub.audio_segment import _AudioSegment as AudioSegment  # type: ignore
 from PySide6.QtCore import QObject, QSize, Qt, Signal, QBuffer
 from PySide6.QtGui import QGuiApplication, QPixmap, QImage, QPainter
 from PySide6.QtSvg import QSvgRenderer
-=======
-from pydub import exceptions
-from src.qt.helpers.vendored.pydub.audio_segment import _AudioSegment as AudioSegment  # type: ignore
-from PySide6.QtCore import QObject, QSize, Qt, Signal
-from PySide6.QtGui import QGuiApplication, QPixmap
->>>>>>> 2fc0dd03
 from src.core.constants import FONT_SAMPLE_SIZES, FONT_SAMPLE_TEXT
 from src.core.media_types import MediaCategories, MediaType
 from src.core.palette import ColorType, get_ui_color
@@ -48,10 +42,7 @@
 from src.qt.helpers.gradient import four_corner_gradient
 from src.qt.helpers.text_wrapper import wrap_full_text
 from src.qt.resource_manager import ResourceManager
-<<<<<<< HEAD
-=======
 from vtf2img import Parser
->>>>>>> 2fc0dd03
 
 ImageFile.LOAD_TRUNCATED_IMAGES = True
 
@@ -420,15 +411,9 @@
             faded (bool): Whether or not to apply a faded version of the edge.
                 Used for light themes.
         """
-<<<<<<< HEAD
-        opacity: float = 0.75 if not faded else 0.6
-        shade_reduction: float = (
-            0.15
-=======
         opacity: float = 1.0 if not faded else 0.8
         shade_reduction: float = (
             0
->>>>>>> 2fc0dd03
             if QGuiApplication.styleHints().colorScheme() is Qt.ColorScheme.Dark
             else 0.3
         )
@@ -581,10 +566,6 @@
             logging.error(
                 f"[ThumbRenderer][WAVEFORM][ERROR]: Couldn't render waveform for {filepath.name} ({type(e).__name__})"
             )
-<<<<<<< HEAD
-=======
-
->>>>>>> 2fc0dd03
         return im
 
     def _blender(self, filepath: Path) -> Image.Image:
@@ -623,8 +604,6 @@
                 )
         return im
 
-<<<<<<< HEAD
-=======
     def _source_engine(self, filepath: Path) -> Image.Image:
         """
         This is a function to convert the VTF (Valve Texture Format) files to thumbnails, it works using the VTF2IMG library for PILLOW.
@@ -652,7 +631,6 @@
                 )
         return im
 
->>>>>>> 2fc0dd03
     def _font_short_thumb(self, filepath: Path, size: int) -> Image.Image:
         """Render a small font preview ("Aa") thumbnail from a font file.
 
@@ -812,8 +790,6 @@
             filepath (Path): The path of the file.
             size (tuple[int,int]): The size of the thumbnail.
         """
-<<<<<<< HEAD
-
         # Create an image to draw the svg to and a painter to do the drawing
         image: QImage = QImage(size, size, QImage.Format.Format_ARGB32)
         image.fill("#00000000")
@@ -834,10 +810,6 @@
         im: Image.Image = Image.open(BytesIO(buffer.data().data()))
         buffer.close()
 
-=======
-        # TODO: Implement.
-        im: Image.Image = None
->>>>>>> 2fc0dd03
         return im
 
     def _model_stl_thumb(self, filepath: Path, size: int) -> Image.Image:
@@ -928,14 +900,6 @@
                     cv2.CAP_PROP_POS_FRAMES,
                     (video.get(cv2.CAP_PROP_FRAME_COUNT) // 2),
                 )
-<<<<<<< HEAD
-                success, frame = video.read()
-                if not success:
-                    # Depending on the video format, compression, and frame
-                    # count, seeking halfway does not work and the thumb
-                    # must be pulled from the earliest available frame.
-                    video.set(cv2.CAP_PROP_POS_FRAMES, 0)
-=======
                 # NOTE: Depending on the video format, compression, and
                 # frame count, seeking halfway does not work and the thumb
                 # must be pulled from the earliest available frame.
@@ -951,7 +915,6 @@
                         video.set(cv2.CAP_PROP_POS_FRAMES, i)
                     else:
                         break
->>>>>>> 2fc0dd03
                 frame = cv2.cvtColor(frame, cv2.COLOR_BGR2RGB)
                 im = Image.fromarray(frame)
         except (
@@ -1056,10 +1019,6 @@
                 elif MediaType.BLENDER in MediaCategories.get_types(ext):
                     image = self._blender(_filepath)
 
-<<<<<<< HEAD
-                # No Rendered Thumbnail ========================================
-                if not image:
-=======
                 # VTF ==========================================================
                 elif MediaType.SOURCE_ENGINE in MediaCategories.get_types(ext):
                     image = self._source_engine(_filepath)
@@ -1068,7 +1027,6 @@
                 if not _filepath.exists():
                     raise FileNotFoundError
                 elif not image:
->>>>>>> 2fc0dd03
                     raise UnidentifiedImageError
 
                 orig_x, orig_y = image.size
@@ -1118,16 +1076,12 @@
                     size=(adj_size, adj_size),
                     pixel_ratio=pixel_ratio,
                 )
-<<<<<<< HEAD
-            except (UnidentifiedImageError, DecompressionBombError, ValueError) as e:
-=======
             except (
                 UnidentifiedImageError,
                 DecompressionBombError,
                 ValueError,
                 ChildProcessError,
             ) as e:
->>>>>>> 2fc0dd03
                 logging.info(
                     f"[ThumbRenderer][ERROR]: Couldn't render thumbnail for {_filepath.name} ({type(e).__name__})"
                 )
