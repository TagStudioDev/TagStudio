# Copyright (C) 2024 Travis Abendshien (CyanVoxel).
# Licensed under the GPL-3.0 License.
# Created for TagStudio: https://github.com/CyanVoxel/TagStudio


import ctypes
import logging
import math
import os
from pathlib import Path

import cv2
from PIL import (
    Image,
    ImageChops,
    UnidentifiedImageError,
    ImageQt,
    ImageDraw,
    ImageFont,
    ImageEnhance,
    ImageOps,
    ImageFile,
)
from PIL.Image import DecompressionBombError
from PySide6.QtCore import QObject, Signal, QSize
from PySide6.QtGui import QPixmap
from src.core.ts_core import PLAINTEXT_TYPES, VIDEO_TYPES, IMAGE_TYPES

ImageFile.LOAD_TRUNCATED_IMAGES = True

ERROR = f"[ERROR]"
WARNING = f"[WARNING]"
INFO = f"[INFO]"


logging.basicConfig(format="%(message)s", level=logging.INFO)


class ThumbRenderer(QObject):
    # finished = Signal()
    updated = Signal(float, QPixmap, QSize, str)
    updated_ratio = Signal(float)
    # updatedImage = Signal(QPixmap)
    # updatedSize = Signal(QSize)

    thumb_mask_512: Image.Image = Image.open(
        Path(__file__).parents[3] / "resources/qt/images/thumb_mask_512.png"
    )
    thumb_mask_512.load()

    thumb_mask_hl_512: Image.Image = Image.open(
        Path(__file__).parents[3] / "resources/qt/images/thumb_mask_hl_512.png"
    )
    thumb_mask_hl_512.load()

    thumb_loading_512: Image.Image = Image.open(
        Path(__file__).parents[3] / "resources/qt/images/thumb_loading_512.png"
    )
    thumb_loading_512.load()

    thumb_broken_512: Image.Image = Image.open(
        Path(__file__).parents[3] / "resources/qt/images/thumb_broken_512.png"
    )
    thumb_broken_512.load()

    thumb_file_default_512: Image.Image = Image.open(
        Path(__file__).parents[3] / "resources/qt/images/thumb_file_default_512.png"
    )
    thumb_file_default_512.load()

    # thumb_debug: Image.Image = Image.open(os.path.normpath(
    # 	f'{Path(__file__).parents[2]}/resources/qt/images/temp.jpg'))
    # thumb_debug.load()

    # TODO: Make dynamic font sized given different pixel ratios
    font_pixel_ratio: float = 1
    ext_font = ImageFont.truetype(
        Path(__file__).parents[3] / "resources/qt/fonts/Oxanium-Bold.ttf",
    )

    def render(
        self,
        timestamp: float,
        filepath,
        base_size: tuple[int, int],
        pixelRatio: float,
        isLoading=False,
    ):
        """Renders an entry/element thumbnail for the GUI."""
        adj_size: int = 1
        image = None
        pixmap = None
<<<<<<< HEAD
        final = None
        broken_thumb = False
        filepath = Path(filepath)
=======
        extension: str = None
>>>>>>> ac9dd587
        # adj_font_size = math.floor(12 * pixelRatio)
        if ThumbRenderer.font_pixel_ratio != pixelRatio:
            ThumbRenderer.font_pixel_ratio = pixelRatio
            ThumbRenderer.ext_font = ImageFont.truetype(
                Path(__file__).parents[3] / "resources/qt/fonts/Oxanium-Bold.ttf",
                math.floor(12 * ThumbRenderer.font_pixel_ratio),
            )

        if isLoading or filepath:
            adj_size = math.ceil(base_size[0] * pixelRatio)

        if isLoading:
            li: Image.Image = ThumbRenderer.thumb_loading_512.resize(
                (adj_size, adj_size), resample=Image.Resampling.BILINEAR
            )
            qim = ImageQt.ImageQt(li)
            pixmap = QPixmap.fromImage(qim)
            pixmap.setDevicePixelRatio(pixelRatio)
        elif filepath:
            mask: Image.Image = ThumbRenderer.thumb_mask_512.resize(
                (adj_size, adj_size), resample=Image.Resampling.BILINEAR
            ).getchannel(3)
            hl: Image.Image = ThumbRenderer.thumb_mask_hl_512.resize(
                (adj_size, adj_size), resample=Image.Resampling.BILINEAR
            )

            try:
                # Images =======================================================
                if filepath.suffix in IMAGE_TYPES:
                    try:
                        image = Image.open(filepath)
                        # image = self.thumb_debug
                        if image.mode == "RGBA":
                            # logging.info(image.getchannel(3).tobytes())
                            new_bg = Image.new("RGB", image.size, color="#1e1e1e")
                            new_bg.paste(image, mask=image.getchannel(3))
                            image = new_bg
                        if image.mode != "RGB":
                            image = image.convert(mode="RGB")

                        image = ImageOps.exif_transpose(image)
                    except DecompressionBombError as e:
                        logging.info(
                            f"[ThumbRenderer][ERROR] Couldn't Render thumbnail for {filepath} (because of {e})"
                        )

                # Videos =======================================================
                elif filepath.suffix in VIDEO_TYPES:
                    video = cv2.VideoCapture(filepath)
                    video.set(
                        cv2.CAP_PROP_POS_FRAMES,
                        (video.get(cv2.CAP_PROP_FRAME_COUNT) // 2),
                    )
                    success, frame = video.read()
                    if not success:
                        # Depending on the video format, compression, and frame
                        # count, seeking halfway does not work and the thumb
                        # must be pulled from the earliest available frame.
                        video.set(cv2.CAP_PROP_POS_FRAMES, 0)
                        success, frame = video.read()
                    frame = cv2.cvtColor(frame, cv2.COLOR_BGR2RGB)
                    image = Image.fromarray(frame)

                # Plain Text ===================================================
                elif filepath.suffix in PLAINTEXT_TYPES:
                    try:
                        text: str = filepath.suffix
                        with open(filepath, "r", encoding="utf-8") as text_file:
                            text = text_file.read(256)
                        bg = Image.new("RGB", (256, 256), color="#1e1e1e")
                        draw = ImageDraw.Draw(bg)
                        draw.text((16, 16), text, file=(255, 255, 255))
                        image = bg
                    except:
                        logging.info(
                            f"[ThumbRenderer][ERROR]: Coulnd't render thumbnail for {filepath}"
                        )
                # No Rendered Thumbnail ========================================
                else:
                    image = ThumbRenderer.thumb_file_default_512.resize(
                        (adj_size, adj_size), resample=Image.Resampling.BILINEAR
                    )

                if not image:
                    raise UnidentifiedImageError

                orig_x, orig_y = image.size
                new_x, new_y = (adj_size, adj_size)

                if orig_x > orig_y:
                    new_x = adj_size
                    new_y = math.ceil(adj_size * (orig_y / orig_x))
                elif orig_y > orig_x:
                    new_y = adj_size
                    new_x = math.ceil(adj_size * (orig_x / orig_y))

                # img_ratio = new_x / new_y
                image = image.resize((new_x, new_y), resample=Image.Resampling.BILINEAR)

                if image.size != (adj_size, adj_size):
                    # Old 1 color method.
                    # bg_col = image.copy().resize((1, 1)).getpixel((0,0))
                    # bg = Image.new(mode='RGB',size=(adj_size,adj_size),color=bg_col)
                    # bg.thumbnail((1, 1))
                    # bg = bg.resize((adj_size,adj_size), resample=Image.Resampling.NEAREST)

                    # Small gradient background. Looks decent, and is only a one-liner.
                    # bg = image.copy().resize((2, 2), resample=Image.Resampling.BILINEAR).resize((adj_size,adj_size),resample=Image.Resampling.BILINEAR)

                    # Four-Corner Gradient Background.
                    # Not exactly a one-liner, but it's (subjectively) really cool.
                    tl = image.getpixel((0, 0))
                    tr = image.getpixel(((image.size[0] - 1), 0))
                    bl = image.getpixel((0, (image.size[1] - 1)))
                    br = image.getpixel(((image.size[0] - 1), (image.size[1] - 1)))
                    bg = Image.new(mode="RGB", size=(2, 2))
                    bg.paste(tl, (0, 0, 2, 2))
                    bg.paste(tr, (1, 0, 2, 2))
                    bg.paste(bl, (0, 1, 2, 2))
                    bg.paste(br, (1, 1, 2, 2))
                    bg = bg.resize(
                        (adj_size, adj_size), resample=Image.Resampling.BICUBIC
                    )

                    bg.paste(
                        image,
                        box=(
                            (adj_size - image.size[0]) // 2,
                            (adj_size - image.size[1]) // 2,
                        ),
                    )

                    bg.putalpha(mask)
                    final = bg

                else:
                    image.putalpha(mask)
                    final = image

                hl_soft = hl.copy()
                hl_soft.putalpha(ImageEnhance.Brightness(hl.getchannel(3)).enhance(0.5))
                final.paste(
                    ImageChops.soft_light(final, hl_soft), mask=hl_soft.getchannel(3)
                )

                # hl_add = hl.copy()
                # hl_add.putalpha(ImageEnhance.Brightness(hl.getchannel(3)).enhance(.25))
                # final.paste(hl_add, mask=hl_add.getchannel(3))

            except (UnidentifiedImageError, FileNotFoundError, cv2.error):
                broken_thumb = True
                final = ThumbRenderer.thumb_broken_512.resize(
                    (adj_size, adj_size), resample=Image.Resampling.BILINEAR
                )

            qim = ImageQt.ImageQt(final)
            if image:
                image.close()
            pixmap = QPixmap.fromImage(qim)
            pixmap.setDevicePixelRatio(pixelRatio)

        if pixmap:
            self.updated.emit(timestamp, pixmap, QSize(*base_size), filepath.suffix)

        else:
            self.updated.emit(timestamp, QPixmap(), QSize(*base_size), filepath.suffix)

    def render_big(
        self,
        timestamp: float,
        filepath,
        base_size: tuple[int, int],
        pixelRatio: float,
        isLoading: bool = False,
    ):
        """Renders a large, non-square entry/element thumbnail for the GUI."""
        adj_size: int = 1
        image: Image.Image = None
        pixmap: QPixmap = None
        final: Image.Image = None
<<<<<<< HEAD
        broken_thumb = False
        filepath = Path(filepath)
        img_ratio = 1
=======
        extension: str = None
>>>>>>> ac9dd587
        # adj_font_size = math.floor(12 * pixelRatio)
        if ThumbRenderer.font_pixel_ratio != pixelRatio:
            ThumbRenderer.font_pixel_ratio = pixelRatio
            ThumbRenderer.ext_font = ImageFont.truetype(
                Path(__file__).parents[3] / "resources/qt/fonts/Oxanium-Bold.ttf",
                math.floor(12 * ThumbRenderer.font_pixel_ratio),
            )

        if isLoading or filepath:
            adj_size = math.ceil(max(base_size[0], base_size[1]) * pixelRatio)

        if isLoading:
            adj_size = math.ceil((512 * pixelRatio))
            final = ThumbRenderer.thumb_loading_512.resize(
                (adj_size, adj_size), resample=Image.Resampling.BILINEAR
            )
            qim = ImageQt.ImageQt(final)
            pixmap = QPixmap.fromImage(qim)
            pixmap.setDevicePixelRatio(pixelRatio)
            self.updated_ratio.emit(1)

        elif filepath:
            # mask: Image.Image = ThumbRenderer.thumb_mask_512.resize(
            # 	(adj_size, adj_size), resample=Image.Resampling.BILINEAR).getchannel(3)
            # hl: Image.Image = ThumbRenderer.thumb_mask_hl_512.resize(
            # 	(adj_size, adj_size), resample=Image.Resampling.BILINEAR)

            try:
                # Images =======================================================
                if filepath.suffix in IMAGE_TYPES:
                    try:
                        image = Image.open(filepath)
                        # image = self.thumb_debug
                        if image.mode == "RGBA":
                            # logging.info(image.getchannel(3).tobytes())
                            new_bg = Image.new("RGB", image.size, color="#1e1e1e")
                            new_bg.paste(image, mask=image.getchannel(3))
                            image = new_bg
                        if image.mode != "RGB":
                            image = image.convert(mode="RGB")

                        image = ImageOps.exif_transpose(image)
                    except DecompressionBombError as e:
                        logging.info(
                            f"[ThumbRenderer][ERROR] Couldn't Render thumbnail for {filepath} (because of {e})"
                        )
                # Videos =======================================================
                elif filepath.suffix in VIDEO_TYPES:
                    video = cv2.VideoCapture(filepath)
                    video.set(
                        cv2.CAP_PROP_POS_FRAMES,
                        (video.get(cv2.CAP_PROP_FRAME_COUNT) // 2),
                    )
                    success, frame = video.read()
                    if not success:
                        # Depending on the video format, compression, and frame
                        # count, seeking halfway does not work and the thumb
                        # must be pulled from the earliest available frame.
                        video.set(cv2.CAP_PROP_POS_FRAMES, 0)
                        success, frame = video.read()
                    frame = cv2.cvtColor(frame, cv2.COLOR_BGR2RGB)
                    image = Image.fromarray(frame)
                # Plain Text ===================================================
                elif filepath.suffix in PLAINTEXT_TYPES:
                    try:
                        text: str = filepath.suffix
                        with open(filepath, "r", encoding="utf-8") as text_file:
                            text = text_file.read(256)
                        bg = Image.new("RGB", (256, 256), color="#1e1e1e")
                        draw = ImageDraw.Draw(bg)
                        draw.text((16, 16), text, file=(255, 255, 255))
                        image = bg
                    except:
                        logging.info(
                            f"[ThumbRenderer][ERROR]: Coulnd't render thumbnail for {filepath}"
                        )
                # No Rendered Thumbnail ========================================
                else:
                    image = ThumbRenderer.thumb_file_default_512.resize(
                        (adj_size, adj_size), resample=Image.Resampling.BILINEAR
                    )

                if not image:
                    raise UnidentifiedImageError

                orig_x, orig_y = image.size
                if orig_x < adj_size and orig_y < adj_size:
                    new_x, new_y = (adj_size, adj_size)
                    if orig_x > orig_y:
                        new_x = adj_size
                        new_y = math.ceil(adj_size * (orig_y / orig_x))
                    elif orig_y > orig_x:
                        new_y = adj_size
                        new_x = math.ceil(adj_size * (orig_x / orig_y))
                else:
                    new_x, new_y = (adj_size, adj_size)
                    if orig_x > orig_y:
                        new_x = adj_size
                        new_y = math.ceil(adj_size * (orig_y / orig_x))
                    elif orig_y > orig_x:
                        new_y = adj_size
                        new_x = math.ceil(adj_size * (orig_x / orig_y))

                self.updated_ratio.emit(new_x / new_y)
                image = image.resize((new_x, new_y), resample=Image.Resampling.BILINEAR)

                # image = image.resize(
                # 	(new_x, new_y), resample=Image.Resampling.BILINEAR)

                # if image.size != (adj_size, adj_size):
                # 	# Old 1 color method.
                # 	# bg_col = image.copy().resize((1, 1)).getpixel((0,0))
                # 	# bg = Image.new(mode='RGB',size=(adj_size,adj_size),color=bg_col)
                # 	# bg.thumbnail((1, 1))
                # 	# bg = bg.resize((adj_size,adj_size), resample=Image.Resampling.NEAREST)

                # 	# Small gradient background. Looks decent, and is only a one-liner.
                # 	# bg = image.copy().resize((2, 2), resample=Image.Resampling.BILINEAR).resize((adj_size,adj_size),resample=Image.Resampling.BILINEAR)

                # 	# Four-Corner Gradient Background.
                # 	# Not exactly a one-liner, but it's (subjectively) really cool.
                # 	tl = image.getpixel((0, 0))
                # 	tr = image.getpixel(((image.size[0]-1), 0))
                # 	bl = image.getpixel((0, (image.size[1]-1)))
                # 	br = image.getpixel(((image.size[0]-1), (image.size[1]-1)))
                # 	bg = Image.new(mode='RGB', size=(2, 2))
                # 	bg.paste(tl, (0, 0, 2, 2))
                # 	bg.paste(tr, (1, 0, 2, 2))
                # 	bg.paste(bl, (0, 1, 2, 2))
                # 	bg.paste(br, (1, 1, 2, 2))
                # 	bg = bg.resize((adj_size, adj_size),
                # 				   resample=Image.Resampling.BICUBIC)

                # 	bg.paste(image, box=(
                # 		(adj_size-image.size[0])//2, (adj_size-image.size[1])//2))

                # 	bg.putalpha(mask)
                # 	final = bg

                # else:
                # 	image.putalpha(mask)
                # 	final = image

                # hl_soft = hl.copy()
                # hl_soft.putalpha(ImageEnhance.Brightness(
                # 	hl.getchannel(3)).enhance(.5))
                # final.paste(ImageChops.soft_light(final, hl_soft),
                # 			mask=hl_soft.getchannel(3))

                # hl_add = hl.copy()
                # hl_add.putalpha(ImageEnhance.Brightness(hl.getchannel(3)).enhance(.25))
                # final.paste(hl_add, mask=hl_add.getchannel(3))
                scalar = 4
                rec: Image.Image = Image.new(
                    "RGB",
                    tuple([d * scalar for d in image.size]),  # type: ignore
                    "black",
                )
                draw = ImageDraw.Draw(rec)
                draw.rounded_rectangle(
                    (0, 0) + rec.size,
                    (base_size[0] // 32) * scalar * pixelRatio,
                    fill="red",
                )
                rec = rec.resize(
                    tuple([d // scalar for d in rec.size]),
                    resample=Image.Resampling.BILINEAR,
                )
                # final = image
                final = Image.new("RGBA", image.size, (0, 0, 0, 0))
                # logging.info(rec.size)
                # logging.info(image.size)
                final.paste(image, mask=rec.getchannel(0))

            except (UnidentifiedImageError, FileNotFoundError, cv2.error):
                broken_thumb = True
                self.updated_ratio.emit(1)
                final = ThumbRenderer.thumb_broken_512.resize(
                    (adj_size, adj_size), resample=Image.Resampling.BILINEAR
                )

            # if extension in VIDEO_TYPES + ['gif', 'apng'] or broken_thumb:
            # 	idk = ImageDraw.Draw(final)
            # 	# idk.textlength(file_type)
            # 	ext_offset_x = idk.textlength(
            # 		text=extension.upper(), font=ThumbRenderer.ext_font) / 2
            # 	ext_offset_x = math.floor(ext_offset_x * (1/pixelRatio))
            # 	x_margin = math.floor(
            # 		(adj_size-((base_size[0]//6)+ext_offset_x) * pixelRatio))
            # 	y_margin = math.floor(
            # 		(adj_size-((base_size[0]//8)) * pixelRatio))
            # 	stroke_width = round(2 * pixelRatio)
            # 	fill = 'white' if not broken_thumb else '#E32B41'
            # 	idk.text((x_margin, y_margin), extension.upper(
            # 	), fill=fill, font=ThumbRenderer.ext_font, stroke_width=stroke_width, stroke_fill=(0, 0, 0))

            qim = ImageQt.ImageQt(final)
            if image:
                image.close()
            pixmap = QPixmap.fromImage(qim)
            pixmap.setDevicePixelRatio(pixelRatio)

        if pixmap:
            # logging.info(final.size)
            # self.updated.emit(pixmap, QSize(*final.size))
            self.updated.emit(
                timestamp,
                pixmap,
                QSize(
                    math.ceil(adj_size * 1 / pixelRatio),
                    math.ceil(final.size[1] * 1 / pixelRatio),
                ),
                filepath.suffix,
            )

        else:
            self.updated.emit(timestamp, QPixmap(), QSize(*base_size), filepath.suffix)<|MERGE_RESOLUTION|>--- conflicted
+++ resolved
@@ -90,13 +90,10 @@
         adj_size: int = 1
         image = None
         pixmap = None
-<<<<<<< HEAD
         final = None
         broken_thumb = False
         filepath = Path(filepath)
-=======
-        extension: str = None
->>>>>>> ac9dd587
+
         # adj_font_size = math.floor(12 * pixelRatio)
         if ThumbRenderer.font_pixel_ratio != pixelRatio:
             ThumbRenderer.font_pixel_ratio = pixelRatio
@@ -277,13 +274,10 @@
         image: Image.Image = None
         pixmap: QPixmap = None
         final: Image.Image = None
-<<<<<<< HEAD
         broken_thumb = False
         filepath = Path(filepath)
         img_ratio = 1
-=======
-        extension: str = None
->>>>>>> ac9dd587
+        
         # adj_font_size = math.floor(12 * pixelRatio)
         if ThumbRenderer.font_pixel_ratio != pixelRatio:
             ThumbRenderer.font_pixel_ratio = pixelRatio
