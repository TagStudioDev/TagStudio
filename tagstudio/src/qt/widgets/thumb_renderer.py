# Copyright (C) 2024 Travis Abendshien (CyanVoxel).
# Licensed under the GPL-3.0 License.
# Created for TagStudio: https://github.com/CyanVoxel/TagStudio


import math
import struct
from copy import deepcopy
from io import BytesIO
from pathlib import Path

import cv2
import numpy as np
import rawpy
import structlog
from mutagen import MutagenError, flac, id3, mp4
from PIL import (
    Image,
    ImageChops,
    ImageDraw,
    ImageEnhance,
    ImageFile,
    ImageFont,
    ImageOps,
    ImageQt,
    UnidentifiedImageError,
)
from PIL.Image import DecompressionBombError
from pillow_heif import register_avif_opener, register_heif_opener
from pydub import exceptions
<<<<<<< HEAD
from PySide6.QtCore import (
    QBuffer,
    QFile,
    QFileDevice,
    QIODeviceBase,
    QObject,
    QSize,
    QSizeF,
    Qt,
    Signal,
)
from PySide6.QtGui import QGuiApplication, QImage, QPixmap
from PySide6.QtPdf import QPdfDocument, QPdfDocumentRenderOptions
=======
from PySide6.QtCore import QBuffer, QObject, QSize, Qt, Signal
from PySide6.QtGui import QGuiApplication, QImage, QPainter, QPixmap
from PySide6.QtSvg import QSvgRenderer
>>>>>>> 9255a86a
from src.core.constants import FONT_SAMPLE_SIZES, FONT_SAMPLE_TEXT
from src.core.media_types import MediaCategories, MediaType
from src.core.palette import ColorType, UiColor, get_ui_color
from src.core.utils.encoding import detect_char_encoding
from src.qt.helpers.blender_thumbnailer import blend_thumb
from src.qt.helpers.color_overlay import theme_fg_overlay
from src.qt.helpers.file_tester import is_readable_video
from src.qt.helpers.gradient import four_corner_gradient
from src.qt.helpers.image_effects import replace_transparent_pixels
from src.qt.helpers.text_wrapper import wrap_full_text
from src.qt.helpers.vendored.pydub.audio_segment import (  # type: ignore
    _AudioSegment as AudioSegment,
)
from src.qt.resource_manager import ResourceManager
from vtf2img import Parser

ImageFile.LOAD_TRUNCATED_IMAGES = True

logger = structlog.get_logger(__name__)
register_heif_opener()
register_avif_opener()


class ThumbRenderer(QObject):
    """A class for rendering image and file thumbnails."""

    rm: ResourceManager = ResourceManager()
    updated = Signal(float, QPixmap, QSize, str)
    updated_ratio = Signal(float)

    def __init__(self) -> None:
        """Initialize the class."""
        super().__init__()

        # Cached thumbnail elements.
        # Key: Size + Pixel Ratio Tuple + Radius Scale
        #      (Ex. (512, 512, 1.25, 4))
        self.thumb_masks: dict = {}
        self.raised_edges: dict = {}

        # Key: ("name", UiColor, 512, 512, 1.25)
        self.icons: dict = {}

    def _get_resource_id(self, url: Path) -> str:
        """Return the name of the icon resource to use for a file type.

        Special terms will return special resources.

        Args:
            url (Path): The file url to assess. "$LOADING" will return the loading graphic.
        """
        ext = url.suffix.lower()
        types: set[MediaType] = MediaCategories.get_types(ext, mime_fallback=True)

        # Loop though the specific (non-IANA) categories and return the string
        # name of the first matching category found.
        for cat in MediaCategories.ALL_CATEGORIES:
            if not cat.is_iana and cat.media_type in types:
                return cat.media_type.value

        # If the type is broader (IANA registered) then search those types.
        for cat in MediaCategories.ALL_CATEGORIES:
            if cat.is_iana and cat.media_type in types:
                return cat.media_type.value

        return "file_generic"

    def _get_mask(
        self, size: tuple[int, int], pixel_ratio: float, scale_radius: bool = False
    ) -> Image.Image:
        """Return a thumbnail mask given a size, pixel ratio, and radius scaling option.

        If one is not already cached, a new one will be rendered.

        Args:
            size (tuple[int, int]): The size of the graphic.
            pixel_ratio (float): The screen pixel ratio.
            scale_radius (bool): Option to scale the radius up (Used for Preview Panel).
        """
        thumb_scale: int = 512
        radius_scale: float = 1
        if scale_radius:
            radius_scale = max(size[0], size[1]) / thumb_scale

        item: Image.Image = self.thumb_masks.get((*size, pixel_ratio, radius_scale))
        if not item:
            item = self._render_mask(size, pixel_ratio, radius_scale)
            self.thumb_masks[(*size, pixel_ratio, radius_scale)] = item
        return item

    def _get_edge(
        self, size: tuple[int, int], pixel_ratio: float
    ) -> tuple[Image.Image, Image.Image]:
        """Return a thumbnail edge given a size, pixel ratio, and radius scaling option.

        If one is not already cached, a new one will be rendered.

        Args:
            size (tuple[int, int]): The size of the graphic.
            pixel_ratio (float): The screen pixel ratio.
        """
        item: tuple[Image.Image, Image.Image] = self.raised_edges.get((*size, pixel_ratio))
        if not item:
            item = self._render_edge(size, pixel_ratio)
            self.raised_edges[(*size, pixel_ratio)] = item
        return item

    def _get_icon(
        self, name: str, color: UiColor, size: tuple[int, int], pixel_ratio: float = 1.0
    ) -> Image.Image:
        """Return an icon given a size, pixel ratio, and radius scaling option.

        Args:
            name (str): The name of the icon resource. "thumb_loading" will not draw a border.
            color (str): The color to use for the icon.
            size (tuple[int,int]): The size of the icon.
            pixel_ratio (float): The screen pixel ratio.
        """
        draw_border: bool = True
        if name == "thumb_loading":
            draw_border = False

        item: Image.Image = self.icons.get((name, color, *size, pixel_ratio))
        if not item:
            item_flat: Image.Image = self._render_icon(name, color, size, pixel_ratio, draw_border)
            edge: tuple[Image.Image, Image.Image] = self._get_edge(size, pixel_ratio)
            item = self._apply_edge(item_flat, edge, faded=True)
            self.icons[(name, color, *size, pixel_ratio)] = item
        return item

    def _render_mask(
        self, size: tuple[int, int], pixel_ratio: float, radius_scale: float = 1
    ) -> Image.Image:
        """Render a thumbnail mask graphic.

        Args:
            size (tuple[int,int]): The size of the graphic.
            pixel_ratio (float): The screen pixel ratio.
            radius_scale (float): The scale factor of the border radius (Used by Preview Panel).
        """
        smooth_factor: int = 2
        radius_factor: int = 8

        im: Image.Image = Image.new(
            mode="L",
            size=tuple([d * smooth_factor for d in size]),  # type: ignore
            color="black",
        )
        draw = ImageDraw.Draw(im)
        draw.rounded_rectangle(
            (0, 0) + tuple([d - 1 for d in im.size]),
            radius=math.ceil(radius_factor * smooth_factor * pixel_ratio * radius_scale),
            fill="white",
        )
        im = im.resize(
            size,
            resample=Image.Resampling.BILINEAR,
        )
        return im

    def _render_edge(
        self, size: tuple[int, int], pixel_ratio: float
    ) -> tuple[Image.Image, Image.Image]:
        """Render a thumbnail edge graphic.

        Args:
            size (tuple[int,int]): The size of the graphic.
            pixel_ratio (float): The screen pixel ratio.
        """
        smooth_factor: int = 2
        radius_factor: int = 8
        width: int = math.floor(pixel_ratio * 2)

        # Highlight
        im_hl: Image.Image = Image.new(
            mode="RGBA",
            size=tuple([d * smooth_factor for d in size]),  # type: ignore
            color="#00000000",
        )
        draw = ImageDraw.Draw(im_hl)
        draw.rounded_rectangle(
            (width, width) + tuple([d - (width + 1) for d in im_hl.size]),
            radius=math.ceil((radius_factor * smooth_factor * pixel_ratio) - (pixel_ratio * 3)),
            fill=None,
            outline="white",
            width=width,
        )
        im_hl = im_hl.resize(
            size,
            resample=Image.Resampling.BILINEAR,
        )

        # Shadow
        im_sh: Image.Image = Image.new(
            mode="RGBA",
            size=tuple([d * smooth_factor for d in size]),  # type: ignore
            color="#00000000",
        )
        draw = ImageDraw.Draw(im_sh)
        draw.rounded_rectangle(
            (0, 0) + tuple([d - 1 for d in im_sh.size]),
            radius=math.ceil(radius_factor * smooth_factor * pixel_ratio),
            fill=None,
            outline="black",
            width=width,
        )
        im_sh = im_sh.resize(
            size,
            resample=Image.Resampling.BILINEAR,
        )

        return (im_hl, im_sh)

    def _render_icon(
        self,
        name: str,
        color: UiColor,
        size: tuple[int, int],
        pixel_ratio: float,
        draw_border: bool = True,
    ) -> Image.Image:
        """Render a thumbnail icon.

        Args:
            name (str): The name of the icon resource.
            color (UiColor): The color to use for the icon.
            size (tuple[int,int]): The size of the icon.
            pixel_ratio (float): The screen pixel ratio.
            draw_border (bool): Option to draw a border.
        """
        border_factor: int = 5
        smooth_factor: int = math.ceil(2 * pixel_ratio)
        radius_factor: int = 8
        icon_ratio: float = 1.75

        # Create larger blank image based on smooth_factor
        im: Image.Image = Image.new(
            "RGBA",
            size=tuple([d * smooth_factor for d in size]),  # type: ignore
            color="#00000000",
        )

        # Create solid background color
        bg: Image.Image = Image.new(
            "RGB",
            size=tuple([d * smooth_factor for d in size]),  # type: ignore
            color="#000000",
        )

        # Paste background color with rounded rectangle mask onto blank image
        im.paste(
            bg,
            (0, 0),
            mask=self._get_mask(
                tuple([d * smooth_factor for d in size]),  # type: ignore
                (pixel_ratio * smooth_factor),
            ),
        )

        # Draw rounded rectangle border
        if draw_border:
            draw = ImageDraw.Draw(im)
            draw.rounded_rectangle(
                (0, 0) + tuple([d - 1 for d in im.size]),
                radius=math.ceil(
                    (radius_factor * smooth_factor * pixel_ratio) + (pixel_ratio * 1.5)
                ),
                fill="black",
                outline="#FF0000",
                width=math.floor(
                    (border_factor * smooth_factor * pixel_ratio) - (pixel_ratio * 1.5)
                ),
            )

        # Resize image to final size
        im = im.resize(
            size,
            resample=Image.Resampling.BILINEAR,
        )
        fg: Image.Image = Image.new(
            "RGB",
            size=size,
            color="#00FF00",
        )

        # Get icon by name
        icon: Image.Image = self.rm.get(name)
        if not icon:
            icon = self.rm.get("file_generic")
            if not icon:
                icon = Image.new(mode="RGBA", size=(32, 32), color="magenta")

        # Resize icon to fit icon_ratio
        icon = icon.resize((math.ceil(size[0] // icon_ratio), math.ceil(size[1] // icon_ratio)))

        # Paste icon centered
        im.paste(
            im=fg.resize((math.ceil(size[0] // icon_ratio), math.ceil(size[1] // icon_ratio))),
            box=(
                math.ceil((size[0] - (size[0] // icon_ratio)) // 2),
                math.ceil((size[1] - (size[1] // icon_ratio)) // 2),
            ),
            mask=icon.getchannel(3),
        )

        # Apply color overlay
        im = self._apply_overlay_color(
            im,
            color,
        )

        return im

    def _apply_overlay_color(self, image: Image.Image, color: UiColor) -> Image.Image:
        """Apply a color overlay effect to an image based on its color channel data.

        Red channel for foreground, green channel for outline, none for background.

        Args:
            image (Image.Image): The image to apply an overlay to.
            color (UiColor): The name of the ColorType color to use.
        """
        bg_color: str = (
            get_ui_color(ColorType.DARK_ACCENT, color)
            if QGuiApplication.styleHints().colorScheme() is Qt.ColorScheme.Dark
            else get_ui_color(ColorType.PRIMARY, color)
        )
        fg_color: str = (
            get_ui_color(ColorType.PRIMARY, color)
            if QGuiApplication.styleHints().colorScheme() is Qt.ColorScheme.Dark
            else get_ui_color(ColorType.LIGHT_ACCENT, color)
        )
        ol_color: str = (
            get_ui_color(ColorType.BORDER, color)
            if QGuiApplication.styleHints().colorScheme() is Qt.ColorScheme.Dark
            else get_ui_color(ColorType.LIGHT_ACCENT, color)
        )

        bg: Image.Image = Image.new(image.mode, image.size, color=bg_color)
        fg: Image.Image = Image.new(image.mode, image.size, color=fg_color)
        ol: Image.Image = Image.new(image.mode, image.size, color=ol_color)

        bg.paste(fg, (0, 0), mask=image.getchannel(0))
        bg.paste(ol, (0, 0), mask=image.getchannel(1))

        if image.mode == "RGBA":
            alpha_bg: Image.Image = bg.copy()
            alpha_bg.convert("RGBA")
            alpha_bg.putalpha(0)
            alpha_bg.paste(bg, (0, 0), mask=image.getchannel(3))
            bg = alpha_bg

        return bg

    def _apply_edge(
        self,
        image: Image.Image,
        edge: tuple[Image.Image, Image.Image],
        faded: bool = False,
    ):
        """Apply a given edge effect to an image.

        Args:
            image (Image.Image): The image to apply the edge to.
            edge (tuple[Image.Image, Image.Image]): The edge images to apply.
                Item 0 is the inner highlight, and item 1 is the outer shadow.
            faded (bool): Whether or not to apply a faded version of the edge.
                Used for light themes.
        """
        opacity: float = 1.0 if not faded else 0.8
        shade_reduction: float = (
            0 if QGuiApplication.styleHints().colorScheme() is Qt.ColorScheme.Dark else 0.3
        )
        im: Image.Image = image
        im_hl, im_sh = deepcopy(edge)

        # Configure and apply a soft light overlay.
        # This makes up the bulk of the effect.
        im_hl.putalpha(ImageEnhance.Brightness(im_hl.getchannel(3)).enhance(opacity))
        im.paste(ImageChops.soft_light(im, im_hl), mask=im_hl.getchannel(3))

        # Configure and apply a normal shading overlay.
        # This helps with contrast.
        im_sh.putalpha(
            ImageEnhance.Brightness(im_sh.getchannel(3)).enhance(max(0, opacity - shade_reduction))
        )
        im.paste(im_sh, mask=im_sh.getchannel(3))

        return im

    def _audio_album_thumb(self, filepath: Path, ext: str) -> Image.Image | None:
        """Return an album cover thumb from an audio file if a cover is present.

        Args:
            filepath (Path): The path of the file.
            ext (str): The file extension (with leading ".").
        """
        image: Image.Image = None
        try:
            if not filepath.is_file():
                raise FileNotFoundError

            artwork = None
            if ext in [".mp3"]:
                id3_tags: id3.ID3 = id3.ID3(filepath)
                id3_covers: list = id3_tags.getall("APIC")
                if id3_covers:
                    artwork = Image.open(BytesIO(id3_covers[0].data))
            elif ext in [".flac"]:
                flac_tags: flac.FLAC = flac.FLAC(filepath)
                flac_covers: list = flac_tags.pictures
                if flac_covers:
                    artwork = Image.open(BytesIO(flac_covers[0].data))
            elif ext in [".mp4", ".m4a", ".aac"]:
                mp4_tags: mp4.MP4 = mp4.MP4(filepath)
                mp4_covers: list = mp4_tags.get("covr")
                if mp4_covers:
                    artwork = Image.open(BytesIO(mp4_covers[0]))
            if artwork:
                image = artwork
        except (
            mp4.MP4MetadataError,
            mp4.MP4StreamInfoError,
            id3.ID3NoHeaderError,
            MutagenError,
        ) as e:
            logger.error("Couldn't read album artwork", path=filepath, error=e)
        return image

    def _audio_waveform_thumb(
        self, filepath: Path, ext: str, size: int, pixel_ratio: float
    ) -> Image.Image | None:
        """Render a waveform image from an audio file.

        Args:
            filepath (Path): The path of the file.
            ext (str): The file extension (with leading ".").
            size (tuple[int,int]): The size of the thumbnail.
            pixel_ratio (float): The screen pixel ratio.
        """
        # BASE_SCALE used for drawing on a larger image and resampling down
        # to provide an antialiased effect.
        base_scale: int = 2
        samples_per_bar: int = 3
        size_scaled: int = size * base_scale
        allow_small_min: bool = False
        im: Image.Image = None

        try:
            bar_count: int = min(math.floor((size // pixel_ratio) / 5), 64)
            audio: AudioSegment = AudioSegment.from_file(filepath, ext[1:])
            data = np.fromstring(audio._data, np.int16)  # type: ignore
            data_indices = np.linspace(1, len(data), num=bar_count * samples_per_bar)
            bar_margin: float = ((size_scaled / (bar_count * 3)) * base_scale) / 2
            line_width: float = ((size_scaled - bar_margin) / (bar_count * 3)) * base_scale
            bar_height: float = (size_scaled) - (size_scaled // bar_margin)

            count: int = 0
            maximum_item: int = 0
            max_array: list = []
            highest_line: int = 0

            for i in range(-1, len(data_indices)):
                d = data[math.ceil(data_indices[i]) - 1]
                if count < samples_per_bar:
                    count = count + 1
                    if abs(d) > maximum_item:
                        maximum_item = abs(d)
                else:
                    max_array.append(maximum_item)

                    if maximum_item > highest_line:
                        highest_line = maximum_item

                    maximum_item = 0
                    count = 1

            line_ratio = max(highest_line / bar_height, 1)

            im = Image.new("RGB", (size_scaled, size_scaled), color="#000000")
            draw = ImageDraw.Draw(im)

            current_x = bar_margin
            for item in max_array:
                item_height = item / line_ratio

                # If small minimums are not allowed, raise all values
                # smaller than the line width to the same value.
                if not allow_small_min:
                    item_height = max(item_height, line_width)

                current_y = (bar_height - item_height + (size_scaled // bar_margin)) // 2

                draw.rounded_rectangle(
                    (
                        current_x,
                        current_y,
                        (current_x + line_width),
                        (current_y + item_height),
                    ),
                    radius=100 * base_scale,
                    fill=("#FF0000"),
                    outline=("#FFFF00"),
                    width=max(math.ceil(line_width / 6), base_scale),
                )

                current_x = current_x + line_width + bar_margin

            im.resize((size, size), Image.Resampling.BILINEAR)

        except exceptions.CouldntDecodeError as e:
            logger.error("Couldn't render waveform", path=filepath.name, error=e)

        return im

    def _blender(self, filepath: Path) -> Image.Image:
        """Get an emended thumbnail from a Blender file, if a thumbnail is present.

        Args:
            filepath (Path): The path of the file.
        """
        bg_color: str = (
            "#1e1e1e"
            if QGuiApplication.styleHints().colorScheme() is Qt.ColorScheme.Dark
            else "#FFFFFF"
        )
        im: Image.Image = None
        try:
            blend_image = blend_thumb(str(filepath))

            bg = Image.new("RGB", blend_image.size, color=bg_color)
            bg.paste(blend_image, mask=blend_image.getchannel(3))
            im = bg

        except (
            AttributeError,
            UnidentifiedImageError,
            FileNotFoundError,
            TypeError,
        ) as e:
            if str(e) == "expected string or buffer":
                logger.info(
                    f"[ThumbRenderer][BLENDER][INFO] {filepath.name} "
                    f"Doesn't have an embedded thumbnail. ({type(e).__name__})"
                )

            else:
                logger.error("Couldn't render thumbnail", filepath=filepath, error=e)
        return im

    def _source_engine(self, filepath: Path) -> Image.Image:
        """This is a function to convert the VTF (Valve Texture Format) files to thumbnails.

        It works using the VTF2IMG library for PILLOW.
        """
        parser = Parser(filepath)
        im: Image.Image = None
        try:
            im = parser.get_image()

        except (
            AttributeError,
            UnidentifiedImageError,
            FileNotFoundError,
            TypeError,
            struct.error,
        ) as e:
            if str(e) == "expected string or buffer":
                logger.error("Couldn't render thumbnail", filepath=filepath, error=e)

            else:
                logger.error("Couldn't render thumbnail", filepath=filepath, error=e)
        return im

    def _font_short_thumb(self, filepath: Path, size: int) -> Image.Image:
        """Render a small font preview ("Aa") thumbnail from a font file.

        Args:
            filepath (Path): The path of the file.
            size (tuple[int,int]): The size of the thumbnail.
        """
        im: Image.Image = None
        try:
            bg = Image.new("RGB", (size, size), color="#000000")
            raw = Image.new("RGB", (size * 3, size * 3), color="#000000")
            draw = ImageDraw.Draw(raw)
            font = ImageFont.truetype(filepath, size=size)
            # NOTE: While a stroke effect is desired, the text
            # method only allows for outer strokes, which looks
            # a bit weird when rendering fonts.
            draw.text(
                (size // 8, size // 8),
                "Aa",
                font=font,
                fill="#FF0000",
                # stroke_width=math.ceil(size / 96),
                # stroke_fill="#FFFF00",
            )
            # NOTE: Change to getchannel(1) if using an outline.
            data = np.asarray(raw.getchannel(0))

            m, n = data.shape[:2]
            col: np.ndarray = data.any(0)
            row: np.ndarray = data.any(1)
            cropped_data = np.asarray(raw)[
                row.argmax() : m - row[::-1].argmax(),
                col.argmax() : n - col[::-1].argmax(),
            ]
            cropped_im: Image.Image = Image.fromarray(cropped_data, "RGB")

            margin: int = math.ceil(size // 16)

            orig_x, orig_y = cropped_im.size
            new_x, new_y = (size, size)
            if orig_x > orig_y:
                new_x = size
                new_y = math.ceil(size * (orig_y / orig_x))
            elif orig_y > orig_x:
                new_y = size
                new_x = math.ceil(size * (orig_x / orig_y))

            cropped_im = cropped_im.resize(
                size=(new_x - (margin * 2), new_y - (margin * 2)),
                resample=Image.Resampling.BILINEAR,
            )
            bg.paste(
                cropped_im,
                box=(margin, margin + ((size - new_y) // 2)),
            )
            im = self._apply_overlay_color(bg, UiColor.PURPLE)
        except OSError as e:
            logger.error("Couldn't render thumbnail", filepath=filepath, error=e)
        return im

    def _font_long_thumb(self, filepath: Path, size: int) -> Image.Image:
        """Render a large font preview ("Alphabet") thumbnail from a font file.

        Args:
            filepath (Path): The path of the file.
            size (tuple[int,int]): The size of the thumbnail.
        """
        # Scale the sample font sizes to the preview image
        # resolution,assuming the sizes are tuned for 256px.
        im: Image.Image = None
        try:
            scaled_sizes: list[int] = [math.floor(x * (size / 256)) for x in FONT_SAMPLE_SIZES]
            bg = Image.new("RGBA", (size, size), color="#00000000")
            draw = ImageDraw.Draw(bg)
            lines_of_padding = 2
            y_offset = 0

            for font_size in scaled_sizes:
                font = ImageFont.truetype(filepath, size=font_size)
                text_wrapped: str = wrap_full_text(
                    FONT_SAMPLE_TEXT, font=font, width=size, draw=draw
                )
                draw.multiline_text((0, y_offset), text_wrapped, font=font)
                y_offset += (len(text_wrapped.split("\n")) + lines_of_padding) * draw.textbbox(
                    (0, 0), "A", font=font
                )[-1]
            im = theme_fg_overlay(bg, use_alpha=False)
        except OSError as e:
            logger.error("Couldn't render thumbnail", filepath=filepath, error=e)
        return im

    def _image_raw_thumb(self, filepath: Path) -> Image.Image:
        """Render a thumbnail for a RAW image type.

        Args:
            filepath (Path): The path of the file.
        """
        im: Image.Image = None
        try:
            with rawpy.imread(str(filepath)) as raw:
                rgb = raw.postprocess()
                im = Image.frombytes(
                    "RGB",
                    (rgb.shape[1], rgb.shape[0]),
                    rgb,
                    decoder_name="raw",
                )
        except DecompressionBombError as e:
            logger.error("Couldn't render thumbnail", filepath=filepath, error=e)
        except (
            rawpy._rawpy.LibRawIOError,
            rawpy._rawpy.LibRawFileUnsupportedError,
        ) as e:
            logger.error("Couldn't render thumbnail", filepath=filepath, error=e)
        return im

    def _image_thumb(self, filepath: Path) -> Image.Image:
        """Render a thumbnail for a standard image type.

        Args:
            filepath (Path): The path of the file.
        """
        im: Image.Image = None
        try:
            im = Image.open(filepath)
            if im.mode != "RGB" and im.mode != "RGBA":
                im = im.convert(mode="RGBA")
            if im.mode == "RGBA":
                new_bg = Image.new("RGB", im.size, color="#1e1e1e")
                new_bg.paste(im, mask=im.getchannel(3))
                im = new_bg

            im = ImageOps.exif_transpose(im)
        except (
            UnidentifiedImageError,
            DecompressionBombError,
        ) as e:
            logger.error("Couldn't render thumbnail", filepath=filepath, error=e)
        return im

    def _image_vector_thumb(self, filepath: Path, size: int) -> Image.Image:
        """Render a thumbnail for a vector image, such as SVG.

        Args:
            filepath (Path): The path of the file.
            size (tuple[int,int]): The size of the thumbnail.
        """
        im: Image.Image = None
        # Create an image to draw the svg to and a painter to do the drawing
        image: QImage = QImage(size, size, QImage.Format.Format_ARGB32)
        image.fill("#1e1e1e")

        # Create an svg renderer, then render to the painter
        svg: QSvgRenderer = QSvgRenderer(str(filepath))

        if not svg.isValid():
            raise UnidentifiedImageError

        painter: QPainter = QPainter(image)
        svg.setAspectRatioMode(Qt.AspectRatioMode.KeepAspectRatio)
        svg.render(painter)
        painter.end()

        # Write the image to a buffer as png
        buffer: QBuffer = QBuffer()
        buffer.open(QBuffer.OpenModeFlag.ReadWrite)
        image.save(buffer, "PNG")

        # Load the image from the buffer
        im = Image.new("RGB", (size, size), color="#1e1e1e")
        im.paste(Image.open(BytesIO(buffer.data().data())))
        im = im.convert(mode="RGB")

        buffer.close()
        return im

    def _model_stl_thumb(self, filepath: Path, size: int) -> Image.Image:
        """Render a thumbnail for an STL file.

        Args:
            filepath (Path): The path of the file.
            size (tuple[int,int]): The size of the icon.
        """
        # TODO: Implement.
        # The following commented code describes a method for rendering via
        # matplotlib.
        # This implementation did not play nice with multithreading.
        im: Image.Image = None
        # # Create a new plot
        # matplotlib.use('agg')
        # figure = plt.figure()
        # axes = figure.add_subplot(projection='3d')

        # # Load the STL files and add the vectors to the plot
        # your_mesh = mesh.Mesh.from_file(_filepath)

        # poly_collection = mplot3d.art3d.Poly3DCollection(your_mesh.vectors)
        # poly_collection.set_color((0,0,1))  # play with color
        # scale = your_mesh.points.flatten()
        # axes.auto_scale_xyz(scale, scale, scale)
        # axes.add_collection3d(poly_collection)
        # # plt.show()
        # img_buf = io.BytesIO()
        # plt.savefig(img_buf, format='png')
        # im = Image.open(img_buf)

        return im

    def _pdf_thumb(self, filepath: Path, size: int) -> Image.Image:
        """Render a thumbnail for a PDF file.

        filepath (Path): The path of the file.
            size (int): The size of the icon.
        """
        im: Image.Image = None

        file: QFile = QFile(filepath)
        success: bool = file.open(
            QIODeviceBase.OpenModeFlag.ReadOnly, QFileDevice.Permission.ReadUser
        )
        if not success:
            logger.error("Couldn't render thumbnail", filepath=filepath)
            return im
        document: QPdfDocument = QPdfDocument()
        document.load(file)
        # Transform page_size in points to pixels with proper aspect ratio
        page_size: QSizeF = document.pagePointSize(0)
        ratio_hw: float = page_size.height() / page_size.width()
        if ratio_hw >= 1:
            page_size *= size / page_size.height()
        else:
            page_size *= size / page_size.width()
        # Enlarge image for antialiasing
        scale_factor = 2.5
        page_size *= scale_factor
        # Render image with no anti-aliasing for speed
        render_options: QPdfDocumentRenderOptions = QPdfDocumentRenderOptions()
        render_options.setRenderFlags(
            QPdfDocumentRenderOptions.RenderFlag.TextAliased
            | QPdfDocumentRenderOptions.RenderFlag.ImageAliased
            | QPdfDocumentRenderOptions.RenderFlag.PathAliased
        )
        # Convert QImage to PIL Image
        qimage: QImage = document.render(0, page_size.toSize(), render_options)
        buffer: QBuffer = QBuffer()
        buffer.open(QBuffer.OpenModeFlag.ReadWrite)
        try:
            qimage.save(buffer, "PNG")
            im = Image.open(BytesIO(buffer.buffer().data()))
        finally:
            buffer.close()
        # Replace transparent pixels with white (otherwise Background defaults to transparent)
        return replace_transparent_pixels(im)

    def _text_thumb(self, filepath: Path) -> Image.Image:
        """Render a thumbnail for a plaintext file.

        Args:
            filepath (Path): The path of the file.
        """
        im: Image.Image = None

        bg_color: str = (
            "#1e1e1e"
            if QGuiApplication.styleHints().colorScheme() is Qt.ColorScheme.Dark
            else "#FFFFFF"
        )
        fg_color: str = (
            "#FFFFFF"
            if QGuiApplication.styleHints().colorScheme() is Qt.ColorScheme.Dark
            else "#111111"
        )

        try:
            encoding = detect_char_encoding(filepath)
            with open(filepath, encoding=encoding) as text_file:
                text = text_file.read(256)
            bg = Image.new("RGB", (256, 256), color=bg_color)
            draw = ImageDraw.Draw(bg)
            draw.text((16, 16), text, fill=fg_color)
            im = bg
        except (
            UnidentifiedImageError,
            cv2.error,
            DecompressionBombError,
            UnicodeDecodeError,
            OSError,
        ) as e:
            logger.error("Couldn't render thumbnail", filepath=filepath, error=e)
        return im

    def _video_thumb(self, filepath: Path) -> Image.Image:
        """Render a thumbnail for a video file.

        Args:
            filepath (Path): The path of the file.
        """
        im: Image.Image = None
        try:
            if is_readable_video(filepath):
                video = cv2.VideoCapture(str(filepath), cv2.CAP_FFMPEG)
                # TODO: Move this check to is_readable_video()
                if video.get(cv2.CAP_PROP_FRAME_COUNT) <= 0:
                    raise cv2.error("File is invalid or has 0 frames")
                video.set(
                    cv2.CAP_PROP_POS_FRAMES,
                    (video.get(cv2.CAP_PROP_FRAME_COUNT) // 2),
                )
                # NOTE: Depending on the video format, compression, and
                # frame count, seeking halfway does not work and the thumb
                # must be pulled from the earliest available frame.
                max_frame_seek: int = 10
                for i in range(
                    0,
                    min(max_frame_seek, math.floor(video.get(cv2.CAP_PROP_FRAME_COUNT))),
                ):
                    success, frame = video.read()
                    if not success:
                        video.set(cv2.CAP_PROP_POS_FRAMES, i)
                    else:
                        break
                frame = cv2.cvtColor(frame, cv2.COLOR_BGR2RGB)
                im = Image.fromarray(frame)
        except (
            UnidentifiedImageError,
            cv2.error,
            DecompressionBombError,
            OSError,
        ) as e:
            logger.error("Couldn't render thumbnail", filepath=filepath, error=e)
        return im

    def render(
        self,
        timestamp: float,
        filepath: str | Path,
        base_size: tuple[int, int],
        pixel_ratio: float,
        is_loading: bool = False,
        is_grid_thumb: bool = False,
        update_on_ratio_change: bool = False,
    ):
        """Render a thumbnail or preview image.

        Args:
            timestamp (float): The timestamp for which this this job was dispatched.
            filepath (str | Path): The path of the file to render a thumbnail for.
            base_size (tuple[int,int]): The unmodified base size of the thumbnail.
            pixel_ratio (float): The screen pixel ratio.
            is_loading (bool): Is this a loading graphic?
            is_grid_thumb (bool): Is this a thumbnail for the thumbnail grid?
                Or else the Preview Pane?
            update_on_ratio_change (bool): Should an updated ratio signal be sent?

        """
        adj_size = math.ceil(max(base_size[0], base_size[1]) * pixel_ratio)
        image: Image.Image = None
        pixmap: QPixmap = None
        final: Image.Image = None
        _filepath: Path = Path(filepath)
        resampling_method = Image.Resampling.BILINEAR

        theme_color: UiColor = (
            UiColor.THEME_LIGHT
            if QGuiApplication.styleHints().colorScheme() == Qt.ColorScheme.Light
            else UiColor.THEME_DARK
        )

        # Initialize "Loading" thumbnail
        loading_thumb: Image.Image = self._get_icon(
            "thumb_loading", theme_color, (adj_size, adj_size), pixel_ratio
        )

        if is_loading:
            final = loading_thumb.resize((adj_size, adj_size), resample=Image.Resampling.BILINEAR)
            qim = ImageQt.ImageQt(final)
            pixmap = QPixmap.fromImage(qim)
            pixmap.setDevicePixelRatio(pixel_ratio)
            if update_on_ratio_change:
                self.updated_ratio.emit(1)
        elif _filepath:
            try:
                ext: str = _filepath.suffix.lower()
                # Images =======================================================
                if MediaCategories.is_ext_in_category(
                    ext, MediaCategories.IMAGE_TYPES, mime_fallback=True
                ):
                    # Raw Images -----------------------------------------------
                    if MediaCategories.is_ext_in_category(
                        ext, MediaCategories.IMAGE_RAW_TYPES, mime_fallback=True
                    ):
                        image = self._image_raw_thumb(_filepath)
                    # Vector Images --------------------------------------------
                    elif MediaCategories.is_ext_in_category(
                        ext, MediaCategories.IMAGE_VECTOR_TYPES, mime_fallback=True
                    ):
                        image = self._image_vector_thumb(_filepath, adj_size)
                    # Normal Images --------------------------------------------
                    else:
                        image = self._image_thumb(_filepath)
                # Videos =======================================================
                elif MediaCategories.is_ext_in_category(
                    ext, MediaCategories.VIDEO_TYPES, mime_fallback=True
                ):
                    image = self._video_thumb(_filepath)
                # Plain Text ===================================================
                elif MediaCategories.is_ext_in_category(
                    ext, MediaCategories.PLAINTEXT_TYPES, mime_fallback=True
                ):
                    image = self._text_thumb(_filepath)
                # Fonts ========================================================
                elif MediaCategories.is_ext_in_category(
                    ext, MediaCategories.FONT_TYPES, mime_fallback=True
                ):
                    if is_grid_thumb:
                        # Short (Aa) Preview
                        image = self._font_short_thumb(_filepath, adj_size)
                    else:
                        # Large (Full Alphabet) Preview
                        image = self._font_long_thumb(_filepath, adj_size)
                # Audio ========================================================
                elif MediaCategories.is_ext_in_category(
                    ext, MediaCategories.AUDIO_TYPES, mime_fallback=True
                ):
                    image = self._audio_album_thumb(_filepath, ext)
                    if image is None:
                        image = self._audio_waveform_thumb(_filepath, ext, adj_size, pixel_ratio)
                        if image is not None:
                            image = self._apply_overlay_color(image, UiColor.GREEN)
                # Blender ======================================================
                elif MediaCategories.is_ext_in_category(
                    ext, MediaCategories.BLENDER_TYPES, mime_fallback=True
                ):
                    image = self._blender(_filepath)
                # PDF ==========================================================
                elif MediaCategories.is_ext_in_category(
                    ext, MediaCategories.PDF_TYPES, mime_fallback=True
                ):
                    image = self._pdf_thumb(_filepath, adj_size)
                # VTF ==========================================================
                elif MediaCategories.is_ext_in_category(
                    ext, MediaCategories.SOURCE_ENGINE_TYPES, mime_fallback=True
                ):
                    image = self._source_engine(_filepath)

                # No Rendered Thumbnail ========================================
                if not _filepath.exists():
                    raise FileNotFoundError
                elif not image:
                    raise UnidentifiedImageError

                orig_x, orig_y = image.size
                new_x, new_y = (adj_size, adj_size)

                if orig_x > orig_y:
                    new_x = adj_size
                    new_y = math.ceil(adj_size * (orig_y / orig_x))
                elif orig_y > orig_x:
                    new_y = adj_size
                    new_x = math.ceil(adj_size * (orig_x / orig_y))

                if update_on_ratio_change:
                    self.updated_ratio.emit(new_x / new_y)

                resampling_method = (
                    Image.Resampling.NEAREST
                    if max(image.size[0], image.size[1]) < max(base_size[0], base_size[1])
                    else Image.Resampling.BILINEAR
                )
                image = image.resize((new_x, new_y), resample=resampling_method)
                mask: Image.Image = None
                if is_grid_thumb:
                    mask = self._get_mask((adj_size, adj_size), pixel_ratio)
                    edge: tuple[Image.Image, Image.Image] = self._get_edge(
                        (adj_size, adj_size), pixel_ratio
                    )
                    final = self._apply_edge(
                        four_corner_gradient(image, (adj_size, adj_size), mask),
                        edge,
                    )
                else:
                    mask = self._get_mask(image.size, pixel_ratio, scale_radius=True)
                    final = Image.new("RGBA", image.size, (0, 0, 0, 0))
                    final.paste(image, mask=mask.getchannel(0))

            except FileNotFoundError as e:
                logger.error("Couldn't render thumbnail", filepath=filepath, error=e)
                if update_on_ratio_change:
                    self.updated_ratio.emit(1)
                final = self._get_icon(
                    name="broken_link_icon",
                    color=UiColor.RED,
                    size=(adj_size, adj_size),
                    pixel_ratio=pixel_ratio,
                )
            except (
                UnidentifiedImageError,
                DecompressionBombError,
                ValueError,
                ChildProcessError,
            ) as e:
                logger.error("Couldn't render thumbnail", filepath=filepath, error=e)

                if update_on_ratio_change:
                    self.updated_ratio.emit(1)
                final = self._get_icon(
                    name=self._get_resource_id(_filepath),
                    color=theme_color,
                    size=(adj_size, adj_size),
                    pixel_ratio=pixel_ratio,
                )
            qim = ImageQt.ImageQt(final)
            if image:
                image.close()
            pixmap = QPixmap.fromImage(qim)
            pixmap.setDevicePixelRatio(pixel_ratio)

        if pixmap:
            self.updated.emit(
                timestamp,
                pixmap,
                QSize(
                    math.ceil(adj_size / pixel_ratio),
                    math.ceil(final.size[1] / pixel_ratio),
                ),
                _filepath.suffix.lower(),
            )

        else:
            self.updated.emit(timestamp, QPixmap(), QSize(*base_size), _filepath.suffix.lower())<|MERGE_RESOLUTION|>--- conflicted
+++ resolved
@@ -28,7 +28,6 @@
 from PIL.Image import DecompressionBombError
 from pillow_heif import register_avif_opener, register_heif_opener
 from pydub import exceptions
-<<<<<<< HEAD
 from PySide6.QtCore import (
     QBuffer,
     QFile,
@@ -40,13 +39,9 @@
     Qt,
     Signal,
 )
-from PySide6.QtGui import QGuiApplication, QImage, QPixmap
+from PySide6.QtGui import QGuiApplication, QImage, QPainter, QPixmap
 from PySide6.QtPdf import QPdfDocument, QPdfDocumentRenderOptions
-=======
-from PySide6.QtCore import QBuffer, QObject, QSize, Qt, Signal
-from PySide6.QtGui import QGuiApplication, QImage, QPainter, QPixmap
 from PySide6.QtSvg import QSvgRenderer
->>>>>>> 9255a86a
 from src.core.constants import FONT_SAMPLE_SIZES, FONT_SAMPLE_TEXT
 from src.core.media_types import MediaCategories, MediaType
 from src.core.palette import ColorType, UiColor, get_ui_color
