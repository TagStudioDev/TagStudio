# Copyright (C) 2024 Travis Abendshien (CyanVoxel).
# Licensed under the GPL-3.0 License.
# Created for TagStudio: https://github.com/CyanVoxel/TagStudio


import math
import typing

import structlog
from PySide6.QtCore import Qt, Signal
from PySide6.QtWidgets import QPushButton
from src.core.constants import TAG_ARCHIVED, TAG_FAVORITE
from src.core.library import Entry, Tag
from src.core.library.alchemy.enums import FilterState
from src.core.library.alchemy.fields import TagBoxField
from src.qt.flowlayout import FlowLayout
from src.qt.modals.build_tag import BuildTagPanel
from src.qt.modals.tag_search import TagSearchPanel
from src.qt.widgets.fields import FieldWidget
from src.qt.widgets.panel import PanelModal
from src.qt.widgets.tag import TagWidget

if typing.TYPE_CHECKING:
    from src.qt.ts_qt import QtDriver

logger = structlog.get_logger(__name__)


class TagBoxWidget(FieldWidget):
    updated = Signal()
    error_occurred = Signal(Exception)

    def __init__(
        self,
        field: TagBoxField,
        title: str,
        driver: "QtDriver",
    ) -> None:
        super().__init__(title)

        assert isinstance(field, TagBoxField), f"field is {type(field)}"

        self.field = field
        self.driver = (
            driver  # Used for creating tag click callbacks that search entries for that tag.
        )
        self.setObjectName("tagBox")
        self.base_layout = FlowLayout()
        self.base_layout.enable_grid_optimizations(value=False)
        self.base_layout.setContentsMargins(0, 0, 0, 0)
        self.setLayout(self.base_layout)

        self.add_button = QPushButton()
        self.add_button.setCursor(Qt.CursorShape.PointingHandCursor)
        self.add_button.setMinimumSize(23, 23)
        self.add_button.setMaximumSize(23, 23)
        self.add_button.setText("+")
        self.add_button.setStyleSheet(
            f"QPushButton{{"
            f"background: #1e1e1e;"
            f"color: #FFFFFF;"
            f"font-weight: bold;"
            f"border-color: #333333;"
            f"border-radius: 6px;"
            f"border-style:solid;"
            f"border-width:{math.ceil(self.devicePixelRatio())}px;"
            f"padding-bottom: 5px;"
            f"font-size: 20px;"
            f"}}"
            f"QPushButton::hover"
            f"{{"
            f"border-color: #CCCCCC;"
            f"background: #555555;"
            f"}}"
        )
        tsp = TagSearchPanel(self.driver.lib)
        tsp.tag_chosen.connect(lambda x: self.add_tag_callback(x))
        self.add_modal = PanelModal(tsp, title, "Add Tags")
        self.add_button.clicked.connect(
            lambda: (
                tsp.update_tags(),
                self.add_modal.show(),
            )
        )

        self.set_tags(field.tags)

    def set_field(self, field: TagBoxField):
        self.field = field

    def set_tags(self, tags: typing.Iterable[Tag]):
        tags_ = sorted(list(tags), key=lambda tag: tag.name)
        is_recycled = False
        while self.base_layout.itemAt(0) and self.base_layout.itemAt(1):
            self.base_layout.takeAt(0).widget().deleteLater()
            is_recycled = True

        for tag in tags_:
            tag_widget = TagWidget(tag, has_edit=True, has_remove=True)
            tag_widget.on_click.connect(
                lambda tag_id=tag.id: (
                    self.driver.main_window.searchField.setText(f"tag_id:{tag_id}"),
                    self.driver.filter_items(FilterState.from_tag_id(tag_id)),
                )
            )

            tag_widget.on_remove.connect(
                lambda tag_id=tag.id: (
                    self.remove_tag(tag_id),
                    self.driver.preview_panel.update_widgets(),
                )
            )
            tag_widget.on_edit.connect(lambda t=tag: self.edit_tag(t))
            self.base_layout.addWidget(tag_widget)

        # Move or add the '+' button.
        if is_recycled:
            self.base_layout.addWidget(self.base_layout.takeAt(0).widget())
        else:
            self.base_layout.addWidget(self.add_button)

        # Handles an edge case where there are no more tags and the '+' button
        # doesn't move all the way to the left.
        if self.base_layout.itemAt(0) and not self.base_layout.itemAt(1):
            self.base_layout.update()

    def edit_tag(self, tag: Tag):
        assert isinstance(tag, Tag), f"tag is {type(tag)}"
        build_tag_panel = BuildTagPanel(self.driver.lib, tag=tag)

        self.edit_modal = PanelModal(
            build_tag_panel,
            tag.name,  # TODO - display name including subtags
            "Edit Tag",
            done_callback=self.driver.preview_panel.update_widgets,
            has_save=True,
        )
        # TODO - this was update_tag()
        self.edit_modal.saved.connect(
            lambda: self.driver.lib.update_tag(
                build_tag_panel.build_tag(),
                subtag_ids=set(build_tag_panel.subtag_ids),
<<<<<<< HEAD
=======
                alias_names=set(build_tag_panel.alias_names),
                alias_ids=set(build_tag_panel.alias_ids),
>>>>>>> 9e0c4f39
            )
        )
        self.edit_modal.show()

    def add_tag_callback(self, tag_id: int):
        logger.info("add_tag_callback", tag_id=tag_id, selected=self.driver.selected)

        tag = self.driver.lib.get_tag(tag_id=tag_id)
        for idx in self.driver.selected:
            entry: Entry = self.driver.frame_content[idx]

            if not self.driver.lib.add_field_tag(entry, tag, self.field.type_key):
                # TODO - add some visible error
                self.error_occurred.emit(Exception("Failed to add tag"))

        self.updated.emit()

        if tag_id in (TAG_FAVORITE, TAG_ARCHIVED):
            self.driver.update_badges()

    def edit_tag_callback(self, tag: Tag):
        self.driver.lib.update_tag(tag)

    def remove_tag(self, tag_id: int):
        logger.info(
            "remove_tag",
            selected=self.driver.selected,
            field_type=self.field.type,
        )

        for grid_idx in self.driver.selected:
            entry = self.driver.frame_content[grid_idx]
            self.driver.lib.remove_field_tag(entry, tag_id, self.field.type_key)

            self.updated.emit()

        if tag_id in (TAG_FAVORITE, TAG_ARCHIVED):
            self.driver.update_badges()<|MERGE_RESOLUTION|>--- conflicted
+++ resolved
@@ -140,11 +140,8 @@
             lambda: self.driver.lib.update_tag(
                 build_tag_panel.build_tag(),
                 subtag_ids=set(build_tag_panel.subtag_ids),
-<<<<<<< HEAD
-=======
                 alias_names=set(build_tag_panel.alias_names),
                 alias_ids=set(build_tag_panel.alias_ids),
->>>>>>> 9e0c4f39
             )
         )
         self.edit_modal.show()
