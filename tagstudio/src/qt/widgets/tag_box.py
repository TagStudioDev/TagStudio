--- conflicted
+++ resolved
@@ -7,18 +7,10 @@
 import typing
 
 import structlog
-<<<<<<< HEAD
-from PySide6.QtCore import Signal, Qt, QStringListModel, QObject
+from PySide6.QtCore import Qt, Signal, QStringListModel, QObject
 from PySide6.QtWidgets import QPushButton, QLineEdit, QCompleter
-
 from src.core.constants import TAG_FAVORITE, TAG_ARCHIVED
 from src.core.library import Library, Entry, Tag
-=======
-from PySide6.QtCore import Qt, Signal
-from PySide6.QtWidgets import QPushButton
-from src.core.constants import TAG_ARCHIVED, TAG_FAVORITE
-from src.core.library import Entry, Tag
->>>>>>> 073d5173
 from src.core.library.alchemy.enums import FilterState
 from src.core.library.alchemy.fields import TagBoxField
 from src.qt.flowlayout import FlowLayout
