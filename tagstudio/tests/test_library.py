--- conflicted
+++ resolved
@@ -260,31 +260,6 @@
         assert library.prefs(pref) == pref.default
 
 
-<<<<<<< HEAD
-def test_save_windows_path(library, generate_tag):
-    # pretend we are on windows and create `Path`
-
-    entry = Entry(
-        path=PureWindowsPath("foo\\bar.txt"),
-        folder=library.folder,
-        fields=library.default_fields,
-    )
-    tag = generate_tag("win_path")
-    tag_name = tag.name
-
-    library.add_entries([entry])
-    # library.add_tag(tag)
-    library.add_field_tag(entry, tag, create_field=True)
-
-    results = library.search_library(FilterState.from_tag_name(tag_name))
-    assert results
-
-    # path should be saved in posix format
-    assert str(results[0].path) == "foo/bar.txt"
-
-
-=======
->>>>>>> 461d1030
 def test_remove_entry_field(library, entry_full):
     title_field = entry_full.text_fields[0]
 
